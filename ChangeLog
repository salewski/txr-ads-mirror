--- conflicted
+++ resolved
@@ -1,12 +1,3 @@
-<<<<<<< HEAD
-2012-03-20  Kaz Kylheku  <kaz@kylheku.com>
-
-	* debug.c (debug): Breakpointing now takes into account 
-	the module file name, not only the line number. Breakpoints work on
-	source locations rather than line numbers.  Boy, this was easy. 
-	Keep the breakpoint list free of duplicates. Issue a message
-	if a nonexistent breakpoint is asked to be deleted.
-=======
 2012-03-22  Kaz Kylheku  <kaz@kylheku.com>
 
 	* arith.c (expo): New function.
@@ -267,7 +258,14 @@
 	Corrected uses of yylval.num to yylval.val.
 
 	* parser.y (%union): Removed num member from yystype.
->>>>>>> 3979dd9d
+
+2012-03-20  Kaz Kylheku  <kaz@kylheku.com>
+
+	* debug.c (debug): Breakpointing now takes into account 
+	the module file name, not only the line number. Breakpoints work on
+	source locations rather than line numbers.  Boy, this was easy. 
+	Keep the breakpoint list free of duplicates. Issue a message
+	if a nonexistent breakpoint is asked to be deleted.
 
 2012-03-18  Kaz Kylheku  <kaz@kylheku.com>
 

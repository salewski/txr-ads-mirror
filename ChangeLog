<<<<<<< HEAD
2010-01-05  Kaz Kylheku  <kkylheku@gmail.com>

	Implemented the regular expression ~ and & operators.
	This turns out to be easy to do in NFA land.
	The complement of an NFA has exactly the same number
	and configuration of states and transitions, except
	that the states have an inverted meaning; and furthermore,
	failed character transitions are routed to an extra
	state (which in this impelmentation is permanently
	allocated and shared by all regexes). The regex &
	is implemented trivially using DeMorgan's.

	Also, bugfix: regular expressions like A|B|C are allowed
	now by the syntax, rather than constituting syntax error.
	Previously, this would have been entered as (A|B)|C.

	* lib.c (comp_s, and_s): New symbol globals.
	(obj_init): New symbols interned.

	* lib.h (comp_s, and_s): Declared.

	* parser.l (grammar): Provide new ~ and & tokens in REGEX state.

	* parser.y (regexpr): Constituents of '|' are regexprs,
	rather than regbranches (see bugfix note above).
	The '&' operator is added.
	(regterm): The '~' operator is added.

	* regex.c (struct any_char_set, struct small_char_set, struct
	displaced_char_set): refs field added.
	(nfa_kind_t): New enum members nfa_super_accept,
	nfa_reject, nfa_compl_empty, nfa_compl_wild,
	nfa_compl_single, nfa_compl_set.
	(nfa_super_accept_state): New static structure.
	(nfa_is_accept_state): New inline function.
	(char_set_create): Initialize reference count to 1.
	(char_set_destroy): Decrement refcount, free if zero.
	(char_set_clone): New function.
	(nfa_state_empty_convert, nfa_state_merge): Handle nfa_reject state,
	the complement of nfa_accept.
	(nfa_compl_state, nfa_compl): New functions.
	(nfa_compile_regex): Handle new operators.
	(nfa_all_states, nfa_closure): Handle new state types.
	(nfa_move): Handle new types according to special rules:
	the new complemented states that have character transitions have a next
	move to the super-accept state if they do not match the input
	character.
	
	* txr.1: Documented new regex operators.
=======
2009-12-17  Kaz Kylheku  <kkylheku@gmail.com>

	* lib.c (make_package, find_package): Eliminate declaration
	in the middle of statement block.

	* lib.h (TAG_MASK): Becomes type cnum rather than long.
	(nao): Based off 1 rather than -1 to avoid left shift of
	negative number.
>>>>>>> f9ea3b7c

2009-12-09  Kaz Kylheku  <kkylheku@gmail.com>

	* parser.l (YYINPUT): Fix signed/unsigned comparison.

2009-12-09  Kaz Kylheku  <kkylheku@gmail.com>

	* hash.c (sethash): New function.

	* hash.h (sethash): Declared.

	* lib.c (cobj_handle): New function.

	* lib.h (cobj_handle): Declared.

2009-12-08  Kaz Kylheku  <kkylheku@gmail.com>

	All COBJ operations have default implementations now;
	no null pointer check over struct cobj_ops operations.

	New typechecking function for COBJ objects.

	* gc.c (finalize): Assume function pointer destroy
	is not null.
	(cobj_destroy_op): New function.
	(mark_obj): Assume function pointer mark is not null.
	(cobj_mark_op): New function.

	* hash.c (ll_hash): Assume function pointer hash
	is not null.
	(cobj_hash_op): New function.
	(hash_equal): Function removed.
	(hash_ops): Replaced hash_equal with cobj_equal_op.

	* lib.c (class_check, cobj_equal_op): New functions.

	* lib.h (cobj_equal_op, cobj_destroy_op, cobj_mark_op,
	cobj_hash_op): Declarations added.
	(system_package, user_package, class_check): Declaration added.

	* regex.c (regex_equal): Function removed.
	(regex_obj_ops): regex_equal replaced with cobj_equal_op.

	* stream.c (common_equal): Function removed.
	(stdio_ops, pipe_ops, string_in_ops, byte_in_ops,
	string_out_ops, dir_ops): common_equal replaced
	with cobj_equal_op, and all previously null
	function pointers populated with default functions.

2009-12-05  Kaz Kylheku  <kkylheku@gmail.com>

	More void * to mem_t * conversion.

	* stream.c (stdio_put_char_callback, stdio_get_char_callback,
	stdio_put_string, stdio_put_char, stdio_snarf_line, stdio_get_char):
	Convert void * to mem_t *.

	* utf8.c (utf8_encode, utf8_decode): Convert void * to mem_t *.

	* utf8.h (utf8_encode, utf8_decode): Update declarations.

2009-12-04  Kaz Kylheku  <kkylheku@gmail.com>

	Eliminate the void * disease. Generic pointers are of mem_t *
	from now on, which is compatible with unsigned char *.
	No implicit conversion to or from this type, in C or C++.

	* hash.c (make_hash): Convert void * to mem_t *.

	* lib.c (oom_realloc, chk_malloc, chk_realloc, vec_set_fill,
	cobj, init): Convert to using mem_t *.

	* lib.h (mem_t): New typedef.
	(struct cobj): Convert void * to mem_t *.
	(oom_realloc, chk_malloc, chk_realloc, init): Declarations updated.

	* regex.c (regex_compile): Convert void * to mem_t *.

	* stream.c (snarf_line, string_out_put_string, make_stdio_stream,
	make_pipe_stream, make_string_input_stream,
	make_string_byte_input_stream, make_string_output_stream,
	get_string_from_stream): Convert void * to mem_t *.

	* txr.c (oom_realloc_handler): Convert void * to mem_t *.

2009-12-03  Kaz Kylheku  <kkylheku@gmail.com>

	* gc.c (heap_min_bound, heap_max_bound): New static globals.
	(more): Update heap_min_bound and heap_max_bound.
	(in_heap): Do early rejection tests on the pointer. If it's
	not aligned, or it's completely outside of the bounding
	box of the heap area, short circuit to false.

2009-12-03  Kaz Kylheku  <kkylheku@gmail.com>

	Version 027.

	Code cleanup.
	
	gc-related bugfix.

	Improved file copying semantics of make install,
	and adherence for DESTDIR convention.

	* txr.c (version): Bumped to 027.

	* txr.1: Bumped version to 027.

	* configure: Bumped txr_ver to 027.

2009-12-03  Kaz Kylheku  <kkylheku@gmail.com>

	* Makefile (CFLAGS): Better test for g++, when removing
	warning options not appropriate for g++. Sometimes
	g++ may be called something that dosn't end in g++,
	like g++4.

2009-12-03  Kaz Kylheku  <kkylheku@gmail.com>

	* parser.l (YY_NO_UNPUT): Removed superfluous #define. This is not
	needed because suppressing generation of unput is requested via
	the %option. In scanners generated by the legacy version of
	flex, 2.5.4, still widely in use. this redundancy leads to
	a multiple #define YY_NO_UNPUT and a compiler warning.

2009-12-03  Kaz Kylheku  <kkylheku@gmail.com>

	Fix for failing test suite on MIPS machine, due to
	gc failing to mark a local variable in txr_main.

	* txr.c (txr_main): Changed from internal linkage to external.
	This prevents gcc -O2 from inlining txr_main into main.
	We need separate stack frames for main and txr_main,
	in order to be sure that when walking to the bottom of
	stack pointer, we visit all locals in main. This is the
	whole reason why there is a separate txr_main.
 
2009-12-02  Kaz Kylheku  <kkylheku@gmail.com>

	* Makefile (tests): Don't depend on the executable. Otherwise,
	during make install-tests, if it doesn't exist in the
	install directory, a gcc compile command gets deposited
	into the run.sh generated script.
	(install-tests): Fixes to make this work when using
	a separate build directory. Split the cpio -p job
	into a cpio -i piping into cpio -o.

2009-12-02  Kaz Kylheku  <kkylheku@gmail.com>

	* Makefile (install-tests): New target. Provides a way to make the
	test cases part of the installation, and a generated script to run the
	commands on the installation host.

2009-12-02  Kaz Kylheku  <kkylheku@gmail.com>

	Fix annoyances with dependency generation, such as picking up local
	files that are not in the project.

	* Makefile (depend): Rule passes object file names as arguments
	to depend.txr script.

	* depend.txr: Changed to take names of object files from command line,
	rather than scanning the directory for all .c files. Switched
	to new style next directives, using quasiliterals.

	* dep.mk: Regenerated.

2009-11-28  Kaz Kylheku  <kkylheku@gmail.com>

	* Makefile (CFLAGS): If the compiler matches the pattern %g++,
	then remove some C-front-end-specific warnings from CFLAGS,
	which the g++ front end will complain about.

2009-11-28  Kaz Kylheku  <kkylheku@gmail.com>

	* Makefile (CFLAGS): add -Dlint to CFLAGS when compiling y.tab.o.
	This suppresses some warnings from a byacc-generated parser,
	and gets rid of a useless static sccsid array. May help with
	Bison-generated parser also.

2009-11-28  Kaz Kylheku  <kkylheku@gmail.com>

	* parser.l: Use flex options to suppress generation of the
	unused functons yyunput and yyinput, thus getting rid of
	some compiler diagnostics.

2009-11-28  Kaz Kylheku  <kkylheku@gmail.com>

	Code cleanup. All private functions static. Private stuff
	in regex module not exposed in header. Etc.

	* configure (diag_flags): Add -Wmissing-prototypes and
	-Wstrict-prototypes.

	* gc.c (more): Turn into prototyped definition with (void).

	* gc.h (unmark): Declared.

	* hash.c (hash_equal, hash_destroy, hash_mark, hash_grow): Private
	functions defined static.

	* lib.c (flatten_helper, do_bind2, do_bind2other): Likewise.

	* lib.h (make_package, merge, d): Declared.

	* match.c (dump_shell_string, dump_byte_string, dump_var,
	dump_bindings, depth, weird_merge, bindable, dest_bind, match_line,
	format_field, subst_vars, eval_form, complex_open, complex_snarf,
	complex_stream, robust_length, bind_car, bind_cdr, extract_vars,
	extract_bindings, do_output_line, do_output, match_files): Private
	functions defined static.
	(map_leaf_lists, complex_close): Unused functions removed.
	
	* parser.h (yyerror): Declared.

	* regex.c (bitcell_t, BITCELL_ALL1, CHAR_SET_SIZE,
	chset_type_t, cset_L0_t, cset_L1_t, cset_L2_t, cset_L3_t,
	struct any_char_set, struct small_char_set, struct displaced_char_set,
	struct large_char_set, struct xlarge_char_set, union char_set,
	nfa_kind_t, struct nfa_state_accept, struct nfa_state_empty,
	struct nfa_state_single, struct nfa_state_set, struct nfa_state,
	struct nfa_machine): Definitions moved here from regex.h file.
	(L0_fill_range, L0_contains, L1_full, L1_fill_range, L1_contains,
	L1_free, L2_full, L2_fill_range, L2_contains, L2_free, L3_fill_range,
	L3_contains, L3_free, char_set_create, char_set_destroy,
	char_set_compl, char_set_add, char_set_add_range, char_set_contains,
	nfa_state_accept, nfa_state_empty, nfa_state_single, nfa_state_wild,
	nfa_state_free, nfa_state_shallow_free, nfa_state_set,
	nfa_state_empty_convert, nfa_state_merge, nfa_make, nfa_combine,
	nfa_compile_set, nfa_all-states, nfa_closure, nfa_move): Private
	functions defined static.

	* regex.h (bitcell_t, BITCELL_ALL1, CHAR_SET_SIZE,
	chset_type_t, cset_L0_t, cset_L1_t, cset_L2_t, cset_L3_t,
	struct any_char_set, struct small_char_set, struct displaced_char_set,
	struct large_char_set, struct xlarge_char_set, union char_set,
	nfa_kind_t, struct nfa_state_accept, struct nfa_state_empty,
	struct nfa_state_single, struct nfa_state_set, struct nfa_state,
	struct nfa_machine): Definitions removed.
	(char_set_created, char_set_destroy, char_set_compl, char_set_add,
	char_set_add_range, char_set_contains nfa_state_accept,
	nfa_state_empty, nfa_state_single, nfa_state_wild, nfa_state_set,
	nfa_state_free, nfa_state_shallow_free, nfa_state_merge): Extern
	declarations removed.

	* stream.c (stdio_stream_print, stdio_stream_destroy,
	stdio_stream_mark, stdio_get_char, stdio_get_byte,
	string_in_stream_mark, vformat_str): Private functions defined static.

	* txr.c (oom_realloc_handler, help, hint,
	remove_hash_bang_line): Likewise.

	* unwind.c (uw_unwind_to_exit_point): Likewise.

2009-11-28  Kaz Kylheku  <kkylheku@gmail.com>

	* configure: Workaround in banner code for coreutils printf %.*s bug.

2009-11-27  Kaz Kylheku  <kkylheku@gmail.com>

	Switching to DESTDIR convention for install.
	Make install step does some things more correctly now,
	without relying on the install program.

	* configure: Help text doesn't refer to ``Makefile variables''
	but ``make variables'', or ``variables in config.make''.
	The install_prefix variable becomes DESTDIR now in
	config.make.

	* Make (INSTALL): New rule body macro. 
	(install): Uses of mkdir -p and cp switched to a call
	to the INSTALL macro.

2009-11-26  Kaz Kylheku  <kkylheku@gmail.com>

	Version 026.

	Fixed wchar_t build problem in parser.y.

	Improved configure script to auto-detect yacc program.
	Txr works with either Berkeley yacc (byacc) or Bison.

	Fixed some two uninitialized memory bugs.

	Valgrind API is now used to integrate GC memory manager
	with valgrind.

	The symbols nothrow and args in the next directive
	are now keyword symbols, written :nothrow and
	:args.  (Breaks backward compatibility; sorry!)

	* txr.c (version): Bumped to 026.

	* txr.1: Bumped version to 026.

	* configure: Bumped txr_ver to 026.

2009-11-26  Kaz Kylheku  <kkylheku@gmail.com>

	Not all systems have a yacc alias for the yacc program. 
	txr is known to work with two yacc implementations: GNU Bison
	and Berkeley yacc. Let's add some auto-detection for yacc.

	* Makefile: use "include" rather than "-include" for
	including config.make, so that make fails if the file does
	not exist.
	(conftest.yacc): New target. Just outputs the value of the
	variable expansion of $(YACC).

	* configure (yaccname): New variable.
	(gen_config_make): New function.
	Steps added to test for existence of various yaccs.

2009-11-25  Kaz Kylheku  <kkylheku@gmail.com>

	* gc.c (mark_mem_region): Bugfix: do not mess with the valgrind
	accessibility of the heap object if valgrind debugging is not enabled.

2009-11-25  Kaz Kylheku  <kkylheku@gmail.com>

	* parser.y (grammar): Fixes for bison 2.4.1. Remove superfluous action
	in chrlit.  Include <stdlib.h> for abort.

2009-11-25  Kaz Kylheku  <kkylheku@gmail.com>

	Refinements to Valgrind support.

	* gc.c (mark_mem_region): If a pointer from the stack is valid
	for the heap, it may point to a free object, which is marked
	in accessible. We must grant the garbage collector access
	to the object. If the object is free, close off access.
	This is not 100% correct, because if the object is accessible
	but undefined, then we end up flipping it to defined.
	(sweep): Before sweeping each heap, mark the entire block as defined.
	This is necessary because sweep accesses blocks, which may be free,
	and thus inaccessible. Then, during the sweep, any block
	which is already free must be marked inaccessible again.
	This means that the remaining blocks that are reachable become defined.
	Here that is okay, because gc has marked all those blocks. If any
	of them had uninitialized members, that would have been caught
	by valgrind during the marking phase, if not sooner.

2009-11-25  Kaz Kylheku  <kkylheku@gmail.com>

	More Valgrind support. New option --vg-debug which turns on
	Valgrind protection of free blocks. This works independently
	of --gc-debug.

	* gc.c (opt_vg_debug): New conditionally defined global variable.
	(more): Mark entire heap of free blocks inaccessible, if
	vg debugging is enabled.
	(make_obj): If vg debugging enabled, mark returned block as accessible,
	but undefined, and take care to grant self temporary access while
	manipulating the free list.
	(finalize): Removed old debugging logic of not freeing strings
	and vectors during gc debug. If the null pointers are ever a problem
	during debugging, they can be checked inside obj_print, and
	turned into #<garbage ...> notation.
	(sweep): Switch to FIFO free block recycling if vg debugging is
	enabled, just like when gc debugging is enabled.
	Mark freed blocks as inaccessible, careful to grant self
	temporary access while manipulating the free list.

	* txr.c (txr_main): Parse the --vg-debug option.

	* txr.h (opt_vg_debug): Conditionally declared.

2009-11-25  Kaz Kylheku  <kkylheku@gmail.com>

	Fix a build breakage that may happen on some platforms.
	The parser.y file includes "utf8.h", which uses the the type wint_t.
	It also includes "lib.h" which uses "wchar_t". But it fails
	to include any headers which define these types.
	The generated y.tab.c picks up wchar_t by the Bison-inserted
	inclusion of <stdlib.h>, so that's how we got that. But wint_t does not
	come from any of the headers---if they are standard-conforming.

	* parser.y: Add inclusion of <stddef.h> and <wchar.h>.

2009-11-25  Kaz Kylheku  <kkylheku@gmail.com>

	More valgrind integration. Vector objects keep displaced pointers
	to vector data; they point to element 0 which is actually the third
	element of the vector. If an object is only referenced by interior
	pointers, Valgrind reports it as possibly leaked. This change
	conditionally adds a pointer to the true start of the vector,
	if Valgrind support is enabled.

	* lib.h (struct vec): vec_true_start, new member.

	* lib.c (vector, vec_set_fill):  Maintain vec_true_start.

2009-11-25  Kaz Kylheku  <kkylheku@gmail.com>

	First stab at Valgrind integration. First goal: eliminate false
	positives when gc is accessing uninitialized parts of the stack.

	* configure (valgrind): New variable. Defaults to false (do not
	build valgrind support). New check for whether the valgrind API
	is actually avilable if --valgrind is selected.
	(HAVE_VALGRIND): Conditionally added to config.h.

	* gc.c: Conditionally include valgrind memcheck.h header.
	(mark_mem_region): After pulling out a value from the stack,
	mark that copy as defined memory using VALGRIND_MAKE_MEM_DEFINED.
	(mark): Removed check for a registered root variable pointer
	being null; this cannot happen, unless someone registers a
	null pointer, or the stack is trashed. The comment about a
	possible null was misleading.

2009-11-24  Kaz Kylheku  <kkylheku@gmail.com>

	Fix uninitialized memory locations.

	* hash.c (make_hash): Uninitialized h->count member.

	* lib.c (mkustring): Preallocated string buffer to have its
	null terminator byte initialized, because the caller
	does not do so (e.g. see lit_har_helper in parser.y).
	The calling module is responsible for initializing all API-accessible
	parts of the string, but the null belongs to the string implementation.

2009-11-24  Kaz Kylheku  <kkylheku@gmail.com>

	Switching to keyword symbols for :args and :nothrow.

	* lib.c (args_s, nothrow_s): Renamed to args_k and nothrow_k.
	(flattn_s): Renamed to flatten_s.
	(obj_init): args_k and nothrow_k interned in keyword package.

	* lib.h (args_s, nothrow_s, flattn_s): Declarations updated.

	* match.c (match_files): Follow name changes.

	* tests/004/query1.txr: Changed nothrow to :nothrow.

	* txr.1: Documentation updated.

2009-11-24  Kaz Kylheku  <kkylheku@gmail.com>

	/Now/ this can be released as 025.

	utf8.c (utf8_from_uc): Fix bug introduced several commits ago (porting
	to C++). Caught by regression test suite. Found using git bisect.

2009-11-24  Kaz Kylheku  <kkylheku@gmail.com>

	Version 025

	External changes:

	Flattening an empty list produces an empty list, not (()),
	which is a list containing an empty list.

	Tightened up semantics of bind, merge and other forms.
	Fixed false positives in binding.

	More bugfixes in the parser leading to garbage error messages.
	(Still no regression test cases for error cases, oops).

	Fixed crash in regexp function.

	Symbol packages added. Keyword symbols (symbols in keyword package)
	introduced.

	Clarified semantics that t, nil and keywords evaluate to themselves.

	Fixed bugs in the system for building in a separate directory.

	Configuration script now tests the compiler for sanity, and runs
	compiler-based tests to detects which integer type to use for casting
	an obj_t * value to a number, and what specifiers to use for
	inline functions.

	Internal changes:
	
	Macros replaced with inline functions.

	Uses of obj_t * replaced with val typedef everywhere.

	Exceptions occuring during early initialization no longer
	lead to an infinite recursion due to streams not working.

	The long type is no longer used, but a configured typedef.

	Configure script now spits out a "config.h" header that is
	widely included.

	Symbol globals renamed to _s naming scheme.

	Code made portable to C++. A new configure flag --ccname make it easier
	to switch compilers.

	* txr.c (version): Bumped to 025.

	* txr.1: Bumped version to 025.

	* configure: Bumped txr_ver to 025.

2009-11-24  Kaz Kylheku  <kkylheku@gmail.com>

	Auto-detect what specifiers to use for inline functions.
	Allow compiler command to be set independently of full path
	for easier compiler switching.

	* Makefile (conftest.o): Target removed. What this rule does
	is already an implicit rule; and nowhere else in the Makefile
	are there rules for .c -> .o.
	(conftest2): New target, for two-translation-unit config test program.
	(INLINE_FLAGS): Removed.

	* configure (ccname, inline): New variables.
	(inline_flags): Variable removed. INLINE_FLAGS not generated
	any more in config.make.  Added test for what inline specifiers to use,
	which is turned into #define INLINE ... in the config.h header.

	* lib.h: (tag, is_ptr, is_num, is_chr, is_lit, type, auto_str,
	static_str, litptr): Changed from inline to INLINE.

2009-11-24  Kaz Kylheku  <kkylheku@gmail.com>

	Changes to make the code portable to C++ compilers, which
	can be taken advantage of for better diagnostics.

	* gc.c (more, mark_obj, sweep, unmark): Obey stricter C++ rules
	with regard to enumerations. 
	(make_obj): Avoid using C++ keyword "try".

	* lib.c: Removed duplicate definitions of objects, found by C++.
	(chk_malloc, chk_realloc): Casts needed when converting from void *.
	(list): Discovered and fixed lack of va_end.
	(trim_str, acons_new_l): Avoid use of C++ keyword "new".
	(make_sym): Follow rename of struct member.

	* lib.h (struct sym): Renamed val member to value.
	(null): Added missing declaration.

	* match.c (enum fpip_close, struct fpip): Moved and named enum out of
	struct.

	* regex.c (L0_full): Cast added in signed/unsigned comparison.
	(L1_fill_range, L2_fill_range, L3_fill_range, char_set_create):
	Don't mark static blank structures const; then they need initializers
	in C++.
	(char_set_compl, char-set_destroy, char_set_contains, nfa_compile_set):
	Avoid using the C++ keyword "compl".

	* regex.h (struct any_char_set, struct small_char_set, struct
	displaced_char_set, struct large_char_set, struct xlarge_char_set):
	Renamed compl member to comp.

	* utf8.c (utf8_from_uc, ut8_decode): Obey stricter C++ rules
	with regard to enumerations.

2009-11-24  Kaz Kylheku  <kkylheku@gmail.com>

	Fixed broken yyerrorf. It was still taking char *, and passing
	that as an object to vformat, resulting in #<garbage: ...>
	output.

	* parser.h (yybadtoken): Declaration updated.

	* parser.l (yybadtoken): Redefined to take val argument.
	The tok stays as int; this is closely coupled to yacc,
	so why bother with num().

	* parser.y (grammar): Fix occurences of yybadtoken to pass
	proper literal objects using the lit macro, or nil in
	the one case when there is no context.

2009-11-24  Kaz Kylheku  <kkylheku@gmail.com>

	Renaming global variables that denote symbols, such that they
	have a _s suffix.

	* lib.c (cons_t, str_t, chr_t, num_t, sym_t, pkg_t, fun_t, vec_t,
	stream_t, hash_t, lcons_t, lstr_t, cobj_t var, regex, set, cset, wild,
	oneplus zeroplus, optional, compound, or, quasi skip, trailer, block,
	next, freeform, fail, accept all, some, none, maybe, cases, collect,
	until, coll define, output, single, frst, lst, empty, repeat, rep
	flattn, forget, local, mrge, bind, cat, args try, catch, finally,
	nothrow, throw, defex error, type_error, internal_err, numeric_err,
	range_err query_error, file_error, process_error): Symbol globals
	renamed to cons_s, str_s, chr_s, num_s, sym_s, pkg_s, fun_s, vec_s, t,
	cons_s, str_s, chr_s, num_s, sym_s, pkg_s, fun_s, vec_s, stream_s,
	hash_s, lcons_s, lstr_s, cobj_s, var_s, regex_s, set_s, cset_s, wild_s,
	oneplus_s, zeroplus_s, optional_s, compound_s, or_s, quasi_s, skip_s,
	trailer_s, block_s, next_s, freeform_s, fail_s, accept_s, all_s,
	some_s, none_s, maybe_s, cases_s, collect_s, until_s, coll_s, define_s,
	output_s, single_s, first_s, last_s, empty_s, repeat_s, rep_s,
	flattn_s, forget_s, local_s, merge_s, bind_s, cat_s, args_s, try_s,
	catch_s, finally_s, nothrow_s, throw_s, defex_s, error_s, type_error_s,
	internal_error_s, numeric_error_s, range_error_s, query_error_s,
	file_error_s, process_error_s,
	(code2type, typeof, make_package, intern, obj_init): Symbols
	references follow rename.

	* lib.h (cons_t, str_t, chr_t, num_t, sym_t, pkg_t, fun_t, vec_t,
	stream_t, hash_t, lcons_t, lstr_t, cobj_t var, regex, set, cset, wild,
	oneplus zeroplus, optional, compound, or, quasi skip, trailer, block,
	next, freeform, fail, accept all, some, none, maybe, cases, collect,
	until, coll define, output, single, frst, lst, empty, repeat, rep
	flattn, forget, local, mrge, bind, cat, args try, catch, finally,
	nothrow, throw, defex error, type_error, internal_err, numeric_err,
	range_err query_error, file_error, process_error): Declarations
	updated.

	* hash.c (make_hash): Symbol references follow rename.

	* match.c (sem_error, file_err, dump_var, match_line, subst_vars,
	eval_form, complex_stream, extract_vars, do_output_line, do_output,
	match_files): Likewise.

	* parser.y (grammar, repeat_rep_helper, define_transform): Likewise.

	* regex.c (nfa_compile_set, nf_compile_regex, regex_compile,
	regexp, regex_nfa): Likewise.

	* stream.c (stdio_maybe_read_error, stdio_maybe_write_error,
	stdio_close, pipe_close, make_stdio_stream, make_pipe_stream,
	make_string_input_stream, make_string_byte_input_stream,
	make_string_output_stream, get_string_from_stream, make_dir_stream,
	close_stream, get_line, get_char, get_byte, vformat, format,
	put_string, put_char): Likewise.

	* txr.c (txr_main): Likewise.

	* unwind.c (uw_throw,  uw_errorf, type_mismatch, uw_register_subtype,
	uw_init): Likewise.

	* unwind.h (internal_error, numeric_assert, range_bug_unless);
	Likewise.

2009-11-23  Kaz Kylheku  <kkylheku@gmail.com>

	* configure (platform_flags, remove_flags): New config variables.

	* Makefile (CFLAGS): Take into account new flags.

2009-11-23  Kaz Kylheku  <kkylheku@gmail.com>

	Follow up on 64 bit compilation warnings.

	* lib.c (chr, chrp): Do not convert directly between wchar_t and
	the pointer type; go through cnum intermediate value.

	* stream.c (vformat): Fix bad cast from pointer to int; this was
	missed in the conversion to cnum because it should have been a
	cast to long originally.

2009-11-23  Kaz Kylheku  <kkylheku@gmail.com>

	* Makefile (conftest.o): revert change that took CFLAGS from
	this target.

2009-11-23  Kaz Kylheku  <kkylheku@gmail.com>

	* configure: Don't rely on higher precision arithmetic from the build
	machine's shell. POSIX requires shell arithmetic to be only signed
	long. We can't compute the INT_PTR_MAX constant in the shell, but
	rather generate a constant C expression to compute it.

2009-11-23  Kaz Kylheku  <kkylheku@gmail.com>

	Reporting of compile errors during configuration for easier
	configure debugging.

	* Makefile (conftest): Pass all of the CFLAGS when building
	conftest. This way bad compiler options are caught
	right in the basic compiler sanity test.

	* configure: Compiler jobs are redirected to temporary error
	file conftest.err which is dumped if there is a failure.
	Parting text is improved: the user should not blindly
	trust the success of the configuration but check its sanity.

2009-11-23  Kaz Kylheku  <kkylheku@gmail.com>

	* configure: Bugfix in parsing configuration variables
	which contain the = character.

	* Makefile (conftest.o): Pass full CFLAGS to configuration test
	builds. If some flags don't work with the compiler, this should
	be caught.

2009-11-23  Kaz Kylheku  <kkylheku@gmail.com>

	* Makefile (CFLAGS): Added -I. so current directory is first
	in the include search path. This is needed for finding
	generated header files, when building in a separate directory.

2009-11-23  Kaz Kylheku  <kkylheku@gmail.com>

	* lib.c (chk_malloc, chk_realloc): Fix diagnosable conversion,
	caught by gcc 4.1.1.

2009-11-23  Kaz Kylheku  <kkylheku@gmail.com>

	* configure (cross): Print out value of $cross in --help.

	* depend.txr: Add "config.h" to list of headers that are not
	prefixed with $(top_srcdir).

	* dep.mk: Regenerated.

2009-11-23  Kaz Kylheku  <kkylheku@gmail.com>

	Improving portability. It is no longer assumed that pointers
	can be converted to a type long and vice versa. The configure
	script tries to detect the appropriate type to use. Also,
	some run-time checking is performed in the streams module
	to detect which conversions specifier strings to use for
	printing numbers.

	* Makefile (conftest, conftest.o, conftest.syms): New targets.
	Used by the configure script. 

	* configure (intptr, nm): New configuration variables.
	Generating config.make is no longer the last step; compiler tests are
	performed after config.make is set up, so that rules in the Makefile
	can be used for doing the compiling. (This is the cleanest way to do
	it, since the paths to the tools may contain Make variable expansion
	syntax).  New steps are added to try to detect whether the compiler has
	a wider integer type than the c89 long, and which of the available
	types (including, potentially, the extra wide type) is suitable for
	holding a pointer. Results are generated into a header config.h.

	* dep.mk: Regenerated.

	* lib.h (NUM_MAX, NUM_MIN): Now derived from INT_PTR_MAX and
	INT_PTR_MIN macros, which come from config.h.
	(cnum): New typedef name.
	(cobj ops, tag, auto_str, static_str, litptr, lit_noex):
	Changed long to cnum.
	(num, c_num): Declaration updated.

	* lib.c (equal, length, num, c_num, plus, minus, neg, search_str,
	cat_str, vector, vec_set_fill, obj_print, obj_pprint): Changed
	long to cnum.

	* gc.c (mark_obj): Changed long to cnum.

	* hash.c (stuct hash, ll_hash, hash_mark, hash_grow,
	hash_process_weak): Changed long to cnum.

	* match.c (complex_open, do_output_line, do_output, match_files):
	Changed long to cnum.

	* parser.h (lineno): Declaration updated.

	* parser.l (lineno): Redefined as cnum.
	(grammar): Changed long to cnum.

	* parser.y (%union/yystype): num member changed to cnum.
	of config.h added.

	* regex.c (nfa_run, nfa_machine_match_span, search_regex):
	Changed long to cnum.

	* regex.h (struct nfa_machine): Members last_accept_pos and count
	changed to cnum.
	(nfa_run, nfa_machine_match_span): Declarations updated.

	* stream.c (struct fmt): New type.
	(fmt_tab): New static array.
	(num_fmt): New static pointer.
	(detect_format_string): New function.
	(vformat): Changed long to cnum. Formatting of numbers uses
	num_fmt.
	(stream_init): Call detect_format_string.

	* txr.c, unwind.c, utf8.c: include config.h.

	* unwind.h (internal_error): Local declaration of num updated.

2009-11-21  Kaz Kylheku  <kkylheku@gmail.com>

	Introducing symbol packages. Internal symbols are now in
	a system package instead of being hacked with the $ prefix.
	Keyword symbols are provided. In the matcher, evaluation
	is tightened up. Keywords, nil and t are not bindeable, and
	errors are thrown if attempts are made to bind them.
	Destructuring in dest_bind is strict in the number of items.
	String streams are exploited to print bindings to objects
	that are not strings or characters. Numerous bugfixes.

	* lib.h (enum type, type_t): new member: PKG.
	(struct stym): New member: package.
	(struct package): New type.
	(union obj, obj_t): New member pk.
	(interned_syms): Declaration removed.
	(keyword_package, pkg_t): Declared.
	(intern, acons_new_l): Declarations updated.
	(find_package, symbol_package, keywordp): Declared.

	* lib.c (interned_syms): Definition removed.
	(packages, pkg_t, system_package, keyword_package, user_package): New
	global variables.
	(code2type, equal, obj_pprint): Handle PKG case.
	(symbol_package, make_package, find_package, keywordp): New functions.
	(make_sym): Initialize package field of symbol.
	(intern): Takes package argument. Rewritten using packages,
	which use hash tables to store symbols.
	(acons_new_l): Takes extra pointer argument to return an extra
	value.
	(obj_init): Updated to handle packages. The orders of some
	initializations have to change. The way nil is added as a symbol is
	quite different, and a special hack for the symbol t is used.
	Most symbols go into the user_package, but symbols that were
	previously namespaced with $ go to the system package.
	(obj_print): SYM cases now considers the packge of a symbol.
	Symbols in the user package are printed as before.
	Symbols with no package are printed using #: notation;
	keywords with : notation; and all others with their package prefix.
	PKG case is handled.

	* gc.c (finalize): Handle PKG case.
	(mark_obj): For SYM, mark the new package member. Handle PKG case.

	* hash.h (gethash_l): Declaration updated.

	* hash.c (ll_hash): Handle PKG case.
	(gethash_l): Extra argument added to distinguish new addition
	from existing find.

	* match.c (dump_var): Dumps any object now by printing to
	a string with a string stream.
	(bindable): New function.
	(dest_bind): Tightened up to distinguish bindable symbols
	from non-bindable. Symbols that stand for themselves, including nil,
	can only match themselves. Destructuring matches have to
	match in the number of elements: dot notation can be used
	to match superfluous elements.
	(eval_form): Tightened up to recognize bindable symbols.
	(match_files): Various directives honor non-bindable symbols (cat,
	merge, flatten).

	* parser.l (yybadtoken): Handle KEYWORD case.
	(grammar): TOK can start with : . Returned as KEYWORD terminal,
	with a lexeme that no longer has the : character.

	* parser.y (KEYWORD): New nonterminal.
	(grammar): Calls to intern given extra parameter.
	In the expr rule, KEYWORD turned into symbol in keyword package.

	* regex.c (regexp): Bugfix: dereferencing non pointer.

	* stream.c (vformat): Bugfixes in state machine: handling
	of prefix digits; printing of numbers in ~s. 

	* txr.c (txr_main): Intern calls updated.

	* txr.1: Updated with information about nil, t and keywords.
	More details about destructuring matching in bind.

2009-11-20  Kaz Kylheku  <kkylheku@gmail.com>

	* unwind.c (uw_throw): If streams are not initialized,
	we have an unhandled exception too early in initialization.
	Use C stream to print an error message and abort.
	Using the nil stream variable will just cause a recursion bomb.

2009-11-20  Kaz Kylheku  <kkylheku@gmail.com>

	* lib.c (intern): Symbol interning to hash tables.
	(obj_init): interned_syms must be created as a hash
	table. Rearranged the order of some initializations so
	the vector code called by hash works.

2009-11-20  Kaz Kylheku  <kkylheku@gmail.com>

	* lib.c (dest_bind): Fix breakage from two commits ago;
	was falling through to unsuccessful return in the
	consp case.

2009-11-20  Kaz Kylheku  <kkylheku@gmail.com>

	* parser.y (grammar): Fix error actions that do not assign
	a value to $$.

2009-11-20  Kaz Kylheku  <kkylheku@gmail.com>

	* match.c (dest_bind): Extended to handle more general forms
	by using eval_form rather than direct symbol binding lookups.
	False positive return fixed.
	(match_line): Fixed merge to use eval_from
	rather than direct symbol binding.

2009-11-20  Kaz Kylheku  <kkylheku@gmail.com>

	* lib.c (flatten): Semantics change. The flatten function
	should not map nil -> (nil), but nil -> nil.

2009-11-20  Kaz Kylheku  <kkylheku@gmail.com>

	Changing ``obj_t *'' occurences to a ``val'' typedef. (Ideally,
	we wouldn't have to declare object variables at all, so why
	use an obtuse syntax to do so?)

	* lib.h (val): New typedef name. Used throughout.

	* gc.c, gc.h, hash.c, hash.h, lib.c, match.c, match.h, parser.h,
	parser.l, parser.y, regex.c, regex.h stream.c,, stream.h, txr.c,
	unwind.c, unwind.h: Replace obj_t * with val almost everywhere.
	Low-level gc functinos that work with arrays of obj_t use
	obj_t *. Seeing pointer arithmetic on a val doesn't make sense.
	In macros we use obj_t *, to reduce the chances of clashing
	with some local variable called val.

2009-11-19  Kaz Kylheku  <kkylheku@gmail.com>

	* txr.1: Fixed mangled formatting of exception handling example.

2009-11-19  Kaz Kylheku  <kkylheku@gmail.com>

	Get rid of macros in favor of safer inline functions. 

	The recent auto_str("byte str") error could have been caught
	at compile time.

	* Makefile (CFLAGS): Include expansion of INLINE_FLAGS.

	* configure (inline_flags): New variable.
	(INLINE_FLAGS): New variable generated in config.make.

	* lib.h (tag, is_ptr, is_num, is_chr, is_lit, type,
	auto_str, static_str, litptr): Function-like macros converted to
	functions.

2009-11-19  Kaz Kylheku  <kkylheku@gmail.com>

	Version 024

	Fixed show-stopper breakage in parse error diagnostic function.

	Fixed bug introduced back in 015: collects that don't yield
	any variable bindings being wrongly treated as failed.

	* txr.c (version): Bumped to 024.

	* txr.1: Bumped version to 024.

2009-11-19  Kaz Kylheku  <kkylheku@gmail.com>

	Use unsigned char * as allocator return value.

	* lib.c (chk_malloc, chk_realloc): Return unsigned char *.

	* lib.c (chk_malloc, chk_realloc): Declarations updated.

	* utf8 (utf8_dup_to_uc): Remove cast to unsigned char *.

2009-11-18  Kaz Kylheku  <kkylheku@gmail.com>

	Following-up on diagnostics obtained by running code through C++
	compiler. Idea: allocator functions return char * instead of void *,
	like malloc did in classic pre-ANSI C. That way we are forced to 
	use a cast except when the target pointer is char * already.

	* lib.c (progname): Duplicate definition of global removed.
	(equal): Some default: cases to switch statements added.
	(chk_malloc): Returns char *.
	(chk_realloc): Returns char *, but takes void * on the way in.
	That way we get C++-like behavior.
	(chk_strdup): Oops, this returned void * instead of wchar_t *.
	c++ catches boo boo.
	(stringp): Added default: case to switch.
	(vec_set_fill): Cast return value of chk_realloc.

	* lib.h (chk_malloc, chk_realloc, chk_strdup): Declarations updated.

	* parser.h (lineno): extern qualifier added to prevent duplicate
	definitions of.

	* regex.c (nfa_free, nfa_run, nfa_machine_init, regex_compile): Cast
	return value of chk_malloc.

	* stream.c (snarf_line, get_string_from_stream): Cast return value of
	chk_realloc.

2009-11-18  Kaz Kylheku  <kkylheku@gmail.com>

	* match.c (match_line, match_files): Fix broken behavior of collect
	that doesn't match anything. It is not a failed match, as the
	documentation makes perfectly clear.  Collect/coll were introduced
	in txr-006 and had the proper non-failing semantics.
	However, in txr-015, during code restructuring, a bug crept in.
	When changing to a different debugiging function, for some reason
	I added the nil returns.

2009-11-18  Kaz Kylheku  <kkylheku@gmail.com>

	* parser.l (yyerror): Total breakage: can't take auto_str of char *
	string. 
	(yyerrorf): Total breakage: arguments of wrong types. Detected
	by vformat as garbage.

2009-11-18  Kaz Kylheku  <kkylheku@gmail.com>

	txr.1: Clarified handling of UTF-8, now that it's precise and portable.

2009-11-18  Kaz Kylheku  <kkylheku@gmail.com>

	Version 023

	Minor bugfix.

	Code cleanup. Portability.

	Completely removed dependency on C99 wide character stream functions,
	and character encoding support from glibc. All UTF-8 encoding
	and decoding is done by the program itself.

	Removed the use of all GNU extensions and C99 syntax.

	txr now requires a C90 compiler, and POSIX 1003.1 and 1003.2.

	* txr.c (version): Bumped to 023.

	* txr.1: Bumped version to 023.

2009-11-17  Kaz Kylheku  <kkylheku@gmail.com>

	More removal of C99 wide character I/O, and tightening up
	of standard conformance.

	* configure (lang_flags): Specify -D_POSIX_C_SOURCE=2 to obtain
	POSIX 1003.1 and POSIX 1003.2 functions from the headers,
	without GNU extensions. Specify -std=c89 to get C89 conformance
	from gcc. 

	* match.c (dump_byte_string): New function.
	(dump_shell_string): Retargetted to object streams.
	(dump_var, dump_bindings): Retargetted to object streams.
	Changed back to using a byte string for the array index prefixes,
	to avoid using the wide-character swprintf.

	* parser.l (grammar): Eliminate wcsdup uses in favor of chk_strdup.
	Not only is wcsdup a GNU extension, it doesn't have the OOM check.

	* stream.c: Added <sys/wait.h> header to define WIFEXITED and others.

	* txr.c: Added include of <stdarg.h>. Removed <locale.h>,
	(main): Removed setlocale call. Not needed any more, since wide
	stream and string I/O is no longer used from the C library.

2009-11-17  Kaz Kylheku  <kkylheku@gmail.com>

	Removing use of C99 wide character I/O.

	* stream.c (BROKEN_POPEN_GETWC): Macro removed. Work around no
	longer needed since the program does not call getwc.
	(struct stdio_handle): #ifdef text removed.
	New member added: utf8 decoder.
	(stdio_maybe_read_error, stdio_maybe_write_error): Treat
	null handle as an exception rather than nil return. No need
	to check ferror in stdio_maybe_write_error, since there is no
	need to distinguish an end-of-file situation from error.
	(stdio_put_char_callback, stdio_get_char_callback): New functions.
	(stdio_put_string, stdio_put_char): Retargetted to utf8 encoder.
	Null handle treated as separate kind of error.
	(snarf_line, stdio_get_line, stdio_get_char): Retargetted to utf8
	decoder.
	(pipe_close): #ifdef text removed.
	(make_stdio_stream): utf8 decode initialized.
	(make_pipe_stream): utf8 decoder initialized. #ifdef text removed.

2009-11-17  Kaz Kylheku  <kkylheku@gmail.com>

	Warning fixes.

	* hash.c (hash_ops): Add missing initializer.

	* match.c (complex_open): Add missing intializer to ret variable.

	* regex.c (regex_obj_ops): Add missing initializer.

	* stream.c (stdio_ops, pipe_ops, string_in_ops, byte_in_ops,
	string_out_ops, dir_ops): Likewise.

2009-11-17  Kaz Kylheku  <kkylheku@gmail.com>

	* lib.c (chrp): Fix broken is_chr(num) call.

2009-11-17  Kaz Kylheku  <kkylheku@gmail.com>

	* regex.c (nfa_all_states, nfa_closure): visited parameter
	should be unsigned.

2009-11-17  Kaz Kylheku  <kkylheku@gmail.com>

	Fixes for compliance to C89.

	* lib.c (init): Do not define variable after statements.

	* match.c (match_files): Likewise.

	* regex.h (struct any_char_set, struct small_char_set, struct
	displaced_char_set, struct large_char_set,
	struct xlarge_char_set): do not use enum bitfields, which is a GCC
	extension.

	* unwind.h (enum uw_frtype, uw_frtype_t): Combine into one
	declartion, eliminating forward enum reference which is a GCC
	extension.
	(uw_block_begin): Add dummy typedef to macro so that it requires
	a following semicolon. Without this, if the macro use is followed
	by a semicolon, that semicolon looks like a null statement. A
	subsequent declaration thus follows a statement and is not conforming
	to C89. Also added an opening do.
	(uw_block_end): Add while(0) to match do in uw_block_begin.
	(uw_env_begin, uw_env_end): Add do/while(0) to macro pair, so
	uw_env_end reuqires a semicolon.
	(uw_catch_begin, uw_catch_end): Likewise.

2009-11-17  Kaz Kylheku  <kkylheku@gmail.com>

	Version 022

	Fix for bug 28033: crash in string output stream.
	(Used by exception handling).

	New kernel object type introduced which allows C string literals
	to be used as first-class objects.

	Use of printf-like C formatting eliminated from the code base.

	The dependency on C99 wide character I/O is now minimized.

	* txr.c (version): Bumped to 022.

	* txr.1: Bumped version to 022.

2009-11-16  Kaz Kylheku  <kkylheku@gmail.com>

	* Makefile (rebuild): New target. Tired of doing make clean; make.

2009-11-16  Kaz Kylheku  <kkylheku@gmail.com>

	Big round of changes to switch the code base to use the stream
	abstraction instead of directly using C standard I/O,
	to eliminate most uses of C formatted I/O,
	and fix numerous bugs, such variadic argument lists which
	lack a terminating ``nao'' sentinel. 
	
	Bug 28033 is addressed by this patch, since streams no longer provide
	printf-compatible formatting. The native formatter is extended with
	some additional capabilities to take over.

	The work on literal objects is expanded and they are now used
	throughout the code base.

	Fixed bad realloc in string output stream: reallocating by number
	of wide chars rather than bytes.

	* gc.c (sweep): Debugging code switched from fprintf to format.

	* lib.c (typ_check, type_check2, car, cdr, car_l, cdr_l, list,
	num, chrp, apply, cobj_print_op, dump): Retargetted, with help of new
	literals, to new funtions that take string objects, rather than raw C
	strings.
	(obj_print, obj_pprint): Revamped with support for LIT type.
	Retargetted to not use C style I/O functions in streams.

	* lib.h (lit): Macro retargetted to another macro so that it expands
	its argument.
	(lit_noex): New macro, like lit, but does not macro-expand argument.
	(auto_str): New macro.
	(static_str): New macro.

	* match.c (debugf, debuglf, sem_error, file_err): Converted from C
	string to string object.
	(dest_bind, match_line, LOG_MISMATCH, LOG_MATCH, match_files):
	Retargetted to new interfaces that take string objects rather than raw
	C strings.
	(complex_stream): New function.
	(do_output_line, do_output, extract): Retargetted from C streams to
	object streams.	

	* parser.h (yyerrorf): Declaration updated.

	* parser.l (yyerror): Call new yyerrorf interface, using auto_str
	macro to dress up C string as a temporary object.
	(yyerrorf): Changed from C strings to object strings.	
	(yybadtoken, grammar): Retargetted to new yyerrorf.

	* stream.c (strm_ops): put_string and put_char function pointers
	changed to take object strings rather than C strings.  vcformat and
	vformat virtuals removed. C formatting is not supported, and vformat is
	handled above the stream switch level in one place for all streams.
	(common_vformat, stdio_vcformat, string_out_vcformat, cformat,
	put_cstring, put_cchar): Functions removed.	
	(stdio_stream_print, stdio_stream_destroy, stdio_maybe_write_error,
	stdio_put_string, stdio_put_char, stdio_close, pipe_close,
	string_out_put_char, make_pipe_stream, make_string_input_stream,
	make_string_output_stream, make_dir_stream, close_stream,
	get_line, put_line, get_char, put_char, put_string): Retargetted to new
	string object interfaces.
	(stdio_ops, pipe_ops): stdio_vcformat and common_vcformat initializers
	(string_out_ops): string_out_vcformat and common_vcformat initializers
	removed.
	(string_in_ops, byte_in_ops, dir_ops): Two null initializers removed.
	(string_out_put_string): Converted to object string interface.
	Unnecessary chk_realloc call suppressed.
	(get_string_from_stream): Fixed bad call to realloc with incorrect
	size.
	(vformat_num, vformat_str): New functions, helper to vformat.
	(vformat): Rewritten. Is now the formatting engine.
	(format, put_string, put_char): Interface converted from C string to
	object string.

	* stream.h (vformat, format): Declarations updated.
	(vcformat, cformat, put_cstring, put_cchar): Declarations removed.

	* txr.c (oom_realloc_handler, help, txr_main): Retargetted to object
	stream and strings.

	* unwind.c (uw_throw, type_mismatch, uw_register_subtype): Retargetted
	to new string object interfaces.
	(uw_throwf, uw_errorf): Interface changed from C string to object
	string.
	(uw_throwcf, uw_errorcf): Functions removed.

	* unwind.h (uw_throwf, uw_errorf, type_mismatch): Declarations updated.
	(uw_throwcf, uw_errorcf): Declarations removed.
	(internal_error): Macro interface changed and retargetted to
	object strings. Also, num hygiene problem worked around with local
	extern declaration.
	(numeric_assert, range_bug_unless): Retargetted to object strings.

	* utf8.c (utf8_to, utf8_dup_from_uc, utf8_dup_from,
	utf8_dup_to_uc): Casts of chk_malloc return value added.

2009-11-15  Kaz Kylheku  <kkylheku@gmail.com>

	Use the 11 tag bit pattern to denote a new type: LIT. This is a
	pointer to a C static string, intended for literals. We can now
	treat literal strings as light-weight objects.

	* lib.h (TAG_MASK): Ensure the constant expr has long type.
	(TAG_LIT): New macro.
	(enum type, type_t): New enum member, LIT.

	* gc.c (finalize, mark_obj): Handle LIT type.

	* hash.c (ll_hash): Likewise.

	* lib.c (code2type, equal, stringp, length_str, c_str,
	obj_print): Likewise.
	(obj_init): Intern symbols using literal strings.
	(type): Parentheses added to macro expansion.
	(is_lit, lit, litptr): New macros.

2009-11-15  Kaz Kylheku  <kkylheku@gmail.com>

	* lib.c (chr): Take wchar_t argument, not int. Dropped range check.
	(c_chr): Return wchar_t not int.

	* lib.h (chr, c_chr): Declarations updated.
	
2009-11-15  Kaz Kylheku  <kkylheku@gmail.com>

	Version 021.

	Text is represented using wide characters now. Queries and data
	are parsed as UTF-8, so extended characters can be directly used.
	Numeric character escapes can go up to \x10FFF.  (More limited on
	platforms where wchar_t is 16 bit).  Regular expressions support
	extended characters, directly or through escapes. Regex character set
	matches can use full Unicode range.  New test case 005 exercises
	some of these features over Japanese text.

	Failed exit status of pipes, and file close errors are exceptions now.

	Bug fixed in regex character classes.

	Fixed off-by-one error in lazy string implementation, which broke
	some uses of the @(freeform) directive.

	Fixed all instances of gc bug 28086: objects being prematurely
	reclaimed.  This showed up when compiling for profiling (gcc -pg).

	The --cc argument of the configure script works properly now.

	Numbers and characters are unboxed types now, encoded directly in
	the (obj_t *) value. Lowest two bits of (obj_t *) are a tag
	distinguishing characters, integers and pointers.  The program
	performs better from not having to cons memory when operating
	on numbers and characters.

	Discovered bug in glibc: getwc function segfaults when applied to
	stream returned by popen. Worked around this bug. Bug is filed
	as 10958 in glibc bugzilla.

	Internals: 
	
	Hash tables implemented. Hash tables support weak keys and values.

	* configure, hash.c, lib.c, stream.c, utf8.c: Removed trailing
	from some lines.
	
	* txr.c (version): Bumped to 021. Removed trailing whitespace.

	* txr.1: Bumped version to 021.

2009-11-14  Kaz Kylheku  <kkylheku@gmail.com>

	Provide both char * and unsigned char * interfaces in UTF-8 module.
	Fix unsigned and plan char * mixing.

	* utf8.c (utf8_from_uc, utf8_to_uc, utf8_dup_from_uc,
	utf8_dup_to_uc): New functions.
	(utf8_from): Fix type of backtrack pointer to unsigned char *.

	* utf8.h (utf8_from_uc, utf8_to_uc, utf8_dup_from_uc,
	utf8_dup_to_uc): Declared.

	* lib.c (string_utf8): Changed to take char * argument.
	
	* lib.h (string_utf8): Declaration updated.

2009-11-14  Kaz Kylheku  <kkylheku@gmail.com>

	* Makefile (depend): Marked phony and $(PROG) prerequisite dropped. 
	(clean, distclean, tests, install): Phony targets marked phony.

	* dep.mk: Regenerated.

2009-11-14  Kaz Kylheku  <kkylheku@gmail.com>

	* configure (cc): Compute variable properly.

2009-11-14  Kaz Kylheku  <kkylheku@gmail.com>

	Fixes for bug 28086. When constructing a cobj, whose associated
	C structure contains obj_t * references, we should initialize
	that C structure after allocating the cobj. If we initialize
	the structure first, it may end up having the /only/ references
	to the objects. In that case, the objects are invisible to the
	garbage collector. The subsquent allocation of the cobj itself
	then may invoke gc which will turn these objects into dust.
	The result is a cobj which contains a handle structure that
	contains references to free objects. The fix is to allocate
	the handle structure, then the cobj which is associated with
	that handle, and then initialize the handle, at which point it
	is okay if the handle has the only references to some objects.
	Care must be taken not to let a cobj escape with a partially
	initialized handle structure, and not to trigger gc between
	allocating the cobj, and initializing the fields.

	* hash.c (make_hash): Fix cobj construction order.

	* stream.c (make_stdio_stream): Fix cobj construction order.
	(make_pipe_stream): Fix cobj construction order. Also
	noticed and fixed a bug: h->descr field not being initialized
	in the currently enabled BROKEN_POPEN_GETWC variant of the code.

2009-11-13  Kaz Kylheku  <kkylheku@gmail.com>

	New testcase which does some UTF-8 scanning, Unicode regexes,
	and @(freeform).

	* tests/005/data: New UTF-8 file.

	* tests/005/query-1.txr: Likewise.

	* tests/005/query-1.expected: Likewise.

	* Makefile (TXR_ARGS): New target-specific assignment to set
	data for test case set 005.

2009-11-13  Kaz Kylheku  <kkylheku@gmail.com>

	* lib.c (symbolp): Bugfix: function crashed on NUM argument.
	(lazy_str): Fix for gc correctness: object from make_obj must be
	completely intialized before any gc-triggering operation is invoked,
	otherwise the garbage collector will be traversing an object
	whose fields contain old garbage.
	(lazy_str_force_upto): Off-by-one error. To force the object
	up to index position N, means forcing up to length N+1.
	This bug can make it look like a lazy string is much shorter
	than it really is.

2009-11-13  Kaz Kylheku  <kkylheku@gmail.com>

	Allow -c scripts to not have a trailing newline.
	Test suite exercises -c now.

	txr.c (txr_main): If the script specified with -c is not terminated
	by a newline, just add a newline. On the shell command line, it's a
	nuisance to have to add the extra line before closing the quote. 
	It's also awkward in scripting, because the shell (or at
	least Bash 3.0) does not produce a final terminating newline in command
	substitution syntax like -c "$(cat file)". The last newline in
	the file is trimmed, and has to be explicitly added in the script
	itself, which is wrong in the case when the file is empty.

	Makefile (TXR_SCRIPT_ON_CMDLINE): New target-specific variable,
	arbitarily set for test 002.
	(%.ok: %.txr): Rule updated to honor TXR_SCRIPT_ON_CMDLINE
	variable, passing the script body to txr using -c rather than
	as a file argument.

	txr.1: Document -c change.

2009-11-13  Kaz Kylheku  <kkylheku@gmail.com>

	Previous commit broke UTF-8 lexing, by changing the get_char
	semantics on the input stream to wide character input.
	Also, reading a query the command line (-c) must
	read bytes from a UTF-8 encoding of the string.
	We introduce a new get_byte function which can extract bytes
	from streams which provide it.

	* parser.l (YYINPUT): Call get_byte instead of get_char.

	* stream.c (struct strm_ops): New function pointer, get_byte.
	(stdio_get_byte): New function.
	(stdio_ops, pipe_ops): Add new function.
	(string_in_ops, string_out_ops, dir_ops): Null pointer added.
	(struct byte_input): New struct type.
	(byte_in_get_byte): New function.
	(byte_in_ops): New structure.
	(make_string_byte_input_stream, get_byte): New functions.

	* stream.h (make_string_byte_input_stream, get_byte): New functions.

	* txr.c (txr_main): Make a byte input stream from the command
	line spec, rather than a string input stream.

2009-11-12  Kaz Kylheku  <kkylheku@gmail.com>

	Continuing wchar_t conversion. Making sure all stdio calls
	use wide character functions so that there is no illicit
	mixing. (But the goal is to replace this usage with txr streams).

	* lib.c (list, cobj_print_op, obj_print, obj_pprint): Use
	wide string literals and I/O functions.

	* match.c (debuglcf): Converted to wchar_t.
	(dump_bindings, match_line, match_lines, extract): Use wide string
	literal and I/O function.

	* parser.h (yyerrorf): Declaration updated.

	* parser.l (yyerror): Use wide-string yyerrorf. Users of
	yyerror continue to pass multibyte strings.
	(yyerrorf): Converted to wchar_t.
	(yybadtoken, grammar): Use wide string literals to call yyerrorf.

	* stream.c (struct strm_ops): vcformat changed to wchar_t.
	(stdio_vcformat, string_out_vcformat, vcformat, cformat): Likewise.

	* stream.h (vformat, vcformat, cformat): Declarations updated.

	* txr.c (oom_realloc_handler, help, hint, txr_main): Use wide string
	literals and I/O functions.

	* unwind.c (uw_throwcf, uw_errorcf): Converted to wchar_t.

	* unwind.h (uw_throwcf, uw_errorcf): Declarations updated.
	(internal_error, numeric_assert, range_bug_unless): Macros
	fixed to use wide string literals.

2009-11-12  Kaz Kylheku  <kkylheku@gmail.com>

	* utf8.c (utf8_from): Fix total breakage.
	Was writing out incomplete wide characters on internal
	state transtions while traversing a single multi-byte character.
	Also, improved handling of bad bytes close to EOF: if EOF
	occurs in a multi-byte character, it will backtrack,
	and skip one bad byte, etc.
	(utf8_encode, utf8_decoder_init, utf8_decode): New functions.

	* utf8.h (enum utf8_state): New enum.
	(struct utf8_decoder, utf8_decoder_t): New struct.
	(utf8_encode, utf8_decoder_init, utf8_decode): Declared.

2009-11-12  Kaz Kylheku  <kkylheku@gmail.com>

	Documenting extended characters in man page.
	Cleaned up some more issues related to extended characters.

	* parser.l (grammar): Added error sctions for invalid UTF-8 bytes.

	* stream.c (BROKEN_POPEN_GETWC): New macro. Enables workaround
	for a glibc bug, whereby getwc blows up when applied to a FILE *
	stream returned from a popen call.
	(struct strm_ops): put_char function takes wchar_t.
	(common_format): Use wchar_t rather than int.
	(stdio_put_string): fputws returns -1, not EOF.
	(stdio_put_char, put_cchar): Character argument changed to wchar_t.
	Output done with putwc used instead of putc.
	(snarf_line, stdio_get_char): Use getwc to read from the stream.
	(pipe_close, make_pipe_stream): Implement workaround form glibc bug.

	* stream.h (put_cchar): Declaration updated.

	* txr.1: Added notes about international characters.

2009-11-12  Kaz Kylheku  <kkylheku@gmail.com>

	Regular expression module updated to do unicode character sets.
	Most of the changes are in the area of representing sets.

	Also, a bug was found in the compilation of regex character sets:
	ranges straddling two adjacent blocks of 32 characters were
	not being added to the character set. However, ranges falling
	within a single 32 block, or spanning three or more such blocks,
	worked properly. This bug is not tickled by common ranges
	such as A-Z, or 0-9, which land within a 32 block.

	* regex.h (BITCELL_LIT): Macro removed.
	(CHAR_SET_SIZE): Macro does not depend on UCHAR_MAX any more,
	but hard-codes a set size of 256. UCHAR_MAX means nothing to us any
	more since we are using wchar_t. The number 256 is simply an
	arbitrarily chosen size for representing the small character
	sets (or the leaves of the radix tree for representing large sets).
	(chset_type_t): New enum typedef.
	(cset_L0_t, cset_L1_t, cset_L2_t, cset_L3_t): New array typedefs.
	(struct char_set): Replaced by union char_set.
	(struct any_char_set, struct small_char_set, struct displaced_char_set,
	struct large_char_set, struct xlarge_char_set): New struct types.
	(char_set_clear): Declaration removed.
	(char_set_create, char_set_destroy): Declared.
	(char_set_add, char_set_add_range, char_set_contains,
	nfa_state_single, nfa_state_set, nfa_machine_feed): Declarations
	updated for wchar_t.
	(struct nfa_state_single): member ch changed to wchar_t.

	* regex.c (char_set_clear): Function removed.
	(CHAR_SET_L0, CHAR_SET_L1, CHAR_SET_L2, CHAR_SET_L3, CHAR_SET_L2_L0,
	CHAR_SET_L2_HI, CHAR_SET_L1_L0, CHAR_SET_L1_HI, CHAR_SET_L0_L0,
	CHAR_SET_L0_HI): New macros.
	(L0_full, L0_fill_range, L0_contains, L1_full, L1_fill_range,
	L1_contains, L1_free, L2_full, L2_fill_range, L2_contains,
	L2_free, L3_fill_range, L3_contains, char_set_create,
	char_set_destroy): New functions.
	(char_set_compl): Works using a flag rather than by actually
	computing a complemented set. Also, is no longer a toggle (and
	was never used that way).
	(char_set_add, char_set_add_range, char_set_contains): Polymorphic over
	the different set types.
	(nfa_state_single, nfa_move, nfa_run, nfa_machine_feed): Converted
	to wchar_t.
	(nfa_state_free): Use char_set_destroy to free set.
	(nfa_state_set): Does not construct the set internally but
	takes it as a parameter.
	(nfa_compile_set): Rewritten to perform two passes over the
	s-expression representing the list of characters and ranges
	making up the set.  The first pass determines what representation
	will be used for the set. The second pass stuffs the characters and
	ranges into the set.

2009-11-11  Kaz Kylheku  <kkylheku@gmail.com>

	* txr.c (main): call setlocale to set the LC_CTYPE to en_US.UTF-8,
	so that the C library streams do the encoding. Once the program
	is weaned from C library wide character stream I/O, this can go away.

2009-11-11  Kaz Kylheku  <kkylheku@gmail.com>

	Big conversion to wide characters and UTF-8 support.
	This is incomplete. There are too many dependencies on
	wide character support from the C stream I/O library.
	The regex code does not handle wide characters properly.
	Character type is still int in some places, rather than wchar_t.
	Test suite passes though.

	* hash.c (hash_str): Converted to wchar_t.

	* lib.c (progname, type_check, type_check2, type_check3,
	car, cdr, car_l, cdr_l, equal, chk_strdup, string_own,
	string, mkstring, mkustring, init_str, length_str,
	c_str, search_str, sub_str, cat_str, split_str, trim_str,
	chrp, apply, lazy_str, lazy_str_get_trailing_list,
	cobj, obj_init, obj_print, obj_pprint, init): Converted to wchar_t.
	(vector): Cast of chk_malloc return value added.
	(string_utf8): New function.

	* lib.h (struct string): Member str changed to wchar_t *.
	(progname, chk_strdup, string_own, string, init_str,
	c_str, init): Declarations updated.
	(string_utf8): Declared.

	* match.c (debugf, debuglf, sem_error, file_err, dump_shell_string,
	dump_var, dump_bindings, dest_bind, match_line, do_output_line,
	do_output, match_files): Converted to wchar_t.

	* parser.h (spec_file): Declaration updated.

	* parser.l (yy_errorf, char_esc, num_esc): Converted to wchar_t.
	(ASC, ASCN, U, U2, U3, U4, UANY, UNANN, UONLY): New named
	regexes, used for lexing utf-8.
	(grammar): Converted to wchar_t and utf-8 handling.

	* parser.y (%union/yystype): lexeme member changed to wchar_t *,
	chr member changed to wchar_t.

	* regex.c (nfa_run): Input string is wchar_t *.
	(search_regex): String from haystack is wchar_t *.

	* regex.h (nfa_run): Declaration updated.

	* stream.c (struct strm_ops, common_vformat, stdio_stream_print,
	stdio_maybe_read_error, stdio_maybe_write_error, stdio_put_string,
	stdio_put_char, snarf_line, stdio_get_line, stdio_close, pipe_close,
	struct string_output, string_out_put_string, string_out_put_char,
	string_out_vcformat, dir_get_line, make_string_output_stream,
	get_string_from-stream, make_dir_stream, get_line, get_char,
	vformat, vcformat, format, cformat, put_string, put_cstring,
	put_char, put_cchar, stream_init): Converted to wchar_t.

	* stream.h (vformat, format, put_cstring): Declarations updated.

	* txr.c  (version, progname, spec_file, oom_realloc_handler,
	help, hint, remove_hash_bang_line, main, txr_main): Converted
	to wchar_t.

	* txr.h (version, progname): Declarations updated.

	* unwind.c (uw_throw, uw_throwf, uw_errorf, type_mismatch,
	uw_register_subtype): Converted to wchar_t.

	* unwind.h (uw_throwf, uw_errorf, type_mismatch): Declarations updated.

	* utf8.c, utf8.h: New files.

2009-11-10  Kaz Kylheku  <kkylheku@gmail.com>

	hash.c (hash_grow): Rewritten to avoid resizing the vector
	in place, and thus having to pulling all conses into a big list.
	TODO: avoid recomputing the hash function over the keys.
	We could enhance cons cells with two more fields without using
	additional storage.

2009-11-06  Kaz Kylheku  <kkylheku@gmail.com>

	Changing representation of objects to allow for unboxed characters.
	Now numbers and characters fit into a cell. We lose one more bit
	from the range of numbers.

	* lib.h (TAG_SHIFT, TAG_MASK, TAG_NUM, TAG_PTR, NUM_MASK, NUM_MIN,
	is_ptr, is_num):  Macros updated.
	(is_chr, tag): New macros.
	(struct chr): Removed.
	(union obj): Updated.

	* lib.c (typeof, equal, chr, chrp, c_chr, obj_print): Updated.

	* hash.c (ll_hash): Characters aren't pointers any longer;
	use abstract accessor.

2009-11-06  Kaz Kylheku  <kkylheku@gmail.com>

	Add hash removal.

	* hash.c (remhash): New function.

	* hash.h (remhash): Declared.

2009-11-06  Kaz Kylheku  <kkylheku@gmail.com>

	Add hash table growth.

	hash.c (hash_grow): New function.
	(l_gethash): Renamed to gethash_l. Increment count; if load
	factor gets to two, call hash_grow to double the size.

	hash.h (l_gethash): Declaration changed to gethash_l.

2009-11-06  Kaz Kylheku  <kkylheku@gmail.com>

	Changing representation of objects to allow the NUM type to be
	unboxed. If the lowest bit of the obj_t * pointer is 1, then
	the remaining bits are a number. A lot of assumptions are made:
	- the long type can be converted to and from a pointer
	- two's complement.
	- behavior of << and >> operators when the sign bit is involved.

	* lib.h (TAG_SHIFT, TAG_MASK, TAG_NUM, TAG_PTR, NUM_MASK, NUM_MIN,
	is_ptr, is_num, type): New macros.
	(struct num): Removed.
	(nao): Redefined, so that it doesn't have the numeric tag.

	* lib.c (typeof, type_check2, type_check3, car, car_l, cdr, cdr_l,
	equal, consp, atom, listp, num, c_num, nump, plus, minus,
	stringp, lazy_stringp, obj_print, obj_pprint): Fixed these
	functions to use the new number representation, and not to deference
	the obj_t * poitner if it is actually a number.
	(obj_init): Adjusted values of maxint and minint.

	* gc.c (mark_obj, gc_is_reachable): Avoid dereferencing numbers.

	* hash.c (ll_hash): Likewise.

	* match.c (match_line, do_output_line): Likewise.

2009-11-06  Kaz Kylheku  <kkylheku@gmail.com>

	First cut at hash tables. One known problem is allocation during gc,
	due to use of boxed numbers for vector access.

	* gc.c (gc): Disable gc when doing garbage collection, in case
	something tries to allocate memory during gc, triggering a recursive
	gc, which would be very bad. Also, call the new function,
	hash_process_weak, in between the mark and sweep phases.
	(gc_is_reachable): New function.

	* gc.h (gc_is_reachable): Declared.

	* lib.c (hash_t): New symbol global.
	(acons_new_l): New function.
	(obj_init): New symbol interned.

	* lib.h (hash_t, acons_new_l): Declared.

	* hash.c, hash.h: New files.

	* Makefile: New target, hash.o.

	* dep.mk: Regenerated.

2009-11-06  Kaz Kylheku  <kkylheku@gmail.com>

	Throw exception on stream error during close, or I/O operations.  This
	is needed for pipes that terminate abnormally or return failed
	termination. Pipe and stdio streams have an extra description field
	so they are printed in a readable way.

	* lib.c (process_error): New global defined.
	(obj_init): New symbol interned.
	(lazy_stream_func): Pass t to close_stream, so exception
	is thrown if the close fails.
	(lazy_stream_cons): Ditto.
	
	* lib.h (process_error): Declared.

	* match.c (complex_snarf): Pass new desr argument to make_stdio_stream
	and make_pipe_stream.

	* stream.c (strm_ops): New argument on close function pointer.
	(common_destroy): Close without throwing exception. For objects
	being finalized, we don't care if the close works or not; the
	program has shown that it doesn't care about the stream by
	letting it become unreachable, so we don't bother the program
	by throwing an exception.
	(stdio_handle): New struct.
	(stdio_stream_print, stdio_stream_destroy, stdio_stream_mark,
	stdio_maybe_read_error, stdio_maybe_write_error): New functions.
	(stdio_put_string, stdio_put_char, stdio_get_line, 
	stdio_get_char, stdio_vcformat, stdio_close): Updated to new
	handle format, and throw errors now.
	(stdio_ops, pipe_ops): Redirected to new functions stdio_stream_print,
	stdio_stream_destroy and stdio_stream_mark.
	(pipe_close): Updated to new handle format. Parses status from
	pclose and throws exceptions appropriate to the situation.
	(dir_close): Takes extra argument.
	(make_stdio_stream, make_pipe_stream): New argument added.
	(make_string_output_stream): Some casts added. 
	(close_stream): Pass new argument down to virtual function.
	(stream_init): Pass new argument to make_stdio_stream
	when creating streams for stdin, stdout and stderr.

	* stream.h (make_stdio_stream, make_pipe_stream, close_stream):
	Declarations updated.

	* txr.c (txr_main): Pass new argument to make_stdio_stream.

	* unwind.c (uw_init): Register process_error.

2009-11-01  Kaz Kylheku  <kkylheku@gmail.com>

	Version 020

	Improved documentation.

	Building via configure script.

	Support for cross compiling support.

	Support for building in separate build directory.

	Internal bugfixes.

	Portability bugs fixed; works on x86-64 GNU/Linux.

2009-11-01  Kaz Kylheku  <kkylheku@gmail.com>

	Bug ID 27898: Directory order dependencies in test case.
	Converted some directories to text files.

	* tests/002/proc/*/task: Directories removed.

	* tests/002/proc/*/tasks: Files created.

	* tests/002/query-1.txr: Query updated.

	* tests/002/query-1.expected: Expected output updated.

2009-11-01  Kaz Kylheku  <kkylheku@gmail.com>

	Bug ID 27895: Calls to protect have an argument list terminated
	by the integer constant 0 rather than a proper null pointer constant.

	lib.c (obj_init): Properly terminate argument list of protect call.

	stream.c (stream_init): Likewise.

	unwind.c (unwind_init): Likewise.

	txr.c (txr_main): two-argument protect calls rewritten using prot1.

2009-11-01  Kaz Kylheku  <kkylheku@gmail.com>

	Bug ID 27899: Garbage collection problem: method of locating stack
	bottom is unreliable due to the unpredictable allocation order of local
	variables. The addresses of stack_bottom_0 and stack_bottom_1 variables
	do not necessarily bracket the others which means that some local
	variables in main can be out of the reach of the garbage collector:
	our stack bottom is wrongly in the middle of the frame.

	* lib.c (init): Removed one of the stack bottom parameters, so there
	is only one. This is passed straight down to gc_init.
	Also noticed that the oom_realloc variable was not being set
	from the oom parameter.

	* lib.h (init): Declaration updated.

	* txr.c (txr_main): New static function.
	(main): Calls init, and then txr_main. The idea is that txr_main
	should get fresh stack frame. So the stack_bottom variable in main
	should be outside of that stack frame.

2009-10-22  Kaz Kylheku  <kkylheku@gmail.com>

	* lib.c (equal): Fix broken LSTR and FUN cases.

2009-10-22  Kaz Kylheku  <kkylheku@gmail.com>

	Got "make tests" working in separate build directory,
	with .out files going to local tests/ tree.

	* Makefile (depend): Refer to depend.txr and dep.mk
	using $top_srcdir; no need for symlinks.
	Changed a few more ./txr references to use $(PROG).
	(TESTS): Path munging to generate targets with local paths.
	(%.ok): Fixed diff logic to compare between .expected file
	in $(top_srcdir) and local .out file.

	* configure: Don't generate symlinks for tests and dep.mk.

2009-10-22  Kaz Kylheku  <kkylheku@gmail.com>

	Got "make install" working.

	* Makefile (install): New target.

	* configure (mandir, bindir): New variables.

2009-10-22  Kaz Kylheku  <kkylheku@gmail.com>

	Got build to work in separate build directory.

	* Makefile (CFLAGS): Added -I flag to point header inclusion to the
	source directory.
	(PROG): New variable to hold program name.
	(VPATH): Variable set, as a quick and dirty way to get GNU make
	to find the prerequisites back in the source directory.
	* configure: Added steps to symlink the tests directory and dep.mk.
	* depend.txr: Modified to generate the dependencies with
	correct references to the top_srcdir, with the exception of
	locally generated headers.
	* dep.mk: Regenerated.

2009-10-22  Kaz Kylheku  <kkylheku@gmail.com>

	Build configuration via configure script, with cross compiling support.
	(Tested by cross-compiling txr on an x86 GNU/Linux system
	to run on a MIPS-based GNU/Linux system).

	* configure: New script.
	* Makefile: (OPT_FLAGS, LANG_FLAGS, DIAG_FLAGS, DBG_FLAGS,
	LEX_DBG_FLAGS, TXR_DBG_OPTS, LEXLIB): Variables removed;
	these are now generated in config.make by configure.
	(config.make): New target to print friendlier diagnostic if
	the build is not configured.
	(distclean): New target to do clean, plus remove config.make.

2009-10-22  Kaz Kylheku  <kkylheku@gmail.com>

	* parser.l (YY_INPUT): Kill tabs with spaces (how did they sneak in?).
	Fix possible use of uninitialized ch.

2009-10-21  Kaz Kylheku  <kkylheku@gmail.com>

	* txr.1: Fixed misleading wording (separation versus termination).
	Added Introduction headings to some major sections.
	Improved exception handling intro.

2009-10-21  Kaz Kylheku  <kkylheku@gmail.com>

	Version 019

	Regexps can be bound to variables.

	New freeform directive.

	* txr.c (version): Bump.
	* txr.1: Bump version and date.

	* lib.c, match.c, regex.c, regex.h, stream.c: Trailing whitespace
	removed from lines.

2009-10-21  Kaz Kylheku  <kkylheku@gmail.com>

	* txr.1: Documented freeform.

2009-10-21  Kaz Kylheku  <kkylheku@gmail.com>

	Change the freeform line catenation semantics to termination
	rather than separation.

	* lib.h (lazy_str): Declaration updated.

	* lib.c (lazy_str): Tack terminator onto initial prefix
	string. Parameter renamed. Also, terminator string cached
	in the object.
	(lazy_str_force, lazy_str_force_upto): Terminate, rather
	than separate.

	* match.c (match_files): sep variable renamed to term.

2009-10-21  Kaz Kylheku  <kkylheku@gmail.com>

	* gc.c (mark_obj): Bugfix: recurse over recently added
	member, opts, in the lazy_string structure.

2009-10-20  Kaz Kylheku  <kkylheku@gmail.com>

	Got regex working over lazy strings from freeform.

	Bugfixes.

	* lib.c (length_str): Fixed recursion to wrong length function.
	(lazy_str_force):  March down list properly. Update lazy
	string's limit value.

	* match.c (match_line): Convert to lazy-string-aware style; i.e.
	avoidance of triggering a force of the whole string.
	(match_files): Bugfix in argument processing of freeform directive.

	* regex.h (nfam_result_t): New typedef.
	(nfa_machine_reset): New function declaration.
	(nfa_machine_feed): Updated declaration.

	* regex.c (nfa_machine_init): Refactor to use nfa_machine_reset.
	(nfa_machine_feed): Return nfam_result_t rather than just int.
	(search_regex, match_regex): Refactor to work with lazy strings well.

2009-10-20  Kaz Kylheku  <kkylheku@gmail.com>

	Implement custom separator and limit in freeform.

	* lib.h (lazy_string): New struct member, opts.
	(lazy_str): Declaration updated.

	* lib.c (lazy_str): New constructor parameters to set the
	seprator string and numeric line limit.
	(lazy_str_force, lazy_str_upto): Honor the line limit,
	and use the separator string if provided.

	* match.c (match_files): Process the arguments for freeform
	directive.

2009-10-20  Kaz Kylheku  <kkylheku@gmail.com>

	* lib.c (sub_str): Avoid invoking c_str which forces the
	lazy string.

2009-10-20  Kaz Kylheku  <kkylheku@gmail.com>

	Start of implementation for freestyle matching.

	Lazy strings implemented, incompletely.

	Changed string function to implicitly strdup; non-strdup
	version changed to string_own. Fixed wrong uses of strdup
	rather than chk_strdup.

	Functions added to regex module to provide regex matching
	as a state machine to which characters are fed.

	* lib.h (type_t): New enum member LSTR, for lazy strings.
	(lstr_t, freestyle, type_check3, string_own): Declared.
	(string): Parameter changed to const char *.
	(lazy_stringp, split_str, lazy_str, lazy_str_force_upto,
	lazy_str_force, lazy_str_get_trailing_list, length_str_gt,
	length_str_ge, length_str_lt, length_str_le): Declared.

	* lib.c (lstr_t, freestyle): New symbol globals.
	(code2type, obj_print, obj_pprint, equal): Extended to handle LSTR.
	(type_check3): New function.
	(string_own): New function; does what string used to do.
	(string): Duplicates the string with strdup, so callers don't have to.
	(mkstring, copy_str, trim_str): Use string_own.
	(stringp): A lazy string is a kind of string.
	(lazy_stringp): New function.
	(length_str, c_str, search_str, sub_str, chr_str,
	chr_str_set): Handle lazy strings.
	(split_str): New function.
	(lazy_str, lazy_str_force_upto, lazy_str_force,
	lazy_str_get_trailing_list, length_str_gt, length_str_ge,
	length_str_lt, length_str_le): New functions.
	(obj_init): New symbols interned. Eliminated strdup calls.
	
	* gc.c (finalize, mark_obj): Changed to handle LSTR type.
	Eliminated default case from switch so we get a gcc
	diagnostic if a case is not handled.

	* match.c (match_files): Eliminated strdup calls.
	Added freeform directive.

	* parser.y (grammar): Changed string calls to string_own.

	* stream.c (stdio_get_line, get_string_from_stream):
	Changed string calls to string_own.
	(dir_get_line): Eliminated chk_strdup call.

	* txr.c (remove_hash_bang_line, main): Eliminated strdup calls.

	* regex.h (nfam_result): New union.
	(nfa_machine, nfa_machine_t): New struct and typedef.
	(nfa_machine_init, nfa_machine_cleanup, nfa_machine_feed,
	nfa_machine_match_span): New functions declared.

	* regex.c (nfa_machine_init, nfa_machine_cleanup, nfa_machine_feed,
	nfa_machine_match_span): New functions defined.

2009-10-18  Kaz Kylheku  <kkylheku@gmail.com>

	Trivial change allows regexps to be bound to variables,
	and used for matching. This Just Works because of
	the way match_line treats variables.

	* match.c (eval_form): Check for a regexp form and return
	it as a value representing itself.
	* regex.c (regexp): New function.
	* regex.h (regexp): Declared.

2009-10-17  Kaz Kylheku  <kkylheku@gmail.com>

	* deps.mk: Updated.

2009-10-17  Kaz Kylheku  <kkylheku@gmail.com>

	Version 018

	Bugfixes: mistakes in debugging calls; infinite looping
	bug in collect; skip directive not advancing match
	by proper number of lines bug.

	* match.c (debuglcf): Cosmetic fix.
	(match_files): After recognizing nothrow in the file spec,
	replace it by a string. A few places expect first(files) to be
	a string. The skip directive must return whatever
	return value it obtained from the nested match_files call,
	and not substitute the current line number, so that the
	caller can proceed past the correct number of lines that
	were matched. Fixed obj_t * being passed to %s printf specifier
	in debug printf. Collect directive must make progress even
	if the nested spec makes no progress (returns successfully,
	but with the original line number).
	* txr.c (version): Bump.
	* txr.1: Bump version and date.
	* txr/tests/004/query-1.txr: New test case.
	* tests/004/query-1.expected: Expected result for new test case.

2009-10-17  Kaz Kylheku  <kkylheku@gmail.com>

	Version 017

	Bugfix in exception subtype definition (defex).

	Tail recursion in marking function of garbage collector.

	-f option for specifying query file, allowing more
	options to follow, useful in hash-bang scripting and
	other situations.

	* txr.c: (version): Bump to 016
	* txr.1: Bump version to 016.

2009-10-17  Kaz Kylheku  <kkylheku@gmail.com>

	* txr.1: Documented defex.
	* unwind.c (uw_register_subtype): Bugfix: if the subtype
	exists already, we must not delete it and create a new entry, but
	destructively point its entry to its assigned supertype.
	An exceptions is thrown rather than abort for attempts
	to make t a subtype of something other than itself.
	An attempt to make something other than nil a subtype of nil
	is diagnosed.  Attempts to redefine the relationship
	between two types if they are already connected by one;
	this covers circularity and other cases, while still allowing
	a relaxed order of definition.

2009-10-17  Kaz Kylheku  <kkylheku@gmail.com>

	* gc.c (mark_obj_tail): New macro.
	(mark_obj): Optimized with manual tail recursion.
	The funtion will no longer generate long call stacks
	for long lists. Descending to the car field of
	a cons is still recursive, but ``car-heavy''
	trees are rare.

2009-10-16  Kaz Kylheku  <kkylheku@gmail.com>

	Resurrect -f option, with different meaning.
	We need "-f query-file" so that hash-bang scripts
	can be written which can pass options to txr.

	* txr.c (help, main): Inplement and document -f.
	Also bugfix: do not throw file open errors as exceptions
	of type error, because these cause an abort, potentially leading to a
	core dump. They are now thrown as file_error.
	* txr.1: Documented -f.

2009-10-16  Kaz Kylheku  <kkylheku@gmail.com>

	Implemented @(next arg) for treating the command line
	as an input source.

	* txr.1: Updated, and fixed a few unrelated mistakes.
	* lib.c (dir): Removed unused symbol globa.
	(args): New symbol global.
	* lib.h (dir): Declaration removed.
	(args): Declared.
	match.c (match_files): Implemented @(next arg).
	Had to hack laziness to the file opening logic in match_files.
	If the function is entered with a spec whose first
	directive is @(next), then it defers opening the first
	file in the list of files (since it will be immediately
	abandoned in favor of another input source).
	This prevents an error in the situation when the
	arguments do not name files, and there is a @(next args)
	directive to process them as an input source.

2009-10-16  Kaz Kylheku  <kkylheku@gmail.com>

	Version 016

	Catch clauses with parameters.

	Directive for throwing exceptions: throw.

	Directive for defining exception types: defex.

	-f option renamed to -c.

	* txr.c: (version): Bump to 016
	* txr.1: Bump version to 016.

2009-10-16  Kaz Kylheku  <kkylheku@gmail.com>

	* txr.c (help, main): Changed -f argument to -c. This
	is consistent with the -c argument of the shell;
	-f looks like awk's -f option, which specifies a file,
	not a literal script body.

	* txr.1: Updated.

2009-10-15  Kaz Kylheku  <kkylheku@gmail.com>

	* txr.1: Grammar, spelling.

2009-10-15  Kaz Kylheku  <kkylheku@gmail.com>

	* parser.y (clauses_opt): Long overdue nonterminal added.
	(define_clause) simplified with clauses_opt.
	(try_clause): Error handling improved.
	(catch_clauses_opt): Catch and finally clauses can be empty.
	Error cases added.
	* txr.1: Updated.

2009-10-15  Kaz Kylheku  <kkylheku@gmail.com>

	* match.c (match_files): Use alist_remove1 for a one
	element removal.

2009-10-15  Kaz Kylheku  <kkylheku@gmail.com>

	* unwind.c (uw_throw): Add program prefix before
	unhandled exception text. Print it in the
	standard notation if it's not a string literal.
	* match.c (sem_error, file_err): Don't stick program
	prefix into exception text.

2009-10-15  Kaz Kylheku  <kkylheku@gmail.com>

	* unwind.c (uw_exception_subtype_p, uw_init):
	Slight change in representation for exception subtypes,
	saving one node in the list.

2009-10-15  Kaz Kylheku  <kkylheku@gmail.com>

	New throw and defex directives, catches with arguments.

	* lib.c (defex, throw): New symbol globals.
	(obj_init): Symbols interned.
	* lib.h (defex, throw): Declared.
	* match.c (match_files): Implemented throw and defex.
	Argument handling in catches.
	* unwind.c (uw_register_subtype): Returns right
	argument, so we can cleverly use it with reduce_left.
	* unwind.h (uw_register_subtype): Declaration updated.
	* txr.1: Updated.

2009-10-14  Kaz Kylheku  <kkylheku@gmail.com>

	Version 015

	Code restructuring.

	Corruption bugfix in gc-debugging code.

	The nil symbol more properly implemented.

	Semantics change: collect treated as a failed match if it
	does not collect anything.

	Bugfix in function argument reconciliation: must only
	be done for unbound parameters.

	New @(local) directive (synonym of forget) for expressing
	local variables in functions.

	Quasi-literals: backquote-delimited literals that contain interpolated
	variables. Useful in next, output, bind and function calls.

	Hygiene: some implementation-inserted syntax tree elements
	are now in their own namespace so they can't clash with user-defined
	constructs.

	Rewritten streams implementation.

	Exception handling: try/catch/finally.

	Exceptions used internally and externally.

	File errors are mapped to exceptions now.

	Hash bang (#!) scripting supported.

	New -f paramater, allowing entire query to be specified
	as argument rather than from a file or stdin.

	* txr.c: (version): Bump to 014.
	* txr.1: Bump version to 014. More documentation about
	exceptions.

2009-10-14  Kaz Kylheku  <kkylheku@gmail.com>

	Support for hash bang execution, and embedding query
	in a command line argument.

	* txr.c (remove_hash_bang_line): New function.
	(main): Added -f option. Initialize and gc-protect yyin_stream, and
	use it in all places where yyin was previously set up.
	Diagnose when -a, -D and -f are wrongly clumped with other options.
	Remove the first line of the query if it starts with #!.
	* parser.h (yyin): Declaration removed.
	(yyin_stream): Declared.
	* parser.l (YY_INPUT): Macro defined.
	(yyin_stream): New global.
	* stream.c (string_in_get_line, string_in_get_char): Bugfix:
	wrong length function used.
	(string_in_ops): Bugfix: wrong get_char function wired in.
	(get_char): New function.
	* stream.h (get_char): Declared.
	* txr.1: -f option documented.

2009-10-14  Kaz Kylheku  <kkylheku@gmail.com>

	* lib.c (obj_print, obj_pprint): Print #<garbage ...>
	syntax if an object has a bad type code; do not just return
	without printing anything.

2009-10-14  Kaz Kylheku  <kkylheku@gmail.com>

	Code cleanup and documentation.

	* txr.1: Start documenting quasiliterals, exception handling and
	nothrow in next and output.
	* parser.y (catch_clauses_opt): Add missing empty production, so that
	a try block doesn't have to have a finally clause.
	* lib.h (or2, or3, or4): New macros.
	* match.c (match_files): Allow output and next forms which just
	have one argument that is nothrow, as documented.
	* stream.c common_vformat, string_out_vcformat, string_out_vcformat,
	make_string_output_stream, make_dir_stream, close_stream, get_line,
	vformat, vcformat, format, cformat, put_string, put_cstring,
	put_char): Switch to new style type assertions.

2009-10-13  Kaz Kylheku  <kkylheku@gmail.com>

	New syntax for next and output directives, taking advantage
	of quasi-literals. Non-throwing behavior can be specified in
	both using nothrow. The old syntax is supported, and has
	the old semantics (non-throwing). Hence, the test cases
	pass again without modification.

	File open errors thrown as file_error type.

	* lib.c (nothrow, file_error): New symbol globals.
	(obj_init): New symbols interned.
	* lib.h (nothrow, file_error): Declared.
	* match.c (file_err): New function.
	(eval_form): Bugfix: if input is nil, or an atom other than a symbol,
	return the value hoisted into a cons. A nil return strictly means,
	unbound variable.
	(match_files): Support new syntax for next and and output.
	Throw open errors as file_err.
	* parser.l (grammar): Change how OUTPUT is returned to the
	style similar to DEFINE, so interior forms can be parsed.
	* parser.y (grammar): Fix up output_clause with new syntax.
	* unwind.c (uw_throw): Do not abort on unhandled file_error,
	but terminate with a failed status.
	(uw_init): Register file_error as a subtype of error exception.

2009-10-13  Kaz Kylheku  <kkylheku@gmail.com>

	First cut at working try/catch/finally implementation.

	* lib.c (try, catch, finally): New symbol globals.
	(obj_init): New symbols interned.
	* lib.h (try, catch, finally: Declared.
	* parser.y (TRY, CATCH, FINALLY): New tokens.
	(try_clause, catch_clauses_opt): New nonterminal grammar symbols.
	* parser.l (yybadtoken): TRY, CATCH and FINALLY handled.
	(grammar): New cases for try, catch and finally.
	* unwind.h (struct uw_catch): New member called visible.
	(uw_continue): New parameter added.
	(uw_exception_subtype_p): Declared.
	(uw_catch_begin): Macro rewritten to use switch logic
	around setjmp.
	(uw_do_unwind, uw_catch, uw_unwind): New macros.
	(uw_catch_end): Rewritten to close switch, and automatically
	continue the unwinding if the block is entered as an unwind.
	* unwind.c (uw_unwind_to_exit_point): Exception catching
	frames made invisible via new flag prior to control passing to them.
	longjmp code 2 introduced for distinguishing a catch from
	an unwind. Visibility flag is checked and invisible frames
	are skipped.
	(uw_push_catch): cont member of the unwind frame initialized to zero.
	(exception_subtype_p): Renamed to uw_exception_subtype_p, changed
	to extern. Fixed wrong order of arguments to assoc.
	(uw_throw): Honor visibility flag: do not consider invisible
	catch frames.
	(uw_register_subtype): sup/sub mixup bugfix.
	(uw_continue): Takes extra argument: the continuation frame
	that (re)establishes the exit point for the unwinding.
	This allows nested unwinding action to take place in a finally,
	and then to continue to the original exit point.
	* match.c (match_files): Handling for try directive added.

2009-10-13  Kaz Kylheku  <kkylheku@gmail.com>

	* parser.l (yybadtoken): Bugfix: added missing LITCHAR case.
	* unwind.h (internal_error): Fixed broken macro.
	* match.c (match_line, match_files): sem_error bugfix: used %a instead
	of ~a.
	(match_files): Wrap block handler in compound statement, otherwise the
	macroexpansion declares a variable in the middle of a statement, which
	is a gcc extension to C90 (or a C99 feature,
	but we aren't using C99).

2009-10-08  Kaz Kylheku  <kkylheku@gmail.com>

	Exception handling for query errors.
	Verbose logging decoupled from yyerror functions.
	Superior object-oriented formatting used for cleaner code.

	* lib.c (query_error): New symbol global.
	(obj_init): New symbol interned.
	* lib.h (query_error): Declared.
	* match.c (output_produced): Variable changed to external linkage.
	(debugf, debuglf, debuglcf, sem_error): New static functions.
	(dest_bind, match_line, match_files): Regtargetted away from
	the yyerrorf and yyerrorlf functions to use debugf,
	debuglf, debuglcf for logging and sem_error for throwing
	query errors as exceptions.
	* parser.h (spec_file_str): New global declared.
	* parser.l (yyerror): Calls yyerrorf instead of yyerrorlf;
	lets yyerrorf increment error count.
	(yyerrorf): Loses level argument.
	(yyerrorlf): Function removed.
	(yybadtoken): Retargetted from yyerrorlf to yyerrorf.
	(grammar): yyerrorf call fixed up.
	* txr.c (spec_file_str): New global defined.
	(main): Protects new global against gc, and initializes it.
	* unwind.c (uw_throw): If an unhandled exception is of
	type query_error, it results in an exit rather than abort.
	The false string is conditionally printed.
	(uw_init): Register query_error as subtype of error.

2009-10-08  Kaz Kylheku  <kkylheku@gmail.com>

	Exception handling framework implemented.

	* lib.c (cobj_t, error, type_error, internal_err, numeric_err,
	range_err): New symbol globals.
	(prog_string): New string global.
	(code2type): New static function.
	(typeof): Rewritten using code2type.
	(type_check, type_check2): New static functions.
	(car, cdr, list, plus, minus, length_str, chr_p, chr_str,
	chr_str_set, apply, funcall, funcall1, funcall2,
	vec_get_fill, vecref_l, lazy_stream_cons): Checks and
	assertions rewritten using new functions and macros.
	(obj_init): prog_string protected from gc.
	New symbols interned.
	(init): uw_init() call moved after obj_init() because
	it needs stable symbols.
	* lib.h (cobj_t, error, type_error, internal_err, numeric_err,
	range_err, prog_string, type_check, type_check2): Declared.
	* match.c (dump_var, complex_snarf, complex_close): abort
	calls rewritten to use exception handling.
	* regex.c (nfa_all_states, nfa_closure, nfa_move): Likewise.
	* stream.c (string_out_vcformat): Bugfix: fill index not updated.
	(make_string_output_stream): Bugfix: initial buffer not null terminated.
	(get_string_from_stream): New function.
	* stream.h (get_string_from_stream): Declared.
	* txr.c (main): Some error prints turned to throws.
	* unwind.c (unwind_to_exit_point): Supports UW_CATCH frames,
	whose finalization logic has to be invoked during unwinding,
	and as target exit points.
	(uw_init): Installs exception symbols into
	subtyping hirearchy.
	(uw_push_catch, exception_subtype_p, uw_throw, uw_throwf,
	uw_errorf, uw_throwcf, uw_errorcf, type_mismatch,
	uw_register_subtype, uw_continue): New functions.
	(exception_subtypes): New static global.
	* unwind.h (noreturn): New macro, conditionally defined on __GNUC__.
	(enum uw_frtype): New member, UW_CATCH.
	(struct uw_catch): New struct type.
	(union uw_frame): New member, ca.
	(uw_push_catch, exception_subtype_p, uw_throw, uw_throwf,
	uw_errorf, uw_throwcf, uw_errorcf, type_mismatch,
	uw_register_subtype, uw_continue): New functions declared.
	(uw_catch_begin, uw_catch_end, internal_error, type_assert,
	bug_unless, numeric_assert, range_bug_unless): New macros.

2009-10-07  Kaz Kylheku  <kkylheku@gmail.com>

	Rewritten streams implementation.

	* stream.h, stream.c: New files.
	* Makefile (OBJS): New object file stream.o.
	* dep.mk: Dependencies updated.
	* gc.c (finalize): STREAM case removed.  Call destroy only if not null.
	(mark_obj): STREAM case removed.
	* lib.c (push, pop): New functions.
	(equal): STREAM case removed.
	(sub_str): Allow from parameter to be nil, defaulting to zero.
	(stdio_line_read, stdio_line_write, stdio_close, stdio_line_stream,
	pipe_close, pipe_line_stream, dirent_read, dirent_close,
	dirent_stream, stream_get, stream_pushback, stream_put,
	stream_close): Functions removed.
	(stream_ops dirent_stream_ops, stdio_line_stream_ops,
	struct stream_ops, pipe_line_stream_op): Static structs removed.
	(lazy_stream_func, lazy_stream_cons): Retargetted to new streams.
	(cobj_print_op): Likewise.
	(init): Disables and restores GC, instead of doing it in obj_init.
	(obj_print): Retargetted to new streams.
	(obj_pprint): New function.
	(obj_init): Does not manipulate gc_state any more, moved to init.
	Call to stream_init added.
	(d, snarf): Retargetted to new streams.
	(snarf_line): Removed, now appears in stream.c, retargetted
	to new streams.
	* lib.h (enum type): STREAM removed.
	(struct stream, struct stream_ops): Removed.
	(struct cobj_ops): Retargetted to new streams.
	(union obj): sm member removed.
	(push, pop, obj_pprint): Declared.
	(stdio_line_stream, pipe_line_stream, dirent_stream, stream_get,
	stream_pushback, stream_put, stream_close, snarf_line): Removed.
	(cobj_print_op, dump, snarf): Modified.
	* match.c (dump_bindings, complex_snarf): Retargetted to new streams.
	* txr.c (main): format used to dump bindings and specs in verbose mode.

2009-10-07  Kaz Kylheku  <kkylheku@gmail.com>

	Implemented quasi-literals: string literals which may
	contain variables to be interpolated.

	Also, took care of a hygiene problem with respect to some
	parser-generated forms, which must be invisible to the user.

	* Makefile (LEX_DB_FLAGS): New variable; helpful
	in generating a lexical analyzer with debug tracing.
	* parser.l (nesting, closechar): Static variables removed.
	(char_esc): Add \` escape for quasi-literals.
	(stack): New %option, to generate a scanner which has
	a start condition stack.
	(QSILIT): New start condition.
	(grammar): Refactored to use start condition stacks.
	Quasi-literal lexical analysis added.
	* parser.y (lit_char_helper): New function, for factoring out
	some common logic between string literals and quasi literals.
	(quasilit, quasi_item, quasi_items): New grammar symbols and
	production rules.
	(strlit): Rule shortened with new helper function.
	Bugfix: error case assigns nil to $$.
	(chrlist): Bugfix: error case assigns nil to $$.
	(LITCHAR): Added to %prec table to fix shift-reduce problem.
	(expr): Production now can generate a quasilit.
	* lib.c (quasi): New symbol global.
	(obj_init): Intern quasi as "$quasi", so the user can
	make a function called quasi.  Also, var and regex are now interned
	with the names "$var" and "$regex" for the same reason.
	* lib.h (quasi): Declared.
	* match.c (eval_form): Rewritten with recursive processing
	to handle deeply embedded variables, as well as quasi-strings.
	(subst_vars): Handles quasi-strings.
	(match_files): Function calls now use eval_form for function
	argument evaluation, except of course in the special case that if an
	argument is a symbol, it may be unbound.

2009-10-06  Kaz Kylheku  <kkylheku@gmail.com>

	* match.c (match_files): No error message for merging to
	a symbol which is already bound; the existing behavior
	is to destructively update the binding, which is useful,
	and so the error is pointless.

2009-10-06  Kaz Kylheku  <kkylheku@gmail.com>

	Introduce local as synonym to forget. It does exactly the
	same thing; a previous binding is forgotten. This spelling
	is nicer for functions.
	* lib.h (local): Declared.
	* lib.c (local): Defined.
	(obj_init): New symbol interned.

2009-10-06  Kaz Kylheku  <kkylheku@gmail.com>

	Bugfix: function parameter reconciliation (after function call
	completes) must only consider the unbound parameters.
	Otherwise false mismatches result if the function destructively
	manipulated some bindings of bound parameters.
	E.g. @(define foo (a)) is called as @(foo "bar") and internally
	it rebinds bound parameter a to "baz". This situation is
	not a mismatch. The rebinding is thrown away.

	* match.c (match_files): When processing a function call,
	keep an alist which associates arguments and unbound parameters.
	Then, after the function call, process the alist, rather
	than the full parameter list.

2009-10-06  Kaz Kylheku  <kkylheku@gmail.com>

	Semantics change: collect fails if it does not collect
	anything. Non-failing behavior can be obtained by
	wrapping with @(maybe) (but no such workaround for coll yet).

	* match.c (match_line): Return nil if coll collected nothing.
	(match_files): Return nil if collect collected nothing.


2009-10-06  Kaz Kylheku  <kkylheku@gmail.com>

	Bugfix: nil must be on the list of interned symbols.

	* lib.c (sym_name): Function removed. This was like
	symbol_name but did not accept nil.
	(intern): Use symbol_name instead of sym_name, allowing
	nil to be on the list of interned symbols.
	(obj_init): Add nil to interned_syms list.
	(nil_string): Changed from "NIL" to "nil".
	* match.c (dest_bind): Treat nil as a value, not a symbol.
	(match_files): Treat nil as a value when it's
	a function argument.

2009-10-06  Kaz Kylheku  <kkylheku@gmail.com>

	* gc.c (more): Bugfix: free_tail was incorectly calculated,
	thereby destroying the validity of the FIFO recycling algorithm
	used when GC debugging is enabled. This showed up as mysterious
	assertions and crashes.
	(mark_obj): Do not abort if a free object is marked.
	(mark_mem_region): Renamed bottom and top variables to low
	and high. The naming was confusing inverted relative
	to that in the caller.
	(sweep): Abort if somehow a block is free and marked reachable.

2009-10-06  Kaz Kylheku  <kkylheku@gmail.com>

	* match.c (match_files): Fixed nonexitent symbol warning for merge
	directive (complained about wrong symbol).

2009-10-05  Kaz Kylheku  <kkylheku@gmail.com>

	Refactoring matching code.

	* lib.h (cobj_ops): New function pointer, mark.
	* gc.c (mark_obj): For a COBJ type, call the mark function
	if the pointer is non-null.
	(gc_mark): New public function, wrapper that calls
	the private mark_obj. Implementations of mark for COBJ
	objects will need to call this.
	* gc.h (mark_obj): Declared.
	* regex.c (regex_obj_ops): Explicitly initialize mark function pointer
	 to null.

2009-10-05  Kaz Kylheku  <kkylheku@gmail.com>

	Code restructuring.

	* Makefile (match.o): New object file.
	(depend): New rule for generating dep.mk, using txr.
	(lib.o, lex.yy.o, regex.o, y.tab.o unwind.o, txr.o, match.o, gc.o):
	Dependency rules removed.
	* dep.mk: New make include file; captures dependencies. Generated
	by new depend rule in Makefile, using txr.
	* depend.txr: Txr query to generate dependencies.
	* extract.y: File renamed to parser.y
	(output_produced): Variable removed,
	moved into new file match.c.
	(dump_shell_string, dump_shell_string, dump_var, dump_bindings, depth,
	weird_merge, map_leaf_lists, dest_bind, eval_form, match_line,
	format_field, subs_vars, complex_open, complex_open_failed,
	complex_close, complex_snarf, robust_length, bind_car, bind_cdr,
	extract_vars, extract_bindings, do_output_line, do_output,
	match_files, extract): Functions removed, added to match.c.
	(struct fpip): Definition removed, added to match.c
	(<stdlib.h>, <string.h>, <ctype.h>, <errno.h>, <setjmp.h>,
	"gc.h", "unwind.h"): Unneeded headers removed.
	* match.c: New file.
	* extract.l: Renamed to parser.l.
	* extract.h: Renamed to parser.h.
	(opt_loglevel, opt_nobindings, opt_arraydims, version, progname):
	Declarations moved to txr.h.
	(extract): Dclaration moved to match.h.
	* txr.h, match.h: New headers.
	* gc.h (opt_gc_debug): Moved to txr.h.

2009-10-03  Kaz Kylheku  <kkylheku@gmail.com>

	Version 014

	New cases directive.

	New define directive: user-defined dynamically scoped functions.

	String literals in bind and function calls.

	EOF in the middle of a line handled properly.

	* extract.l (version): Bump to 014.
	* txr.1: Bump version to 014.


2009-10-02  Kaz Kylheku  <kkylheku@gmail.com>

	New cases directive.

	* extract.l (yybadtoken): Add case for CASES.
	(grammar): Tokenize cases directive.
	* extract.y (CASES): New token kind.
	(cases_clause): New grammar symbol.
	(grammar): Implement new grammar cases.
	(match_files): Implement semantics for cases.
	* lib.c (cases): New global.
	(obj_init): Intern cases symbol.
	* lib.h (cases): Declared.
	* txr.1: Documented.

2009-10-02  Kaz Kylheku  <kkylheku@gmail.com>

	Support for string and character literals.

	* extract.l (char_esc): Support \' and \" escapes.
	(STRLIT, CHRLIT): New flex start conditions.
	(grammar): New rules for tokenizing string literals.
	* extract.y (LITCHAR): New token kind.
	(strlit, chrlit, litchars): New grammar symbols.
	(grammar): Implement string literal parsing.
	(dump_var): Support character objects, treating
	them as one-character strings.
	(eval_form): New function.
	(match_files): In bind directive, allow the right
	hand side to be an arbitrary object.
	* lib.c (mkustring, init_str): New functions.
	(cat_str): Allow characters in the mix, treating
	them as one-character strings.
	* lib.h (mkustring, init_str): Declared.
	(chrp, chr_str, chr_str_set): New function.
	* txr.1: Documented.

2009-10-02  Kaz Kylheku  <kkylheku@gmail.com>

	Support for query-defined functions.

	* extract.l (yybadtoken): New DEFINE case.
	(NESTED): New flex start condition.  This allows for different lexing
	rules in nested lists, so even though for instance @(collect) is a
	special token @((collect)) isn't.
	(grammar): Refactored with NESTED.
	Tokenize define directive.
	* extract.y (define_transform): New function.
	(DEFINE): New token kind.
	(define_clause): New grammar symbol.
	(match_files): Implement define semantics, and function calls.
	* lib.c (define): New global.
	* lib.h (define): Declared.
	(proper_listp, alist_remove1, copy_cons, copy_alist): New functions.
	(obj_init): Intern define symbol.
	(init): Call new function uw_init.
	* unwind.c (toplevel_env): New static structure.
	(uw_unwind_to_exit_point): Support new UW_ENV frame type.
	(uw_init, uw_find_env, uw_push_env, uw_get_func, uw_set_func): New
	functions.
	* unwind.h (UW_ENV): New enumeration member in uw_frtype.
	(uw_dynamic_env): New struct.
	(uw_block_begin, uw_block_end): Renamed some variables.
	(uw_env_begin, uw_env_end): New macros.
	* txr.1: Documented.

2009-10-02  Kaz Kylheku  <kkylheku@gmail.com>

	Misc. bugfixes and improvements.

	* extract.l (grammar): Newline in a directive
	no longer an error. Why not allow it.
	* extract.y (grammar): Productions for catching empty bodies in some
	constructs now end with END newl, rather
	than just END, so parsing can continue sanely.
	(match_lines): In diagnostics, don't say "ignored" about material which
	causes an error that fails the query!
	* lib.c (mkstring): Initialize length since we know it!
	(c_str): Take a symbol as an arg, so we don't have
	to keep writing c_str(symbol_name(sym)).
	(obj_print): Use isprint rather than isctrl to decide
	whether to print a character as an escape.
	(snarf_line): Properly handle EOF in the middle of line.

2009-09-29  Kaz Kylheku  <kkylheku@gmail.com>

	Version 013

	Some minor garbage collection issues fixed.

	Infinite looping bug fixed.

	New @(trailer) directive.

	* extract.y (match_files): Implemented trailer directive.
	* extract.l (version): Bump to 013.
	* lib.h (trailer): Declaration added.
	* lib.c (trailer): External definition added.
	(obj_init): Initializer trailer with interned symbol.
	* txr.1: Documented @(trailer) and bumped version to 013.

2009-09-29  Kaz Kylheku  <kkylheku@gmail.com>

	Looping bug fixed. Certain directives could cause an infinite
	loop if the query has run out of data.

	* extract.y (match_files): The semantics of the first_file_parsed
	argument changes a little bit. Previously, if nil was passed,
	a new lazy stream would be opened for the first file.
	But this is ambiguous because nil also means empty list;
	sometimes when we recurse into match_files, the data has ran
	out and this argument is thus nil. Now, that argument must be
	the symbol t in order to mean ``open the first file''.
	If the argument is nil, it unambiously means ``we are at the end of the
	current file; don't open anything''.
	(extract): The initial call to match_files now passes
	the symbol t for the first_file_parsed argument.

2009-09-29  Kaz Kylheku  <kkylheku@gmail.com>

	Fixing some gc issues. The test cases were found to bomb
	with an assertion when run with --gc-debug enabled,
	due to a garbage-collected object still being used.
	This was due to the way the main function was structured.

	Also, the stack ``top'' terminology in the gc was stupidly wrong. Leaf
	function frames are at the stack top, and main is near the bottom.
	I was thinking of the ``top caller''.

	* Makefile (TXR_DBG_OPTS): New variable.
	Tests are now run with --gc-debug, which makes them slower,
	but has much greater chance of trapping gc problems.
	* extract.l (main): Two variables are now used for determining the
	stack bottom. We don't know in which order the compiler
	places local variables into a stack frame.  (This is a separate
	question from that of the direction of stack growth).
	The call to the init function is now done right away.
	The argument processing section of main does some processing
	with GC objects, but the init function was being called afterward,
	before the list of interned symbols is protected from garbage
	collection! So with --gc-debug turned on, parts of the interned
	symbol list were being garbage collected (since the variable
	has not yet been added to the set of root pointers, which is
	done in the init function).  Also, the use of an unknown --long-option
	is diagnosed properly now.
	* gc.c (gc_stack_top): Renamed to gc_stack_bottom, and converted from
	extern to static.
	(mark): Follows rename of gc_stack_top to gc_stack_bottom.
	(sweep): Eliminated the freed variable for counting freed objects,
	and the associated debug message, which was not useful.
	Commented why the free list is managed differently when dbg
	is turned on.
	(gc_init): New function.
	* gc.h (gc_stack_top): Declaration removed.
	(gc_init): Declaration added.
	* lib.c (min): New macro.
	(init): Takes two additional arguments which are used to
	determine the stack bottom. The function first determiens
	whether the stack grows up or down. Then it takes the
	greater or smaller of the two potential stack top pointers,
	based on that. The result is passed go gc_init.
	* lib.h (init): Declaration updated.

2009-09-28  Kaz Kylheku  <kkylheku@gmail.com>

	Version 012

	Semantics change of @(until) in @(collect) and @(coll).

	Minor fixes.

	* extract.y (match_line, match_files): The until clauses
	continue to be processed after the main clauses of the collect
	or coll (to see the bindings), but are processed before
	the collection occurs, so that the until will veto
	the bindings of the last iteration.  Moreover, the data
	positions stays where it is when this happens, and no
	arrangement is made to match the until material again.

	* txr.1: Tried to document the change.


2009-09-27  Kaz Kylheku  <kkylheku@gmail.com>

	* txr.1: following proofread, fixed various escaping problems and
	instances of missing text.

2009-09-26  Kaz Kylheku  <kkylheku@gmail.com>

	* lib.c (equal): Bugfixes: wrong fallthrough of FUN case.
	VEC case must return nil, not break.

2009-09-26  Kaz Kylheku  <kkylheku@gmail.com>

	Preparation for some sorting support.

	* extract.y (merge): Renamed to weird_merge.
	(map_leaf_lists): New functino.
	(match_file): Follow weird_merge rename.
	* lib.c (all_satisfy, none_satisfy, string_lt, do_bind2other,
	bind2other, merge, do_sort, sort): New functions.
	* lib.h (all_satsify, none_satisfy, string_lt,
	bind2other, sort): Declared.

2009-09-25  Kaz Kylheku  <kkylheku@gmail.com>

	Version 011

	New @(maybe) clause optionally matches (does not fail if none of
	its clauses match anything).

	New blocks feature: allows a query or subquery to be
	abruptly terminated by invoking an exit to a named or anonymous
	block. @(collect) and @(skip) have implicit anonymous blocks now.

	The @(skip) directive takes a numeric argument now, which limits
	how many lines are searched.

	* Makefile, extract.l, extract.y, extract.h, gc.c, gc.h, lib.c, lib.h,
	regex.c, regex.h, txr.1, unwind.c, unwind.h: Copyright notice and
	license text updated or added, and version bumped up to 011.
	* tests/001/query-1.txr, tests/001/query-2.txr, tests/001/query-3.txr,
	tests/002/query-1.txr: Assigned to public domain.

2009-09-25  Kaz Kylheku  <kkylheku@gmail.com>

	New features:
	- named blocks;
	- maybe clause;
	- optional iteration bound on skip.

	* extract.y: includes added: "unwind.h", <setjmp.h>.
	(MAYBE, OR): New grammar tokens.
	(maybe_clause): New nonterminal grammar symbol.
	(expr): A NUMBER can be an expression now, so that @(skip 42)
	is valid syntax.
	(match_files): Support for numeric argument in skip directive
	to bound the search to a maximum number of lines.
	Anonymous block established around skip.
	New directives implemented: maybe, block, accept and fail.
	Anonymous block established around collect.
	* txr.1: Documentation updated with new features.
	* Makefile: new object file unwind.o, and associated rules.
	* extract.l (yybadtoken): New cases for MAYBE and OR.
	(grammar): Likewise.
	* lib.c (block, fail, accept): New symbol variables.
	(obj_init): New symbols interned.
	* lib.h (block, fail, accept): Declared.
	(if2, if3): Macros fixed so test expression is not compared to nil,
	but implicitly tested as boolean.
	* unwind.c, unwind.h: New source files.

2009-09-24  Kaz Kylheku  <kkylheku@gmail.com>

	Stability fixes.

	* extract.y (match_files): Fixed invalid string("-") to
	string(chk_strdup("-")) which caused a freeing of
	a non-malloced string at gc finalization time.
	* regex.c (nfa_state_shallow_free): New function: does not
	free satellite objects, just the structure itself.
	(nfa_combine): Use nfa_state_shallow_free instead of nfa_state_free,
	because the merged state inherits ownership of objects from the state
	being spliced out.
	(nfa_state_set): Fix lack of initialization of s.visited member of the
	state structure.

2009-09-24  Kaz Kylheku  <kkylheku@gmail.com>

	Version 010

	A file specs can start with $, which means read a directory.

	Data sources are not into memory at once, but on demand,
	which can reduce memory for many queries.

	Regular expressions are now compiled once, when the
	query is parsed.

	Character escapes are now supported in regular expressions,
	and as a special syntax.

	* extract.l (version): Bumped to 010.
	(grammar): 8 and 9 are not octal digits; handle all regex
	backslash escaping in lexical grammar.
	* extract.y (grammar): Get rid of backslash handling from
	regex grammar. Lexer returns a REGCHAR for every escaped
	item. In situations where an operator character is implicily
	literal, like * in a character class, we use the grammar
	to include that alongside REGCHAR. Bugfixes: the character ], when not
	closing a class, is not a syntax error but stands for itself;
	the character - stands for itself outside of character class;
	the | character is literal in a character class.
	* txr.1: Updated version. Documented character escapes.

2009-09-24  Kaz Kylheku  <kkylheku@gmail.com>

	Lazy stream list improvement: no extra NIL element caused
	by end-of-file. Requires push-back support in streams.
	To avoid introducing a new structure member into streams,
	we extend the semantics of the label member, and rename
	it to label_pushback.

	* lib.c (stdio_line_stream, pipe_line_stream,
	dirent_stream): Follow rename of struct stream member;
	assert that label is an atom.
	(stream_get): Check pushback stack first and get item from there.
	(stream_pushback): New function.
	(lazy_stream_func): Pull one more item from the stream and
	use /that/ to decide whether to continue the lazy stream.
	The extra item is pushed back, if valid.
	(lazy_stream_cons): Simplified: no hack involving regular cons. Starts
	the induction by peeking into the stream. If something is there, it is
	pushed back, and a lazy cons is constructed which will fetch it.
	(obj_print): Made aware of the pushback, which must be skipped
	to get to the terminating label.
	* lib.h (struct stream): Member renamed from label to label_pushback.
	(stream_pushback): New function declaration.

2009-09-23  Kaz Kylheku  <kkylheku@gmail.com>

	Escape syntax in regexes, and text. The
	standard seven character escapes are supported,
	namely \a, \b, \t, \n, \v, \f, and \r,
	as well as hex and octal escapes, plus
	the code \e for ASCII ESC.

	* extract.l (char_esc, num_esc): New functions.
	(grammar): New lex cases.
	* lib.c (obj_print): Support all character escapes in printing.
	Bugfix: backslash printed as two backslashes, not one.

2009-09-23  Kaz Kylheku  <kkylheku@gmail.com>

	* tests/002/query-1.txr: Modified to use $ to scan thread
	subdirectories.
	* tests/002/query-1.expected: Updated.

2009-09-23  Kaz Kylheku  <kkylheku@gmail.com>

	New COBJ type for wrapping arbitrary C objects into the
	Lisp-like framework. Compiled regexes are objects now.
	Regexes in a query are now compiled just once.

	* extract.y (grammar): Regexes compiled while parsing.
	(match_line): Modify with respect to the abstract syntax
	tree change, and the interface changes in the match_regex,
	and search_regex functions.
	* gc.c (mark_obj, finalize): Handle marking and finalization
	of COBJ objects.
	* lib.c (typeof, equal, obj_print): Handle COBJ.
	(cobj, cobj_print_op): New functions.
	* lib.h (type_t): New enum element, COBJ.
	(struct cobj, struct subj_ops): New types.
	(union obj): New member, co.
	(cobj, cobj_print_op): New functions declared.
	* regex.c (regex_equal, regex_destroy, regex_compile, regex_nfa): New
	functions.
	(regex_obj_ops): New static struct.
	(search_regex, match_regex): Interface change. Regex arguments
	are now compiled regexes. Functions won't handle raw regexes.
	* regex.h (regex_compile, regex_nfa): New functions declared.

2009-09-23  Kaz Kylheku  <kkylheku@gmail.com>

	New feature: file specs that start with $ read directories.
	Reading from an ``ls'' pipe is too slow.

	Streams and lazy conses implemented. Lazy conses allow us to treat a
	file or other kind of stream exactly as if it were a list.
	We can use car and cdr, etc. But only the parts of the list
	that we actually touch are instantiated on-the-fly by
	reading from the underlying stream.

	* extract.l: inclusion of <dirent.h> added.
	* extract.l: inclusion of <dirent.h> added.
	* extract.y (fpip_closedir): new enumeration in struct fpip,
	and fpip_noclose removed.
	(complex_open): Check for leading $, use opendir.
	(complex_open_failed): New function.
	(complex_close): Handle fpip_closedir case. Not closing
	stdin and stdout is handled by explicit comparison now.
	(complex_snarf): New function, constructs stream of
	a suitable type, over object returned from complex_close,
	wraps it in a lazy list.
	(match_files): Use complex_snarf instead of snarf to get a lazy list.
	* gc.c: Handle LCONS and STREAM cases.
	* lib.c (stream_t, lcons_t): New variables holding symbols.
	(typeof, equal, obj_print): Handle LCONS and STREAM.
	(car, cdr, car_l, cdr_l, consp, atom, listp): Rewritten to handle
	LCONS.
	(chk_strdup, stdio_line_read, stdio_line_write, stdio_close
	stdio_line_stream, pipe_close, pipe_line_stream,
	dirent_read, dirent_close, dirent_stream,
	stream_get, stream_put, stream_close,
	make_lazycons, lazy_stream_func, lazy_stream_cons): New functions.
	(stdio_line_stream_ops, pipe_line_stream_ops,
	dirent_stream_ops): New static structs.
	(obj_init): Intern new symbols lstream, lcons, and dir.
	* lib.h (type_t): New enum members STREAM and LCONS.
	(struct stream, struct stream_ops, struct lazy_cons): New types.
	(union obj): New members sm and lc.
	(chk_strdup, stdio_line_stream, pipe_line_stream,
	dirent_stream, stream_get, stream_put, stream_close,
	lazy_stream_cons): New function declarations.
	* regex.c: inclusion of <dirent.h> added

2009-09-23  Kaz Kylheku  <kkylheku@gmail.com>

	Version 009

	User-friendly error messages from parser.
	Fixed -q option.

	* extract.l (version): Bumped to 009.
	* txr.1: Updated version.

2009-09-22  Kaz Kylheku  <kkylheku@gmail.com>

	* Makefile (LIBLEX): New variable.
	Refer to lex library as -lfl, using variable
	that can be overridden.

2009-09-22  Kaz Kylheku  <kkylheku@gmail.com>

	* extract.h (yybadtoken): New function declaration.
	* extract.l (yybadtoken): New function.
	(main): Fixed -q option.
	* extract.y (grammar): Lots of new error productions, some
	phrase rules refactored, resulting in much more user-friendly
	error diagnosis.
	* txr.1: -q option semantics clarified.<|MERGE_RESOLUTION|>--- conflicted
+++ resolved
@@ -1,4 +1,3 @@
-<<<<<<< HEAD
 2010-01-05  Kaz Kylheku  <kkylheku@gmail.com>
 
 	Implemented the regular expression ~ and & operators.
@@ -48,7 +47,7 @@
 	character.
 	
 	* txr.1: Documented new regex operators.
-=======
+
 2009-12-17  Kaz Kylheku  <kkylheku@gmail.com>
 
 	* lib.c (make_package, find_package): Eliminate declaration
@@ -57,7 +56,6 @@
 	* lib.h (TAG_MASK): Becomes type cnum rather than long.
 	(nao): Based off 1 rather than -1 to avoid left shift of
 	negative number.
->>>>>>> f9ea3b7c
 
 2009-12-09  Kaz Kylheku  <kkylheku@gmail.com>
 

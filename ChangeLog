<<<<<<< HEAD
2012-10-01  Kaz Kylheku  <kaz@kylheku.com>

	* arith.c (bignum_from_long): New function.

	* arith.h (bignum_from_long): Declared.

	* lib.c (int_str): Streamlined. Only use mp_read_radix in the case when
	wcstol fails, because now we have bignum_from_long to handle all values
	of long. Ensure that the bignum is normalized, in case it falls in the
	fixnum range (does not happen on our usual platforms). 
=======
2012-10-30  Kaz Kylheku  <kaz@kylheku.com>

	* lib.c (string_lt): Bugfix: wcscmp returns some value less than zero,
	not specifically -1.

2012-10-30  Kaz Kylheku  <kaz@kylheku.com>

	* mpi-patches/config-types: Include the header as "config.h"
	rather than "../config.h" because the dependency generation script
	checks for this as a special case and treats it relative to the
	build directory.

	* dep.mk: Regenerated.
>>>>>>> 028668d2

2012-09-25  Kaz Kylheku  <kaz@kylheku.com>

	* eval.c: Allow the test form of a for loop to be omitted,
	defaulting to a true test, allowing an infinite loop to
	be expressed as (for () () () ...).

	* txr.1: Documented.

2012-09-24  Kaz Kylheku  <kaz@kylheku.com>

	* RELNOTES: Correct incorrect 2011 years on all 2012 dates. 
	How did that happen?

2012-09-24  Kaz Kylheku  <kaz@kylheku.com>

	* eval.c (apply): Fix in error message: hard coded "apply" instead
	of using ctx_form.

2012-09-24  Kaz Kylheku  <kaz@kylheku.com>

	Bugfix: internal funcall functions not handling functions
	with optional arguments.

	* lib.c (generic_funcall): New static function, based on apply
	from eval.c.
	(funcall, funcall1, funcall2, funcall3, funcall4): If the function
	being called has optional arguments, then go through generic_funcall.

2012-09-24  Kaz Kylheku  <kaz@kylheku.com>

	* arith.c (logand): Fix incorrect return value.

2012-09-18  Kaz Kylheku  <kaz@kylheku.com>

	* arith.c (logtest): New function.

	* eval.c (eval_init): Registered logtest.
	Registered s-ifmt, s-iflnk, s-ifreg, s-ifblk, s-ifdir,
	s-ifchr, s-ififo, s-isuid, s-isgid, s-isvtx, s-irwxu,
	s-irusr, s-iwusr, s-ixusr, s-irwxg, s-irgrp, s-iwgrp,
	s-ixgrp, s-irwxo, s-iroth, s-iwoth, s-ixoth variables.

	* lib.h (logtest): Declared.

	* stream.c (s_ifmt, s_ifsock, s_iflnk, s_ifreg, s_ifblk,
	s_ifdir, s_ifchr, s_ififo, s_isuid, s_isgid, s_isvtx, s_irwxu, s_irusr,
	s_iwusr, s_ixusr, s_irwxg, s_irgrp, s_iwgrp, s_ixgrp, s_irwxo, s_iroth,
	s_iwoth, s_ixoth): New global variables.

	* stream.h (s_ifmt, s_ifsock, s_iflnk, s_ifreg, s_ifblk,
	s_ifdir, s_ifchr, s_ififo, s_isuid, s_isgid, s_isvtx, s_irwxu, s_irusr,
	s_iwusr, s_ixusr, s_irwxg, s_irgrp, s_iwgrp, s_ixgrp, s_irwxo, s_iroth,
	s_iwoth, s_ixoth): Declared.

	* txr.1: Documented logtest and s-* variables for stat,
	as well as open-file and open-directory.

2012-09-17  Kaz Kylheku  <kaz@kylheku.com>

	* stream.c (vformat): Slight change in ~s directive. For a floating
	point integer, .0 is now always shown if the precision is not given,
	or if it is given and nonzero.  Previous behavior of ~s was add .0 only
	when a precision is not specified. The new behavior is more
	sensible and consistent with documentation.

	* txr.1: Typo fixed in related documentation.

2012-09-17  Kaz Kylheku  <kaz@kylheku.com>

	* arith.c (comp_trunc, logcomp): logcomp renamed to lognot,
	consistent with Common Lisp.

	* eval.c (eval_init): logcomp to lognot.

	* lib.h (logcomp): Declaration updated.

2012-09-17  Kaz Kylheku  <kaz@kylheku.com>

	* arith.c (highest_significant_bit): New static function.
	(comp_clamp): Bugfix: avoid shifting left into sign bit. Function
	renamed to comp_trunc.
	(logtrunc, ash): New functions.

	* eval.c (eval_init): Registered logtrunc and ash intrinsics.

	* lib.h (logtrunc, ash): Declared.

	* mpi-patches/add-bitops (s_highest_bit_mp): Forward declaration for
	added.
	(mp_clamp_comp): Bugfix in handling remainder bits. Function
	renamed to mp_trunc_comp.
	(mp_trunc, mp_shift): New functions.

2012-09-17  Kaz Kylheku  <kaz@kylheku.com>

	* arith.c (highest_significant_bit): New static function.
	(comp_clamp): Bugfix: avoid shifting left into sign bit.
	(logclamp, ash): New functions.

	* eval.c (eval_init): Registered logclamp and ash intrinsics.

	* lib.h (logclamp, ash): Declared.

	* mpi-patches/add-bitops (s_highest_bit_mp): Forward declaration for
	added.
	(mp_comp_clamp): Bugfix in handling remainder bits.
	(mp_clamp, mp_shift): New functions.

2012-09-16  Kaz Kylheku  <kaz@kylheku.com>

	* mpi-patches/add-bitops:  Bugfixes: mp_2comp is extended to properly
	allow arbitrarily wide complements (which causes the code to access
	beyond the a argument's digits array). A similar fix is applied in
	the new mp_clamp_comp function.  Incorrect initializations of mp_int
	fixed in all the logic functions: mp_init was used instead of
	mp_init_size.

2012-09-16  Kaz Kylheku  <kaz@kylheku.com>

	* arith.c (logand, logior, logxor): Bugfix: result needs to be
	normalized, otherwise we end up with fixnum-range bignums.
	(comp_clamp): New function.
	(logcomp): Changed to two argument form. If second argument
	is present (not nil) then call comp_clamp.

	* eval.c (eval_init): Change registration of logcomp to allow
	optional argument.

	* lib.h (logcomp): Declaration updated.

	* mpi-patches/add-bitops:  New mp_clamp_comp function implemented.

2012-09-16  Kaz Kylheku  <kaz@kylheku.com>

	Adding complementing function.

	* arith.c (logcomp): New function.

	* eval.c (eval_init): logcomp registered as intrinsic.

	* lib.h (logcomp) declared.

	* mpi-patches/add-bitops: Fixed bugs in mp_xor. Implemented mp_comp.

2012-09-16  Kaz Kylheku  <kaz@kylheku.com>

	Starting work on adding bit operations. The semantics is that
	negative integers behave as an "infinite bit two's complement".

	* arith.c (logand, logor, logxor): New functions.

	* eval.c (eval_init): New intrinsic functions logand, logior, logxor.

	* lib.h (logand, logor, logxor): Declared.

	* mpi-patches/series: New patch, add-bitops.

	* mpi-patches/add-bitops: New file.

2012-09-16  Kaz Kylheku  <kaz@kylheku.com>

	* stream.c (vformat): Fix bug in ~x format directive for printing
	integers in hex. When we use the printf's %x conversion specifiers for
	fixnums, we get incorrect results when the values are negative, because
	the argument is actually treated as an unsigned integer. 
	The end result is that (format t "~x" -1) produces FFFFFFFF
	rather than -1. Also, merged together mindless code duplication.

2012-09-16  Kaz Kylheku  <kaz@kylheku.com>

	* parser.l: Implemented hexadecimal integer constants.
	These will be very useful since bit operations are about
	to be implemented.

	* txr.1: Documented.

2012-09-12  Kaz Kylheku  <kaz@kylheku.com>

	* eval.c (eval_init): New intrinsics: make-similar-hash, copy-hash,
	hash-uni, hash-diff, hash-isec.

	* hash.c (make_similar_hash, copy_hash, hash_uni, hash_diff,
	hash_isec): New functions.

	* hash.h (make_similar_hash, copy_hash, hash_uni, hash_diff,
	hash_isec): Declared.

	* txr.1: Updated.

	* txr.vim: Highlighting for these new functions.

2012-09-11  Kaz Kylheku  <kaz@kylheku.com>

	* configure: Added test for <sys/stat.h>

	* eval.c: New intrinsic functions "stat" and "prop".

	* stream.c: Include <sys/stat.h> if we have it.
	(w_stat, statf): New functions.
	(val dev_k, ino_k, mode_k, nlink_k, uid_k,
	val gid_k, rdev_k, size_k, blksize_k, blocks_k;
	val atime_k, mtime_k, ctime_k): New sybol variables.
	(stream_init): Intern new keywords symbols.

	* stream.h (statf): Declared.

	* txr.1: prop documented. Stub for stat created.

2012-09-11  Kaz Kylheku  <kaz@kylheku.com>

	* eval.c (eval_init): new instrinsic function /= registered.

	* lib.c (numneqv): New function.

	* lib.h (numneqv): Declared.

	* txr.1: New function documented.

2012-09-10  Kaz Kylheku  <kaz@kylheku.com>

	* match.c (v_collect): Bug in processing of @(last) directive.
	When a match for the @(last) material occured at the end of data,
	c->data was being mistakenly set to nil rather than t before breaking
	out of the loop, wreaking havoc. This is not a regression; this
	was there since the inception of @(last) between versions 38 and 39.

2012-09-06  Kaz Kylheku  <kaz@kylheku.com>

	* txr.1: Documented string library.

2012-09-02  Kaz Kylheku  <kaz@kylheku.com>

	* eval.c (eval_init): Follow function renames.

	* hash.c (make_hash): Likewise.

	* lib.c (assq): Renamed to assql for consistency.
	(aconsq_new): Renamed to aconsql_new.
	(aconsq_new_l): Renamed to aconsql_new_l.
	(alist_remove_test): Use equal rather than eq. Association lists
	use equal equality by default.
	(alist_nremove): Use memqual rather than memq.
	(alist_nremove1): Use equal rather than eq.
	(merge): Bugfix: unnecessary consing caused by using append
	instead of nconc on list pieces that are already destructively
	chopped up. This has implications for the efficiency of sort
	over lists!
	(multi_sort_less): Implement key functions.
	(multi_sort): Interface change: arguments rearranged, and new
	argument to specify key functions.

	* lib.h (assoc, assq, assql, aconsq_new, aconsq_new_l): Declarations
	renamed.
	(multi_sort): Declaration updated.

	* txr.1: Documented alist library, list sorting and completed
	documenting lazy library.

	* txr.vim: multi-sort highlighted.

2012-09-01  Kaz Kylheku  <kaz@kylheku.com>

	* txr.1: Lots of new documentation. Major rearrangement of document,
	with new headings.

2012-09-01  Kaz Kylheku  <kaz@kylheku.com>

	* eval.c (symbol_function): Bugfix: return the function rather than
	the whole binding.

2012-09-01  Kaz Kylheku  <kaz@kylheku.com>

	* txr.1: Minor corrections, and documented most stream functions,
	except directory-related ones.

2012-09-01  Kaz Kylheku  <kaz@kylheku.com>

	* txr.1: Documented print, pprint, tostring and tostringp.

2012-08-31  Kaz Kylheku  <kaz@kylheku.com>

	* stream.c (vformat): Bugfix: under the ~a and ~s directives,
	apply field formatting to the object not only if a nonzero width has
	been specified, but also if precision has been specified.

	* txr.1: documented stream global variables and format.

2012-08-31  Kaz Kylheku  <kaz@kylheku.com>

	* eval.c (expand): Bugfix: failure to handle regular
	expression syntax, resulting in (set ...) syntax being regarded as
	assignment (due to another recent change).

2012-08-30  Kaz Kylheku  <kaz@kylheku.com>

	* txr.1: Documented chain, andf, orf and iff.

2012-08-30  Kaz Kylheku  <kaz@kylheku.com>

	* eval.c (eval_intrinsic): Bugfix: take the expanded form instead
	of throwing it away.
	(expand): Recurse into expand_place for (set ...) forms.

	* txr.1: Documented eval.

2012-08-30  Kaz Kylheku  <kaz@kylheku.com>

	* txr.1: Documented all functions related to hashing.

2012-08-29  Kaz Kylheku  <kaz@kylheku.com>

	* lib.c (multi_sort_less): Fixing semantics of return value. Individual
	sorted lists are returned, rather than a list of zipped tuples.

2012-08-29  Kaz Kylheku  <kaz@kylheku.com>

	* lib.c (multi_sort_less): Change the semantics so that when the
	list of the functions is empty, the left item is considered less
	than the right, thereby preserving the order.

2012-08-29  Kaz Kylheku  <kaz@kylheku.com>

	* eval.c (mapcarv): Changed to external linkage.

	* eval.h (mapcarv): Declaration added.
	(eval_init): New intrinsic multi-sort registered.

	* lib.c (multi_sort_less): New static function.
	(multi_sort): New function.

	* lib.h (multi_sort): Declared.

	* txr.1: stub section added.

2012-05-18  Kaz Kylheku  <kaz@kylheku.com>

	* eval.c (eval_init): Registered open-command and open-process
	intrinsics. open-pipe is now deprecated but stays for backward
	compatibility as a synonym for open-command.

	* stream.c (open_pipe): Renamed to open_command.
	(open_pipevp): Renamed to open_process.

	* stream.h (open_pipe, open_pipevp): Declarations updated.

	* txr.1: Documentation headings updated.

2012-05-18  Kaz Kylheku  <kaz@kylheku.com>

	* stream.c (open_pipev): Bugfix: program name is included
	as first element of argv.

2012-05-18  Kaz Kylheku  <kaz@kylheku.com>

	Implement open_pipev in terms of popen for Windows which
	does not have for or exec.  We could use CreateProcess and CreatePipe,
	et cetera, but it won't buy us anything because the whole point
	of this function is to improve the argument passing, and CreateProcess
	takes a single command line string, not too different from popen.

	* stream.c (pipev_close, make_pipev_stream): Surrounded with
	HAVE_FORK_STUFF ifdef.
	(pipe_close): Choice of close strategy conditional on HAVE_FORK_STUFF.
	(open_pipev): Conditionally defined in two ways now.
	(win_escape_arg, win_make_cmdline): New static functions.

2012-05-18  Kaz Kylheku  <kaz@kylheku.com>

	* configure: New test added for fork, pipe, exec and waitpid.
	Produces HAVE_FORK_STUFF in config.h.

2012-05-18  Kaz Kylheku  <kaz@kylheku.com>

	* utf8.c (w_fopen, w_popen): Removing unnecessary casts of
	return values of ut8_dup_to.

	* match.c (complex_open): Likewise.

	* stream.c (w_opendir): Likewise.

2012-05-18  Kaz Kylheku  <kaz@kylheku.com>

	Implementing new pipe function to get around the limitation
	that popen accepts a complete command. We need something which
	accepts a program name, and a list of arguments, so that
	we don't have to assemble together a correctly quoted string.
	popen needs an alternative interface resembling execvp.

	* eval.c (eval_init): New intrinsic registered, open-pipe-args.

	* stream.c (struct stdio_handle): New member, pid.
	(stdio_stream_print): Print the pid, if it is nonzero.
	(pipevp_close): New close function.
	(pipe_close): If h->pid is nonzero, it's a new-style pipe, which
	must be closed with pipev_close.
	(make_stdio_stream, make_pipe_stream): Initialize new stdio_handle
	member to zero.
	(make_pipevp_stream): New static function.
	(open_pipevp): New function.

	* stream.h (open_pipevp): Declared.

	* txr.1: open-pipe-args added to stub section heading.

2012-05-17  Kaz Kylheku  <kaz@kylheku.com>

	* match.c (v_collect): Implemented semantics for repeat symbol.
	(dir_tables_init): Register dispatch for repeat to v_collect
	function.

	* parser.y (collect_repeat): New nonterminal symbol.
	(clause): Removed repeat_clause error case because that now clashes
	with the syntax in collect_clause.
	(collect_clause): Repeat syntax implemented, with help of
	collect_repeat.
	(out_clause): Error case for collect_clause removed due to
	syntactic clash.

	* txr.1: Added mention of @(collect :vars nil) and documented
	@(repeat) as the shorthand.

2012-05-17  Kaz Kylheku  <kaz@kylheku.com>

	* configure: Do not capture the stderr of GNU Make in the
	configure step; send it to /dev/null.

	* txr.spec: Adding specfile for building RPMs.

2012-04-24  Kaz Kylheku  <kaz@kylheku.com>

	* eval.c (range_v_func, range_v_star_func): Restore the order of
	arguments to plus, so that the from object is on the left. This
	change was introduced in a commit on 2012-02-14, causing
	character ranges to break due to bug that addition did not
	commute for char + fixnum. Although the previous commit fixed
	the regression, it's still good to have the object on the
	left in case there are some future data types in case there
	is ever some form of addition which does not commute.

2012-04-24  Kaz Kylheku  <kaz@kylheku.com>

	* arith.c (plus): Fixed broken (+ fixnum char) case.

2012-04-20  Kaz Kylheku  <kaz@kylheku.com>

	Fixes for configuring and building in a separate directory.

	* configure: MPI is now extracted and patched in the build directory,
	not in the source directory.

	* Makefile (CFLAGS): Refer to mpi headers relative to current
	directory, not $(top_srcdir).
	(repatch): Run MPI repatching steps in correct directory.
	(clean): Remove extracted MPI from build directory.

2012-04-20  Kaz Kylheku  <kaz@kylheku.com>

	Version 65

	* txr.c (version): Bumped.

	* txr.1: Bumped version and set date.

	* configure (txr_ver): Bumped.

	* RELNOTES: Updated.

2012-04-20  Kaz Kylheku  <kaz@kylheku.com>

	* regex.c (regex_space_chars): Variable removed.
	(char_set_addr_str): New function.
	(char_set_compile): Use char_set_addr_str to
	add spaces to set.
	(init_special_char_sets): Use char_set_addr_str to
	add spaces to set. Bugfix: word_cs, cword_cs wrongly initialized.
	(regex_init): Removed reference to regex_space_chars.

2012-04-20  Kaz Kylheku  <kaz@kylheku.com>

	* parser.y (regtoken): New nonterminal symbol.
	(regterm): REGTOKEN production factored out to regtoken.
	(regclass): Reverted prior commmit's changes.
	(regclassterm): Reverted prior commit, removing REGTOKEN
	production for character classes, and introduced a regtoken
	production. So now the keyword symbols are part of the
	character class abstract syntax.
	(regtoken): New production rule.

	* regex.c (regex_space_chars): Converted to internal linkage.
	(char_set_compile): Handle token keywords in character class
	abstract syntax.

	* regex.h (regex_space_chars): External declaration removed.

2012-04-19  Kaz Kylheku  <kaz@kylheku.com>

	First cut at implementing \s, \d, \w, \S, \D and \W regex tokens.

	* lib.c (init): Call regex_init.

	* parser.l: return new REGTOKEN kind.

	* parser.y (REGTOKEN): New token type.
	(REGTERM): Translate REGTERM to keyword.
	(regclass): Restructured to handle inherited nodes as lists.
	(regclassterm): Produce $$ as list. Add handling for REGTOKEN
	occurring inside character class by expanding it. This might not
	be the best approach.
	(yybadtoken): Handle REGTOKEN in switch.

	* regex.c (struct any_char_set, struct small_char_set,
	struct displaced_char_set, struct large_char_set,
	struct xlarge_char_set): New bitfield member, stat.
	(char_set_create): New parameter for indicating static char set.
	(char_set_destroy): Do not free a static char set.
	(char_set_compile): Pass zero to new parameter of char_set_create.
	(spaces): New static array.
	(space_cs, digit_cs, word_cs, cspace_cs, cdigit_cs, cword_cs): New
	static pointers to char_set_t.
	(init_special_char_sets, nfa_compile_given_set): New static function.
	(nfa_compile_regex, dv_compile_regex): Handle new character set token
	keywords.
	(space_k, digit_k, word_char_k, cspace_k, cdigit_k, cword_char_k,
	regex_space_chars): New variables.
	(regex_init): New function.

	* regex.h (space_k, digit_k, word_char_k, cspace_k, cdigit_k,
	cword_char_k, regex_space_chars, regex_init): Declared.

	* txr.1: Documented.

2012-04-15  Kaz Kylheku  <kaz@kylheku.com>

	* eval.c (eval_init): New intrinsic functions remq*, remql*,
	remqual*, remove-if*, keep-if*.

	* lib.c (rem_lazy_func, rem_lazy_rec): New static functions.
	(remq_lazy, remql_lazy, remqual_lazy, remove_if_lazy,
	keep_if_lazy): New functions.

	* lib.h (remq_lazy, remql_lazy, remqual_lazy, remove_if_lazy,
	keep_if_lazy): Declared.

	* txr.1: New functions documented.

2012-04-14  Kaz Kylheku  <kaz@kylheku.com>

	* eval.c (eval_init): find-if intrinsic registered.

	* lib.c (find): First and second arguments reversed.
	The item should be first.
	(find_if): New function.

	* lib.h (find): Declaration updated.
	(find_if): Declaration added.

	* txr.1: Stub section.

2012-04-14  Kaz Kylheku  <kaz@kylheku.com>

	* HACKING: Added notes on generational garbage collection.

2012-04-14  Kaz Kylheku  <kaz@kylheku.com>

	* eval.c (eval_init): New functions remove-if and keep-if.

	* lib.c (remove_if, keep_if): New functions.

	* lib.h (remove_if, keep_if): Declared.

	* txr.1: Documented.

2012-04-13  Kaz Kylheku  <kaz@kylheku.com>

	* configure: Restructuring configure script to be able to detect
	nonexistent options. Variable default values are established first,
	which simplifies the syntax. The scanning loop detects attempts
	to create configuration variables that do not exist.
	The var_given convention is folded into the parsing. (If var
	exists, and var_given exists, and the user specifies var,
	then var_given is set to y to indicate that the value came
	from the user.)

2012-04-13  Kaz Kylheku  <kaz@kylheku.com>

	Bugfix: multiple uses of @(next :args) seeing junk "args" string
	in argument list.  Fix is not to rely on the hack of using the  first
	element of the list of files to hold the name of the current file.

	* match.c (match_files_ctx): New member, curfile.
	(mf_all): Initialize curfile.
	(mf_args): Set curfile to "args".
	(mf_file_data): Initialize curfile.
	(v_skip, v_fuzz, v_gather, v_collect): Use c->curfile rater than
	first(c->files) in debug calls.
	(freeform_prepare, match_files): Pass c->curfile to ml_all constructor
	of match_line_ctx rather than rather than first(c->files).

2012-04-12  Kaz Kylheku  <kaz@kylheku.com>

	Improve the regex Lisp syntax by allowing strings to specify
	character compounds. I.e. the syntax "foo" is equivalent to the
	cumbersome canonical form (compound #\f #\o #\o).

	* regex.c (nfa_compile_regex, dv_compile_regex): Use chrp function
	instead of typeof. Handle stringp case by forming a compound out of the
	characters and recursing. Check for some bad objects in the regex
	that would never come out of our regex parser but could occur
	in a "hand crafted" syntax tree.

2012-04-11  Kaz Kylheku  <kaz@kylheku.com>

	* txr.1: Fix misleading comment example.

2012-04-10  Kaz Kylheku  <kaz@kylheku.com>

	Adding patch to MPI to disable its Makefile so people don't try
	to work around TXR build problems by running make inside
	the MPI directory, which is wrong.

	Also fixing an incorrect use of ctype.h functions in
	MPI and one case of a superfluous warning.

	* mpi-patches/series: new patches added.

	* mpi-patches/disable-make: New file.

	* mpi-patches/fix-ctype-warnings: New file.

2012-04-10  Kaz Kylheku  <kaz@kylheku.com>

	More NetBSD porting.

	* Makefile (EXTRA_FLAGS): Handy new variable for additional
	ad-hoc CFLAGS. Needed by a new test in configure.

	* configure: Check for annoying warnings about char being used
	as an array subscript when calling the macros from <ctype.h>.
	If this occurs, suppress it by #undef-ing the macros.
	(lang_flags): Switching fromm _XOPEN_SOURCE to _XOPEN_SOURCE=2
	because this is needed on NetBSD to obtain declarations of
	popen and pclose.

	* stream.c (pipe_close): If we don't have the WIFCONTINUED macro,
	then define it to expand to zero. It's absent on NetBSD and they
	already seem to have a hack for this because there is a warning about
	the function not being defined, but then the program links anyway.
	Let's do it properly and not rely on their hack.

2012-04-10  Kaz Kylheku  <kaz@kylheku.com>

	* arith.c (INT_PTR_MAX_MP): New static variable.
	(in_int_ptr_range): New function.
	(arith_init): Initialize INT_PTR_MAX_MP.

	* arith.h (in_int_ptr_range): Declared.

	* lib.c (c_num): Allow bignums to be converted to a cnum, if
	they are in range, rather than allowing only fixnums.

	* rand.c (make_random_state): Now that we have such a function,
	initialize random seed using time value from time_sec_usec rather than
	from time and clock.  clock is bad for random seeding because it
	measures virtual time since the start of the process.

2012-04-10  Kaz Kylheku  <kaz@kylheku.com>

	* configure: Switch from _POSIX_C_SOURCE=2 to _XOPEN_SOURCE.
	We will be relying on the gettimeofday function which only came
	into POSIX in 2001, but was in Unix long before then.

	* HACKING: Replace notes about -D_POSIX_C_SOURCE which are not true
	any more.

2012-04-10  Kaz Kylheku  <kaz@kylheku.com>

	* Makefile (conftest.ccver): New phony target.

	* configure: The test for non-working 128 bit integers in the gcc
	used by NetBSD 5.1 is not good enough to catch the bug.
	Adding a test which will assume that gcc 4.3.x and lesser
	does not have working 128 bit types.

2012-04-10  Kaz Kylheku  <kaz@kylheku.com>

	* eval.c (eval_init): Expose regex-compile and regexp as intrinsics.

	* lib.c (obj_init): Change spelling of nongreedy operator and put
	it into the user package so that it is available for use with
	regex-compile.

	* regex.c (match_regex, search_regex): Bugfix: optional start
	position argument argument not defaulting to zero.

	* txr.1: Documented regex-compile and regexp.

	* txr.vim: Highlighting regex-compile and regexp.

2012-04-09  Kaz Kylheku  <kaz@kylheku.com>

	Port to NetBSD (5.1).

	* arith.c (bignum_dbl_ipt): Added missing #if HAVE_DOUBLE_INTPTR_T
	around function

	* configure: NetBSD's shell is too pathetic to expand "$@" properly
	when there are no positional arguments, so I applied the ${@+"$@"}
	trick.
	(make): New variable. GNU make might be known only as gmake,
	so we now detect the command for our own use within the configure
	script and also for giving the user advice on what command to use for
	building. Put in a fix so that the attempt to run $make --version
	does not bail the script under "set -e" if that command terminates
	unsuccessfully.
	The check for clashing names has been moved earlier, so that
	the renaming #define's appear early in config.h (so config.h itself
	can rely on the renames). The identifier longlong_t has been added
	to the potential clash list.  NetBSD exposes this identifier in spite
	of -D_POSIX_SOURCE=2, and it clashes with our longlong_t.
	The tests for integers wider than long long has been modified
	to actually compile a multiplication of two long-long-s into 
	the wider precision. On the NetBSD system, with gcc 4.1.3, I found
	that the __int128 type is there, but doesn't actually work;
	compilation of arith.c bails with an internal compiler error.
	We now get this internal error at configure time and avoid using
	the type.

2012-04-09  Kaz Kylheku  <kaz@kylheku.com>

	* mpi-patches/add-mp-hash (mp_hash): Fix incorrect
	code on platforms where mp_digit is smaller than long.
	This was left shifting a mp_digit by MP_DIGIT_BIT.
	It was found by compiling on NetBSD with a gcc 4.1.3
	which has a broken__int128_t, forcing us to use 32 bit
	mp_digit with a 64 bit mp_word.

2012-04-08  Kaz Kylheku  <kaz@kylheku.com>

	* arith.c (bignum): Previously static function now exposed as external.

	* arith.h (bignum): Declared.

	* configure: Added check for tm_gmtoff and tm_tmzone fields
	being present in struct tm.

	* eval.c (eval_init): New intrinsic functions: time, time-usec.

	* lib.c (num): If the cnum is outside of the fixnum range, then
	construct a bignum.
	(time_sec, time_sec_usec): New functions.

	* lib.h (mut): Slight change to macro to eliminate compiler warning.
	(time_sec, time_sec_usec): Declared.

	* txr.1: Stub section for time and time-usec.

	* txr.vim: Highlighting for time and time-usec.

2012-04-08  Kaz Kylheku  <kaz@kylheku.com>

	* txr.vim: Fixed accidental breakage.

2012-04-07  Kaz Kylheku  <kaz@kylheku.com>

	* lib.c: Revert earlier change: config.h must be included before the
	<windows.h> section because that header is conditionally included
	based on one of the config constants.

2012-04-07  Kaz Kylheku  <kaz@kylheku.com>

	Fixes to get configure ccname=g++ working on OSX Lion.

	* Makefile (conftest.syms): Use -n flag in nm so that the output
	is not alphabetically sorted, but numerically. We need this
	to get the symbols ordered by increasing offset.

	* configure (read_syms): New function. Factors out logic used
	in two places for reading the output of nm. On OSX Lion, it looks
	like we do not get symbol sizes but offsets only, when compiling
	with g++. The symbols are in an S section.  When compiling with
	gcc, we get a common C section with symbol sizes.
	So the hack is to use the deltas between offsets to get the sizes.
	The objects had to be re-ordered in decreasing rank so alignment
	doesn't create padding that will get counted as the size.
	Interleaved dummy objects of type char should also work.

2012-04-07  Kaz Kylheku  <kaz@kylheku.com>

	* configure: Print done and terminate line after checking for
	clashing symbols.

2012-04-07  Kaz Kylheku  <kaz@kylheku.com>

	* configure: Added new check for some clashing external names,
	which we can redefine out of the way in config.h.

	* lib.c: config.h was being included before <windows.h>.

2012-04-07  Kaz Kylheku  <kaz@kylheku.com>

	* txr.1: Documented int-flo, flo-int, search-regex,
	match-regex and regsub.

2012-04-07  Kaz Kylheku  <kaz@kylheku.com>

	Rounding out hash table functionality with lazy lists that
	can walk table content in different ways.

	* eval.c (op_dohash): Follow interface change of hash_next.
	(eval_init): hash-keys, hash-values, hash-pairs and hash-alist
	intrinsics introduced.

	* filter.c (trie_compress): Follow interface change of hash_next.

	* hash.c (hash_next): Silly interface which takes a pointer to
	the iterator has changed to just take the iterator. The function
	unambiguously returns nil when the iteration ends, so there
	is no need to set the iterator variable to nil.
	(maphash): Follows interface change of hash_next.
	(hash_keys_lazy, hash_values_lazy, hash_pairs_lazy, hash_alist_lazy):
	New static functions.
	(hash_keys, hash_values, hash_pairs, hash_alist): New functions.

	* hash.h (hash_next): Declaration updated.
	(hash_keys, hash_values, hash_pairs, hash_alist): Declared.

	* lib.c (make_half_lazy_cons): New way of constructing lazy cons,
	with the car field specified.  It simplifies situations when the
	previous cons computes the car of the next one. Why hadn't I thought of
	this before?

	* lib.h (make_half_lazy_cons): Declared.

	* txr.1: Doc stubs for new hash functions.

	* txr.vim: Highlighting for new hash functions.

2012-04-05  Kaz Kylheku  <kaz@kylheku.com>

	Version 64

	* txr.c (version): Bumped.

	* txr.1: Bumped version and set date.

	* configure (txr_ver): Bumped.

	* RELNOTES: Updated.

2012-04-05  Kaz Kylheku  <kaz@kylheku.com>

	* txr.vim: @[...] syntax not marked as "contained" because it
	can freely occur, and is useful in @(output).

2012-04-05  Kaz Kylheku  <kaz@kylheku.com>

	* gc.c (FRESHQ_SIZE): Preprocessor symbol renamed to FRESHOBJ_VEC_SIZE.
	(freshobj, make_obj): Object and function definitions follow rename.

2012-04-05  Kaz Kylheku  <kaz@kylheku.com>

	* gc.c (mark_obj, sweep_one, gc_is_reachable): Check for gen > 0 rather
	than gen == 0. This allows gen == -1 objects to be considered the
	same as gen == 0, and traversed.
	(gc_set, gc_mutated): When a gen 0 object is added to the checkobj
	array, set its generation to -1.  This prevents duplicates in
	the checkobj array. Also, it fixes a bug: an vector marked as
	mutated was not being traversed due to being in generation 1.

2012-04-05  Kaz Kylheku  <kaz@kylheku.com>

	Code cleanup and tweaking.

	* gc.c (BACKPTR_VEC_SIZE): Preprocessor symbol renamed to
	CHECKOBJ_VEC_SIZE.
	(FULL_GC_INTERVAL): Increased to 40 since the modified
	algorithm now leaves less work for the full gc to do.
	(backptr, backptr_idx): Static variables renamed to
	checkobj and checkobj_idx.
	(mark): Follows rename of backptr and backptr_idx.
	(gc): Commented out handy printf added.
	(gc_set): Use in_malloc_range check to avoid adding to
	the check array pointers which are being stored in non-heap locations,
	since non-heap locations are already GC roots.
	(gc_mutated): Follows variable renaming.
	(gc_push): Just do the push using gc_set.

	* lib.c (malloc_low_bound, malloc_high_bound): New variables.
	(chk_malloc, chk_calloc, chk_realloc): Updated malloc_low_bound
	and malloc_high_bound.
	(in_malloc_range): New function.

	* lib.h (in_malloc_range): Declared.

2012-04-05  Kaz Kylheku  <kaz@kylheku.com>

	The mut macro should only be used for vectors or vector-like objects
	which hold direct references to other objects and must be used
	each time a mutation takes place.

	* eval.c (op_dohash): invocations of mut macro removed. 
	Comment rewritten.

	* lib.c (sort_list): Use set macro for mutating assignment.
	Do not invoke mut on sorted list; it won't work anyway, because
	it doesn't mean what the code wants it to mean: that the list will be
	fully traversed during gc marking.

2012-04-05  Kaz Kylheku  <kaz@kylheku.com>

	Bunch of fixes.

	* gc.c (gc_mutated): Return the value.

	* gc.h (gc_mutated): Declaration updated.

	* hash.c (remhash): Fix unsafe assignment to use set macro.

	* lib.c (sort): Fix wrong use of mut macro on the list
	before it is sorted rather than after.

	* lib.h (mut): Trivial version of macro updated to return argument.

	* unwind.c (uw_init): The toplevel environment's match_context
	should be gc_protected. Though this is probably not used,
	which is why it has not been a problem.

2012-04-04  Kaz Kylheku  <kaz@kylheku.com>

	* hash.c (hash_grow, gethash_l, gethash, gethash_f): Replace
	useless use of *vecref_l() with vecref().

2012-04-04  Kaz Kylheku  <kaz@kylheku.com>

	* configure (gen_gc): Default to off.
	Help section added for gen_gc variable.

	* gc.c (gc): Some missing CONFIG_GEN_GC added.

2012-04-04  Kaz Kylheku  <kaz@kylheku.com>

	Code cleanup.

	* gc.c (backptr_oflow): Static variable removed.
	(freshq_head, freshq_tail, partial_gc_count): Static variables removed.
	(freshq): Array renamed to freshobj.
	(full): Variable renamed to full_gc.
	(freshobj_idx): New varaible.

	(make_obj): Add newly born objects to freshobj array rather than
	freshq. If freshobj array is full on entry to this function,
	trigger gc to empty it. make_obj no longer updates the free_tail;
	the gc routine takes care of restoring this invariant.
	(mark_obj): Follows rename of full_gc. Some code was not wrapped
	in #if CONFIG_GEN_GC.
	(mark, sweep_one): Follow rename of full_gc.
	(sweep): On entry, restore free_tail invariant in the empty
	free_list case. Code which processes freshq from tail to head
	replaced by simple array walk of freshobj. Code wrapped properly
	in #if CONFIG_GEN_GC.
	(gc): Logic for triggering full gc simplified.
	Check added for situations when a partial gc is called when
	the free list empties, and it doesn't liberate enough memory.
	This prevents the situation of partial gc being called over and over
	again by make_obj, squeezing less and less memory each time until
	finally it returns 0 objects, and more() is called.
	(gc_is_reachable): Follows rename of full_gc, and #if CONFIG_GEN_GC
	added.
	(gc_set, gc_mutated): Simplified. Check if the backptr array
	is full and trigger gc if so to flush it, then just add to the array.

2012-04-03  Kaz Kylheku  <kaz@kylheku.com>

	Performance tweaking and fixes.

	* gc.c (BACKPTR_VEC_SIZE): Increase greatly, so that we don't
	trigger gc due to overflow of the backptr array. This is not likely
	to yield a lot of free objects except in a full GC.
	(FULL_GC_INTERVAL): From 10 to 20.
	(gc): Take a not of whether or not gc was entered with free_list
	being exhausted or not. Call more() only if the free_list was
	empty, and a full sweep was done.
	Reset partial_gc_count only when a full gc is triggered.

2012-04-03  Kaz Kylheku  <kaz@kylheku.com>

	Fix failing test case tests/006/freeform-1.txr.

	* lib.c (lazy_str_force, lazy_str_force_upto): Use set macro
	when assigning lim. This won't cause a problem unless lim is
	in the bignum range, however.
	(acons_new, aconsq_new): When overwriting the cdr value of
	the existing entry, use set. This is the smoking gun;
	these functions are used for manipulating bindings.
	(sort): After sorting a list, we must mark it as having
	been mutated. If a list contains only mature conses or only
	fresh conses, there is no problem. But if it contains a mixture,
	then sorting could reverse their relationship, causing mature
	conses to backpoint to the fresh ones.
	(obj_init): Use set when installing the t symbol into the user package.

2012-04-03  Kaz Kylheku  <kaz@kylheku.com>

	Generational GC showing signs of working. One test case in
	test suite fails.

	* gc.c (FRESHQ_SIZE): New preprocessor symbol.
	(backptr_oflow, freshq, freshq_head, freshq_tail): New static
	variables.
	(make_obj): Place newly allocated generation 0 object into
	freshq. If freshq becomes full, transfer oldest item into
	generation 1.
	(mark_obj): If doing only a partial gc, then do not mark
	objects which are not generation 0.
	(mark_mem_region): Valgrind support: cannot mark t.type field undefined
	because it is a bitfield. Just mark the first SIZEOF_PTR bytes
	of the object defined.
	(mark): Under partial gc, mark the table of back pointers.
	(sweep_one): New static function from the prior guts of sweep.
	Reachable objects now get promoted to generation 1.
	(sweep): Under partial gc, sweep just the freshq which identifies
	the generation 0 objects, rather than the entire linked list of all the
	heaps.
	(gc): Trigger full gc also if the backptr list has overflowed
	due to gc having been disabled.
	Under generational gc, reset the static variables afterward:
	clear the list of backpointers, and the freshq.
	(gc_is_reachable): Under partial gc, report any mature object
	as reachable.
	(gc_set, gc_mutated): Handle backptr array overflow situation
	when gc is disabled.
	(gc_push): Bugfix: it is the newly pushed cons cell that has to be
	marked as a root, not the value being pushed.

	* hash.c (sethash): Use set macro for storing value.

	* lib.h (set, mut, mpush): Fix wrong-way #if test for these macros.
	The trivial versions were being defined uner CONFIG_GEN_GC and vice
	versa!

2012-04-03  Kaz Kylheku  <kaz@kylheku.com>

	* eval.c (op_modplace): push replaced with mpush (mutating push).

	* gc.c (gc_push): New function.

	* gc.h (gc_push): Declared.

	* hash.c (pushhash): Use mpush.

	* lib.c (push): Reverted to unsafe operation. TODO comment replaced
	with warning.
	(lazy_flatten_scan): push occurence commented as safe.
	(lazy_stream_func): Unsafe push replaced with mpush.

	* lib.h (mpush): New macro.

2012-04-02  Kaz Kylheku  <kaz@kylheku.com>

	* configure: Support a gen-gc configuration variable which
	causes CONFIG_GEN_GC to be defined as 1 in config.h.

	* eval.c (op_defvar, dwim_loc, op_modplace, transform_op): Handle
	mutating assignments via set macro.
	(op_dohash): Inform gc about mutated variables. TODO here.

	* filter.c (trie_add, trie_compress): Handle mutating assignments
	via set macro.

	* gc.c (BACKPTR_VEC_SIZE, FULL_GC_INTERVAL): New preprocessor symbols.
	(backptr, backptr_idx, partial_gc_count, full): New static variables.
	(make_obj): Initialize generation to zero.
	(gc): Added logic for deciding between full and partial gc.
	(gc_set, gc_mutated): New functions.

	* gc.h (gc_set, gc_mutated): Declared.

	* hash.c (hash_mark): Changed useless use of vecref_l to vecref.
	(gethash_f): Use set when assigning through *found since it
	is a possible mutation.

	* lib.c (car_l, cdr_l, vecref_l): Got rid of loc macro uses. Using the
	value properly is going to be the caller's responsibility.
	(push): push may be a mutation, so use set.
	(intern): Uset set to mutate a hash entry.
	(acons_new_l, aconsq_new_l): Use set when replacing *list.

	* lib.h (PTR_BIT): New preprocessor symbol.
	(obj_common): New macro for defining common object fields.
	type_t is split into two bitfields, half a pointer wide,
	allowing for generation to be represented.
	(struct any, struct cons, struct string, struct sym, struct package,
	struct func, struct vec, struct lazy_cons, struct cobj, struct env, 
	struct bignum, struct flonum): Use obj_common macro to defined
	common fields.
	(loc): Macro removed.
	(set, mut): Macros conditionally defined for real functionality.
	(list_collect, list_collect_nconc, list_collect_append): Replace
	mutating operations with set.

	* match.c (dest_set, v_cat, v_output, v_filter): Replace
	mutating operations with set.

	* stream.c (string_in_get_line, string_in_get_char,
	strlist_out_put_string, strlist_out_put_char): Replace mutating
	operations with set.

	* unwind.c (uw_register_subtype): Replace mutating operation with set.

2012-04-02  Kaz Kylheku  <kaz@kylheku.com>

	* lib.c (vec_set_length): Use set instead of assignment.
	(vecref_l): Use loc to lift address of cell.
	(replace_vec): Use macro mut to indicate the object is being
	mutated.

	* lib.h (mut): New macro.

2012-04-01  Kaz Kylheku  <kaz@kylheku.com>

	Start of ground-work for ephemeral GC. We must add some abstraction
	to places where we potentially assign a reference to a younger object
	inside a field located in an older object (chronological
	backreference) and also where we take the address of an object
	field, making it possible that the user of the address will do so.

	This patch does not take care of vectors.

	No, this is not an April Fool's joke.

	* eval.c (env_fbind, env_vbind, env_replace_vbind, lookup_var,
	lookup_sym_lisp1): Use set macro instead of assignment.

	* hash.c (hash_grow, set_hash_userdata, hash_next): 
	Use set macro instead of assignment.

	* lib.c (rplaca, rplacd, string_extend, length_str, replace_str,
	rehome_sym, lazy_stream_func, lazy_str, lazy_str_force, 
	lazy_str_force_upto, obj_init): Use set macro instead of assignment.

	(car_l, cdr_l): Use loc instead of address-of operator.

	* lib.h (set, loc): New macros.

2012-03-31  Kaz Kylheku  <kaz@kylheku.com>

	* hash.c (last_equal_key, last_equal_hash): New static variables.
	(equal_hash): Caching optimization implemented.
	(eql_hash): Optimization extended to those objects that have
	equal semantics.
	(hash_process_weak): Clear the cached hash during gc.

2012-03-31  Kaz Kylheku  <kaz@kylheku.com>

	If one of the blocks which are subordinate to a @(trailer)
	happen to request a successful termination by invoking @(accept)
	the position must not advance into the trailer material.

	* match.c (v_trailer): Added an unwind protect which
	detects that an accept is taking place and adjusts the return value to
	restrict the input position at the point given to trailer.
	(accept_fail): Use uw_block_return_proto instead of uw_block_return
	and pass the symbol as the protocol identifier.

	* unwind.c (uw_current_exit_point): New function.
	(uw_block_return): Function renamed to uw_block_return_proto;
	takes new parameter which is stored in the block structure.

	* unwind.h (struct uw_block): New member, protocol.
	(uw_block_return): Becomes an inline wrapper for uw_block_return_proto.
	(uw_block_return_proto, uw_current_exit_point): Declared.

	* txr.1: Interaction between @(trailer) and @(accept) documented.

2012-03-30  Kaz Kylheku  <kaz@kylheku.com>

	* match.c (h_var): Disallow the variable named by the symbol t
	by throwing an exception. Allow nil, but wherever nil occurs,
	do not produce a binding.

	* txr.1: State the restrictions against using t in the section
	on Variables and also describe the nil ignore feature.

2012-03-30  Kaz Kylheku  <kaz@kylheku.com>

	* txr.1: Correction: backtracking does NOT take place into a block
	which completed.

2012-03-30  Kaz Kylheku  <kaz@kylheku.com>

	* txr.1: Documenting the debugger with an example session.

2012-03-30  Kaz Kylheku  <kaz@kylheku.com>

	Version 63

	* txr.c (version): Bumped.

	* txr.1: Bumped version and set date.

	* configure (txr_ver): Bumped.

	* RELNOTES: Updated.

2012-03-30  Kaz Kylheku  <kaz@kylheku.com>

	* lib.c (num_str): Much more accurate test for deciding whether
	to treat the number as floating or integer. We can't just look
	for the presence of E, e or . because these coudl be part of
	trailing junk for instance "123XYZE." should convert
	to the integer 123, where "XYZE." is trailing junk.

	* txr.1: Documented int-str, flo-str and num-str.

2012-03-29  Kaz Kylheku  <kaz@kylheku.com>

	* arith.c (numeq): Fix misplaced parenthesis.

2012-03-29  Kaz Kylheku  <kaz@kylheku.com>

	* lib.c (min2, max2): Semantics tweak. If the numbers are equal,
	favor the left one.

	* txr.1: Documented min and max.

2012-03-29  Kaz Kylheku  <kaz@kylheku.com>

	* arith.c (numeq): New function.
	(exptmod): Bugfix: was no normalizing the bignum, ouch.
	Also was reporting "non-integral operands" for other
	errors.

	* eval.c (eval_init): Registered = intrinsic function.

	* lib.c (numeqv): New function.

	* lib.h (numeq, numeqv): Declared.

	* txr.1: Documented expt, sqrt, isqrt, exptmod, fixnump, bignump,
	integerp, floatp, numberp, zerop, evenp, oddp, >, <, >=, <= and =.

	* txr.vim: Highlight =

2012-03-29  Kaz Kylheku  <kaz@kylheku.com>

	* arith.c (gcd): Allow zeros. Don't issue "non-integral"
	exception if MPI fails.
	(floorf, ceili): Map integer argument to itself.
	(tang, asine, acosi): New functions.

	* eval.c (eval_init): New intrinsics: tan, asin, acos.

	* lib.h (tang, asine, acosi): Declared.

	* txr.1: Documented gcd, abs, floor, ceil, sin, cos, tan
	asin, acos, atan, log, and exp.

	* txr.vim: Highlighting for tang, asine, acosi.

2012-03-29  Kaz Kylheku  <kaz@kylheku.com>

	* arith.c (dmod): New static function.
	(mod): Use dmod instead of fmod directly, to calculate
	the correct semantics for combinations of
	negative operands in the floating point domain also.

	* txr.1: Documented /, trunc and mod.

2012-03-29  Kaz Kylheku  <kaz@kylheku.com>

	* txr.1: Documented +, - and *.

2012-03-29  Kaz Kylheku  <kaz@kylheku.com>

	* txr.1: num-str added to doc stub.

	* txr.vim: num-str added.

2012-03-28  Kaz Kylheku  <kaz@kylheku.com>

	* lib.c (obj_print, obj_pprint): Do not use the #<lazy-string ..>
	notation for lazy strings that have been forced.

2012-03-27  Kaz Kylheku  <kaz@kylheku.com>

	* stream.c (vformat): Compensate for differences in printf
	implementations with regard to printing floating point exponents.
	by deleting any plus sign and leading zeros after the 'e'.

	* tests/009/json.expected: Regenerated.

2012-03-26  Kaz Kylheku  <kaz@kylheku.com>

	Filtering on lists and nested lists is hereby made to work.
	For instance given @(bind a ("a" "b" "c")) it is now possible
	to do @(filter :upcase a) whereby a promptly takes on the value
	("A" "B" "C").

	* filter.c (string_filter): Function renamed to string_tree_filter.
	(compound_filter): Follows rename.
	(filter_string): Function renamed to filter string tree.
	Can filter tree of strings, or possibly other objects,
	if the filter function allows.
	(filter_equal): No special case test for objects that are strings.
	Just put them through the filter.

	* filter.h (filter_string): Declaration updated.

	* match.c (format_field, subst_vars, v_filter): Follow rename.

2012-03-26  Kaz Kylheku  <kaz@kylheku.com>

	* match.c (v_output): Bugfix: we should flush the stream
	after each @(output) block. Otherwise if output blocks
	that go to standard output are interleaved with output blocks
	which pipe to some command which then goes to standard out,
	the output won't be in the proper order.

2012-03-26  Kaz Kylheku  <kaz@kylheku.com>

	* eval.c (eval_init): New intrinsic num-str registered.

	* filter.c (tonumber_k, tointeger_k, tofloat_k, hextoint_k):
	New keyword variables.
	(filter_init): New variables initialized; new filters registered.

	* filter.h (tonumber_k, tointeger_k, tofloat_k, hextoint_k):
	Declared.

	* lib.c (num_str): New function.

	* lib.h (num_str): Declared.

	* txr.1: New filters documented.

2012-03-26  Kaz Kylheku  <kaz@kylheku.com>

	* arith.c (to_float): Fix unterminated argument list in throwf.

	* lib.c (funcall): Likewise.

2012-03-24  Kaz Kylheku  <kaz@kylheku.com>

	* lib.c (rebind_s): New symbol variable.

	* lib.h (rebind_s): Declared.

	* match.c (v_rebind): New static function.
	(dir_tables_init): Registered rebind_s to v_rebind,
	and also to hv_trampoline in the horizontal directive table.

	* txr.1: Documented it.

2012-03-24  Kaz Kylheku  <kaz@kylheku.com>

	Bug #35989

	* match.c (syms_init): text_s must be in the system
	package because it's not a user-visible operator.

2012-03-24  Kaz Kylheku  <kaz@kylheku.com>

	Performance improvement in the GC: keep at least one heap's worth
	of free space, so programs close to exhausting a heap do not
	waste cycles frequently calling the collector.

	* gc.c (more): Do not assert that free_list is null; this will
	not be the case any more.
	(make_obj): Comment added regarding why we the free_tail variable
	is fixed up.
	(sweep): Now returns a count of the objects that are free.
	(gc): If sweep reports that less than 75% of the objects are free
	then let us add another heap.

2012-03-24  Kaz Kylheku  <kaz@kylheku.com>

	* eval.c (eval_init): Register match-str and match-str-tree
	intrinsics.

	* lib.c (match_str, match_str_tree): Default position to zero.

	* txr.1: Doc stubs created.

	* txr.vim: Highlighting for match-str and match-str-tree.

2012-03-24  Kaz Kylheku  <kaz@kylheku.com>

	Bugfix: code like @(skip)@{var /partial/} where
	the regular expression does not match all the way to
	the end of the line was getting by the check for
	a complete match.

	* match.c (do_match_line): Loses the second parameter
	named completely. The check whether the line was matched
	completely is done higher up, in match_line_completely.
	This is needed because do_match_line has some early
	successful return cases which bypass the check.
	(match_line): Remove second paramter in call to do_match_line.
	(match_line_completely): Do the check here that the line
	was matched completely. Nothing can get by this.
	(v_freeform): Do notpass second nil argument to do_match_line.

2012-03-24  Kaz Kylheku  <kaz@kylheku.com>

	* lib.c (search_str): If start_num is nil, default it to zero.
	This is needed for this to work right as an optional argument.

2012-03-23  Kaz Kylheku  <kaz@kylheku.com>

	Version 62

	* txr.c (version): Bumped.

	* txr.1: Bumped version and set date.

	* configure (txr_ver): Bumped.

2012-03-23  Kaz Kylheku  <kaz@kylheku.com>

	* RELNOTES: Updated.

	* txr.1: Describe floating-point constants.

2012-03-23  Kaz Kylheku  <kaz@kylheku.com>

	* Makefile (TXR_ARGS): Pass new file to tests/009/json.txr test.

	* tests/009/json.expected: Updated.

	* tests/009/json.txr: Updated source. Translates to a more native
	representation with vectors and hash tables. Numbers go to
	floating point instead of remaining as strings.

	* tests/009/pass1.json: New file: a test case from json.org.

2012-03-22  Kaz Kylheku  <kaz@kylheku.com>

	* arith.c (expo): New function.

	* eval.c (eval_init): expo registered as intrinsic exp.

	* lib.h (expo): Declared.

	* txr.1: Added to stub heading.

	* txr.vim: Highlighting for exp.

2012-03-22  Kaz Kylheku  <kaz@kylheku.com>

	* eval.c (transform_op): use integerp instead of numberp.
	Not all numbers are integers now, and that situation
	requires an integer.

2012-03-22  Kaz Kylheku  <kaz@kylheku.com>

	* parser.l: Bugfix: was not allowing e-notation floats
	with no decimal point like 1E1.

	* stream.c: (vformat): Keep track of whether or not precision was
	given in precision_p local variable.
	When printing #<bad-float> pass a precision of 0
	to vformat_str, not precision, since precision does not apply.
	In ~f and ~e, if the precision was not given, default
	it to 3.
	Restructured float printing in ~a and ~s. It now just uses sprintf's %g
	with a precision. If user does not specify precision, it defaults
	to DBL_DIG to print the number with reasonable accuracy.
	A .0 is added if it sprintf produces an integer, and the conversion
	is ~s rather than ~a.

2012-03-22  Kaz Kylheku  <kaz@kylheku.com>

	Fix sqrt confusion. There must be a separate isqrt
	for the integer square root.

	* arith.c (sqroot_fixnum): Renamed back to isqrt_fixnum.
	(sqroot): Rewritten to handle only floating-point square root.
	(isqrt): New function, based on previous sqroot,
	handles only integers.

	* eval.c (eval_init): New intrinsic, isqrt.

	* lib.h (isqrt): New declaration.

	* txr.1: Doc stubs.

	* txr.vim: Highlighting for isqrt.

2012-03-22  Kaz Kylheku  <kaz@kylheku.com>

	* arith.c (floorf, ceili, sine, cosi, atang, loga): New functions.

	* eval.c (eval_init): New intrinsic functions registered:
	floor, ceil, sin, cons, atan, log.

	* lib.h (floorf, ceili, sine, cosi, atang, loga): Declared.

	* txr.1: Doc stub section for new functions.

	* txr.vim: Highighting added.

2012-03-22  Kaz Kylheku  <kaz@kylheku.com>

	* arith.c (int_flo): If sprintf produces something
	that doesn't begin with a digit, it's most likely NaN or Inf.
	We can turn that into an exception.

	* stream.c (vformat): If sprintf produces a non-number,
	turn it into the printed representation #<bad-float>.

2012-03-22  Kaz Kylheku  <kaz@kylheku.com>

	* arith.c (to_float): New static function.
	(divi): Uses to_float.
	(zerop, gt, lt, ge, le, expt): Floating support.
	(isqrt_fixnum): Static function renamed to sqroot_fixnum.
	(isqrt): Renamed to sqroot. Floating support.
	(evenp, oddp, exptmod, gcd): Work with integers, not floats.

	* eval.c (eval_init): intrinsic registration of sqrt follows rename of
	isqrt to sqroot.

	* lib.h (isqrt): Declaration replaced.

2012-03-21  Kaz Kylheku  <kaz@kylheku.com>

	* arith.c (divi): New function.

	* eval.c (eval_init): divi registered as / intrinsic.

	* lib.h (divi): Declared.

	* txr.1: divi added to stub heading.

	* txr.vim: / operator highlighted.

2012-03-21  Kaz Kylheku  <kaz@kylheku.com>

	* arith.c (mod): Floating support.

2012-03-21  Kaz Kylheku  <kaz@kylheku.com>

	* arith.c (trunc): Floating support.

2012-03-21  Kaz Kylheku  <kaz@kylheku.com>

	* arith.c (plus, minus, mul): Removing unnecessary type checks,
	which are already implied by the switch case.

2012-03-21  Kaz Kylheku  <kaz@kylheku.com>

	* txr.1: Doc stubs for new functions floatp, integerp,
	float-str, int-flo and flo-int.

	* txr.vim: Highlighting for new functions.

2012-03-21  Kaz Kylheku  <kaz@kylheku.com>

	* Makefile: link in -lm, which is needed now on some systems.

	* arith.c (plus, minus): Eliminated some unnecessary (double) casts.
	(abso, mul): Floating support.

2012-03-21  Kaz Kylheku  <kaz@kylheku.com>

	* arith.c (neg): Floating-point support.

	* parser.l: FLO and FLODOT cases had to be reordered because
	the lex trailing context counts as part of the match length,
	causing 3.0 to be matched as three characters with 0 as
	the trailing context. The cases are split up to eliminate
	a flex warning.

	* stream.c (vformat): Support bignum in floating point
	conversion. Bugfixes: floating point conversion was
	accessing obj->fl.n instead of using n.
	Changed some if/else ladders to switches.

2012-03-21  Kaz Kylheku  <kaz@kylheku.com>

	* arith.c (plus): Minor code simplification.
	(minus): Floating point support.

	* mpi-patches/mpi-to-double (mp_to_double): Re-apply lost
	bugfix: index incremented instead of decremented.
	Didn't refresh patch last time, then did a make distclean.

2012-03-20  Kaz Kylheku  <kaz@kylheku.com>

	Regression fix: 1..3 scans incorrectly into 1. .3 tokens.

	* parser.l (SGN, EXP, DIG): New regex definitions.
	(FLO): Do not recognize numbers of the form 123.
	Decimal point must be followed either by exponent, or digits
	(which may then be followed by an exponent).
	(FLODOT): New token type, recognizes 123.
	(grammar): Recognize FLODOT as a floating point number,
	only if it not trailed by another dot, and
	recognize FLO unconditionally.

2012-03-20  Kaz Kylheku  <kaz@kylheku.com>

	* arith.c (plus): Completed implementation of bignum-float
	and float-bignum cases.

2012-03-20  Kaz Kylheku  <kaz@kylheku.com>

	* stream.c (vformat): Use larger num_buf buffer so we don't
	overrun. IEEE double floats can go to e+-308.

2012-03-20  Kaz Kylheku  <kaz@kylheku.com>

	* arith.c (flo_int): New function.

	* eval.c (eval_init): flo-int registered as intrinsic.

	* lib.h (flo_int): Declared.

	* mpi-patches/series: Added mpi-to-double to patch stack.
	(mp_to_double): New MPI function.

	* mpi-patches/mpi-to-double: New file.

2012-03-20  Kaz Kylheku  <kaz@kylheku.com>

	* arith.c (plus): Optimization: use num_fast when
	result is in the fixnum range.
	Implemented FLNUM cases, except for adding a FLNUM
	to BGNUM.
	(minus, mul): Use num_fast when the cnum value is in the fixnum range.
	(int_flo): New function.

	* eval.c (eval_init): Register int-flo intrinsic.

	* lib.c (c_flo): New function.

	* lib.h (TYPE_SHIFT, TYPE_PAIR): New macros, carried over
	from the lazy strings branch.
	(c_flo, int_flo): Declared.

2012-03-20  Kaz Kylheku  <kaz@kylheku.com>

	* parser.l (FLO): Adjusted syntax of floating point numbers
	to allow leading or trailing decimal.

2012-03-19  Kaz Kylheku  <kaz@kylheku.com>

	* stream.c (vformat): num_buf increased to 256 because we
	are now printing floating point numbers into it, letting
	the C library handle precision which can generate many digits.
	We cap the precision at at 128. New format specifiers ~e
	and ~f implemented, which loosely correspond to those of printf.
	The ~s and ~a directives handle floats similarly to ~g in
	printf, except that they ensure that a decimal point is printed
	for the non-exponential notation.

2012-03-19  Kaz Kylheku  <kaz@kylheku.com>

	* configure (uintptr): New variable. Indicates whether unsigned
	version of intptr_t is available and should be generated in config.h
	as uintptr_t.

	* eval.c (eval_init): New intrinsic functions floatp,
	integerp, flo-str.

	* gc.c (finalize): Handle FLNUM case. Rearranged
	cases so that all trivially returning cases are
	together.
	(mark): Handle FLNUM case.

	* hash.c (hash_double): New function.
	(equal_hash): Handle FLNUM via hash_double.
	(eql_hash): Likewise.

	* lib.c: <math.h> is included.
	(float_s): New symbol variable.
	(code2type, equal): Handle FLNUM case in switch.
	(integerp): New function; does the same thing
	as integerp before.
	(numberp): Returns t for floats.
	(flo, floatp, flo_str): New functions.
	(obj_init): Initialize new float_s variable.
	(obj_print, obj_pprint): Handle FLNUM case in switch.
	Printing does not work yet; needs work in stream.c.

	* lib.h (enum type): New enumeration FLNUM.
	(struct flonum): New struct type.
	(union obj): New member, fl.
	(float_s, flo, floatp, integerp, flo_str): Declared.

	* parser.l (FLO): New token pattern definition.
	Scans to a NUMBER token.
	Corrected uses of yylval.num to yylval.val.

	* parser.y (%union): Removed num member from yystype.

2012-03-20  Kaz Kylheku  <kaz@kylheku.com>

	* debug.c (debug): Breakpointing now takes into account 
	the module file name, not only the line number. Breakpoints work on
	source locations rather than line numbers.  Boy, this was easy. 
	Keep the breakpoint list free of duplicates. Issue a message
	if a nonexistent breakpoint is asked to be deleted.

2012-03-18  Kaz Kylheku  <kaz@kylheku.com>

	* eval.c (eval_init): url_decode has two parameters now,
	so we make the second one optional.

	* filter.c (topercent_k, frompercent_k): New keyword
	variables.
	(url_encode, url_decode): Take a second parameter, space_plus.
	This determines whether or not to apply the rule that
	a space encodes as a + character.
	(filter_init): Initialize new keyword variables, and register :topercent
	and :frompercent filters.  Fix the previous registrations of :tourl and
	:fromurl using currying.

	* filter.h (urlencode, urldecode): Declarations updated.
	(topercent_k, frompercent_k): Declared.

	* txr.1: Documented.

2012-03-17  Kaz Kylheku  <kaz@kylheku.com>

	Changing type function to not blow up on nil, which makes a lot of code
	simpler. A pseudo type code is introduced called NIL with value 0.

	* lib.h (enum type): New enumeration value, NIL.
	(type): Function accepts object nil and maps it to code NIL.

	* eval.c (dwim_loc, op_dwim): test for nil obj and goto hack is gone,
	just handle NIL in the switch.

	* gc.c (make_obj, mark): Handle new NIL type code in switch.

	* hash.c (equal_hash): Handle NIL in the switch instead of nil test.

	* lib.c (code2type): Map new NIL type code to null.
	(typeof, typecheck): Code simplified.
	(class_check, car): Move nil test into switch.
	(eql, equal, consp, bignump, stringp, lazy_stringp,
	symbolp, functionp, vectorp, cobjp): Simplified.
	(length, sub, ref, refset, replace, obj_print, obj_pprint): Handle NIL
	in switch instead of nil test.  goto hack removed from refset.

	* match.c (do_match_line, do_output_line): switch condition simplified.

	* regex.c (regexp): Simplified.
	(regex_nfa): Assert condition simplified.

2012-03-17  Kaz Kylheku  <kaz@kylheku.com>

	* filter.c (digit_value): static function moved.
	(html_hex_continue): Use digit_value instead of hex digits string
	literal.

2012-03-16  Kaz Kylheku  <kaz@kylheku.com>

	* lib.c (do_chain): More useful behavior. The first
	function, if any, is treated as variadic. Subsequent
	functions are monadic.
	(chain, chainv): Turn do_chain into variadic.

2012-03-16  Kaz Kylheku  <kaz@kylheku.com>

	* eval.c (eval_init): New intrinsic functions
	chain, andf, orf, iff.

	* lib.c (chainv): New function.
	(do_and, do_or): Generalized to handle functions of
	any arguments via apply.
	(andf, orf): Turn do_and and do_or into variadic function instead of a
	monadic function.
	(do_iff): New static function.
	(andv, orv, iff): New functions.

	* lib.h (chainv, andv, orv, iff): New functions declared.

	* txr.1: Doc stubs created.

	* txr.vim: Updated.

2012-03-16  Kaz Kylheku  <kaz@kylheku.com>

	* lib.c (quicksort): Bugfix: incorrect loop from 0 rather than from
	leading to unbounded recursion.

2012-03-15  Kaz Kylheku  <kaz@kylheku.com>

	Version 61

	* txr.c (version): Bumped.

	* txr.1: Bumped version and set date.

	* configure (txr_ver): Bumped.

	* eval.c (op_modplace): Fix warning about uninitialized variable.
	No bug.

	* filter.c: gcc compilation regresion: missing <stdio.h> breaks inclusion
	of "stream.h" header. Strangely, didn't show up when configured for
	compiling with g++ on Ubuntu.

	* match.c (match_filter): Fixed ununsed variable warning.

	* txr.vim: Bunch of missing keywords added.

	* dep.mk: Regenerated.

2012-03-15  Kaz Kylheku  <kaz@kylheku.com>

	* tests/010/block.expected: New file.

	* tests/010/block.txr: New file.

	* tests/010/reghash.expected: New file.

	* tests/010/reghash.txr: New file.

2012-03-14  Kaz Kylheku  <kaz@kylheku.com>

	* RELNOTES: Updated for upcoming 61.

2012-03-14  kaz kylheku  <kaz@kylheku.com>

	* txr.1: Documented hash and vector quasiliterals.

2012-03-14  Kaz Kylheku  <kaz@kylheku.com>

	Support quasiquoting over vectors also, and a bugfix for hash
	quasiquoting.  We cannot use the same symbol for the
	literal form from the parser, and for the expanded form,
	because this creates a confusion when there are multiple
	nestings of quasiquote expansion.

	* eval.c (vector_lit_s, vector_list_s, hash_lit_s): New symbol
	variables.
	(hash_construct_s): Relocated here from hash.c.
	(expand_qquote): Part of bugfix: look for hash_lit_s
	instead of has_construct_s. Translate to a hash_construct_s
	form which is no longer recognizes as a hash literal.
	Implementing recognition of a quasiquote vector literal,
	handled similarly.
	(eval_init): Initialize vector_lit_s, vector_list_s,
	hash_list_s and hash_lit_s.
	Use vector_list_s when registering vector_list function.

	* eval.h (vector_lit_s, vector_list_s, hash_lit_s,
	hash_constuct_s): Declared.

	* hash.c (hash_construct_s): Variable removed
	and relocated into eval.c.
	(hash_init): Initialization of hash_construct_s removed.

	* hash.h (hash_construct_s): Declaration removed.

	* parser.y: (vector): Action updated to generate
	a (vec-lit ...) form if the object contains unquotes,
	otherwise generate a vector object.
	(hash): Generate hash-lit form, not a
	hash-construct form.

2012-03-14  Kaz Kylheku  <kaz@kylheku.com>

	Allow quasi-quoting over hash table literals,
	to express dynamic hash table construction

	* eval.c (expand_qquote): Recognize hash-construct
	forms: expand the hash arguments and pairs separately,
	then rewrite to a new hash-construct form.
	(eval-init): hash-construct intrinsic function added.

	* hash.c (hash_construct_s): New symbol variable.
	(hash_construct): New function.
	(hash_init): Initialize hash_construct_s.

	* hash.h (hash_construct_s, hash_construct): Declared.

	* parser.y (hash): Rule rewritten to emit either a literal
	hash table object, or a hash-construct form, based on
	whether quasiquote unquotes occur within the syntax.
	(hash_from_notation): Function removed.

2012-03-13  Kaz Kylheku  <kaz@kylheku.com>

	Change: @(block) requires @(end) from now on.
	Blocks no longer extend to the end of the surrounding
	scope.

	* match.c (v_block): Rewrite for new syntax.

	* parser.l (BLOCK): New token type handled.

	* parser.y (BLOCK): New token.
	(block_clause): New nonterminal grammar symbol.
	(clause): Collateral fix: replaced a bunch of
	list(X, nao) forms with cons(X, nil).
	Introduced block_clause as a constituent of clause.

	* txr.1: Revamped documentation of block, and
	wrote about using blocks for reducing nested
	skips and reducing backtracking in general.

2012-03-13  Kaz Kylheku  <kaz@kylheku.com>

	* parser.l (ID_END): Bugfix: ID_END was defined incorrectly
	for the current way in which an identifier token is recognized.
	As a result @(collect-ing) was being interpreted as @(collect -ing).
	It should be the complement of NSCHR.

2012-03-13  Kaz Kylheku  <kaz@kylheku.com>

	* regex.c (regsub): the replacement argument
	can now be a function of one argument which maps
	the original piece of text matched by the regex
	to a replacement text.

2012-03-13  Kaz Kylheku  <kaz@kylheku.com>

	* stream.c (stdio_put_string, stdio_put_char, stdio_put_byte): Do not
	consider data sent to std_error to be output for the purposes of
	the output_produced flag. Otherwise the program behavior changes
	in -v mode; it will not print bindings.

2012-03-13  Kaz Kylheku  <kaz@kylheku.com>

	Implementing URL filtering.

	* eval.c (eval_init): New intrinsic functions: url-encode, url-decode.

	* filter.c (tourl_k, fromurl_k): New keyword variables.
	(is_url_reserved, digit_value): New static functions.
	(url_encode, url_decode): New functions.
	(filter_init): Intialize new keyword variables and register
	new :tourl and :fromurl filters.

	* filter.h (tourl_k, fromurl_k, url_encode, url_decode): Declared.

	* txr.1: Updated.

	* txr.vim: Likewise.

2012-03-13  Kaz Kylheku  <kaz@kylheku.com>

	* stream.c (string_out_byte_flush): Bugfix. Do not loop inside this
	function. This must not flush out more than one character out of this
	small buffer, except when we are flushing out the last data.
	The correct operation is predicated on the assumption that 
	a complete character can be pulled out. That's why we move the
	buffer to the front after consuming it, and do not automatically
	flush until there are four bytes.
	(string_out_put_string): We loop the call to string_out_byte_flush
	here because when a request comes in to write a Unicode character,
	we flush all the bytes, even if the tail of those bytes forms
	an incomplete sequence that turns into U+DCxx codes.
	(get_string_from_stream): Use the same loop termination test
	as in string_out_put_string, for consistency. In that function
	it is needed to prevent infinite looping in the case when
	the string_out_put_string is being called from string_out_byte_flush
	and is thus re-entering it.

	* tests/010/strstream.expected: New file.

	* tests/010/strstream.txr: New file.

2012-03-12  Kaz Kylheku  <kaz@kylheku.com>

	Implementing put_byte for string output stream.
	This does the Right Thing with a mixture of bytes and characters.
	Incomplete byte sequences.

	* stream.c (struct strm_ops): Changing byte argument of put_byte
	to int, since the put_byte API function can just pass down that
	value after validating it.
	(stdio_handle): Use available typedef.
	(stdio_put_byte): Follow interface change in strm_ops.
	Do not validate the range of a byte; the put_byte higher
	level function does that now.
	(struct string_output): New members: ud, byte_buf, head, tail.
	(string_out_byte_callback, string_out_byte_flush): New static
	functions.
	(string_out_put_string): Flush any UTF-8 bytes in the byte buffer
	before putting the string.
	(string_out_put_byte): New static function, implementation for
	put_byte on string output streams.
	(string_out_ops): string_out_put_byte wired in.
	(make_string_output_stream): Initialize new members of
	of struct string_output.
	(get_string_from_stream): Flush any UTF-8 bytes in the byte buffer
	before retrieving the string.
	(put_byte): Validate that the byte is in range. Pass byte
	as C int down to the put_byte virtual.

2012-03-12  Kaz Kylheku  <kaz@kylheku.com>

	Plugging memory leak.

	* stream.c (byte_in_stream_destroy): New function.
	(byte_in_ops): Use new function instead of noop stub.

2012-03-04  Kaz Kylheku  <kaz@kylheku.com>

	* txr.vim: Update. Adding remq, remql, remqual, regsub, *stddebug*

2012-03-04  Kaz Kylheku  <kaz@kylheku.com>

	Bug #35718. Workaround good enough to get some code working.

	* eval.c (cons_find): New function.
	(expand_op): Use cons_find rather than tree_find to look for
	rest_gensym.

	* regex.c (regsub): Rearranged arguments so that the string
	is last. This is better for partial evaluaton via the op
	operator.

	* regex.h (regsub): Updated declaration.

2012-03-04  Kaz Kylheku  <kaz@kylheku.com>

	* eval.c (eval_init): New intrinsic function, regsub.

	* regex.c (regsub): New function.

	* regex.h (regsub): Declared.

	* txr.1: Doc stub added.

2012-03-04  Kaz Kylheku  <kaz@kylheku.com>

	* lib.c (split_str): Separator can be a regex now.

2012-03-04  Kaz Kylheku  <kaz@kylheku.com>

	Version 60

	* txr.c (version): Bumped.

	* txr.1: Bumped version and set date.

	* configure (txr_ver): Bumped.

	* RELNOTES: Updated.

	* txr.vim: Handle : symbol properly.

2012-03-04  Kaz Kylheku  <kaz@kylheku.com>

	* arith.c (plus): Showstopper bug: plus(bignum, fixnum)
	broken for fixnum <= 0. Bad pointer passed to MPI.

2012-03-04  Kaz Kylheku  <kaz@kylheku.com>

	* mpi-patches/add-mp-hash (mp_hash): Fixed use of uninitialized
	variable on platforms where the MP digit is smaller than a long integer.
	(Not anything TXR is known to run on). Changed algorithm to take the
	first and last digit and add them together, rather than just taking the
	last digit. The last digit will be zeros for numbers that contain 2 as a
	factor with a large enough multiplicity.

	* mpi-patches/add-mpi-toradix-with-case: Refreshed.

	* mpi-patches/bit-search-optimizations: Likewise.

	* mpi-patches/faster-square-root: Likewise.

	* mpi-patches/fix-bad-shifts: Likewise.

	* mpi-patches/fix-mult-bug: Likewise.

2012-03-04  Kaz Kylheku  <kaz@kylheku.com>

	* eval.c (op_defun): Bugfix: documentation says that defun supports
	the same parameter list as lambda, and that is the intent. But
	this was broken, since op_defun was expecting the parameter list
	to be a proper list containing only bindable symbols, ruling out
	the use of the consing dot for rest parameter as well as the colon
	keyword symbol for optional parmeters.

2012-03-03  Kaz Kylheku  <kaz@kylheku.com>

	* eval.c (eval_init): Expose remq, remql and remqual.

	* txr.1: Documented.

2012-03-03  Kaz Kylheku  <kaz@kylheku.com>

	* lib.c (sub_str): Removed second check for lazy string that
	can't ever come out true.

	* match.c (search_form, h_var, h_coll, h_parallel, h_fun): Handle
	position t emanating from match_line, indicating match to end of line.
	(h_skip): When skipping to the end of line (empty spec), just
	return t as the position rather than the end of the line. This avoids
	calculating the length of the line, which forces a lazy string.
	(do_match_line): Near the beginning of the loop, if the position is t,
	then substitute the length of the line.
	(freeform_prepare): Return the freeform line limit value.
	(v_freeform): Check for t coming out of match line and do the
	conversion back to the trailing list in that case, but only if
	the freeform was limited by number of lines.

2012-03-01  Kaz Kylheku  <kaz@kylheku.com>

	* match.c (search_form): search_form works with relative positions now,
	but match_line returns absolute, and so needs to be offset by -c->base.
	(h_trailer, h_fun): Bugfix: return the absolute position, rather than
	relative c->pos. The return value of these functions becomes the return
	value of do_match_line, so the semantics has to agree.

2012-03-01  Kaz Kylheku  <kaz@kylheku.com>

	* match.c (sem_error, file_err): Bugfix: pull text formatted source
	location using source_loc_str rather than raw object using source_loc.

2012-03-01  Kaz Kylheku  <kaz@kylheku.com>

	* match.c (v_load): Fixed broken functionality. Failing to evaluate
	directives following the load and consume input properly.
	Check for errors during the parse and throw an exception.

2012-03-01  Kaz Kylheku  <kaz@kylheku.com>

	Fixing two instances of unintentional O(n*n) behavior and poor memory use
	that occur in horizontal matching of basic text patterns.

	* lib.c (match_str, match_str_tree): New functions.

	* lib.h (match_str, match_str_tree): Declared.

	* match.c (do_match_line): Use match_str_tree and match_str when matching
	strings and string lists, respectively, rather than stupidly calling
	search functions and then asserting that the match was found at the
	starting position.

2012-02-28  Kaz Kylheku  <kaz@kylheku.com>

	* match.c (do_match_line): Function takes new argument, "completely".
	The check for completely matching a line is now done within
	do_match_line.
	(match_line): Pass nil to do_match_line, specifying that a prefix
	match is okay.
	(match_line_completely): New interface to do_match_line, which
	requests a match to the end of the line.
	(v_freeform): Pass nil to do_match_line: freeform needs 
	incomplete match semantics.
	(match_files): Use match_line_completely instead of match_line.
	By doing it this way, we do not need to compute the length of
	the original line and compare it to the absolute position.
	This saves time and memory since computing the length of a lazy
	string forces it.

2012-02-28  Kaz Kylheku  <kaz@kylheku.com>

	* match.c (consume_prefix): This memory optimization should only
	be done for lazy strings, otherwise it just causes unnecessary
	memory use by duplicating the line, and inefficiency via
	thanks to allocator churn.

2012-02-28  Kaz Kylheku  <kaz@kylheku.com>

	* lib.c (numberp): Fix bad type check: null pointer dereference when
	object is nil.

	* match.c (do_match_line): Bugfix for incorrect treatment of long
	lines. Must return the absolute position from the start of the original
	line (plus(c->pos, c->base)), rather than just c->pos, which only
	measures from the start of a line that may have been chopped by
	consume_prefix.

2012-02-28  Kaz Kylheku  <kaz@kylheku.com>

	Bugfix: rlcp function was incorrect for new way of storing
	line number info.

	* parser.h (rlset): Declared.
	(rlcp): Use rlset.

	* parser.y (rlset): New function.

2012-02-28  Kaz Kylheku  <kaz@kylheku.com>

	* debug.c (help, debug): New g command for tweaking log level.

2012-02-28  Kaz Kylheku  <kaz@kylheku.com>

	* debug.c: Missing d command implemented.
	Condense the output to 8 times the screen width, for more context.
	Condense the output in vertical mode (when the entire input line
	is shown) not only character mode.

	* lib.c (remq, remql, remqual): New functions.

	* lib.h (remq, remql, remqual): Declared.

2012-02-29  Kaz Kylheku  <kaz@kylheku.com>

	Version 59

	* txr.c (version): Bumped.

	* txr.1: Bumped version and set date.

	* configure (txr_ver): Bumped.

	* RELNOTES: Updated.

2012-02-28  Kaz Kylheku  <kaz@kylheku.com>

	* lib.c (sub_list, replace_list, lazy_sub_str, sub_str, replace_str,
	sub_vec, replace_vec): Regression: replace incorrect zerop(to)
	test with to == zero, because to is not necessarily a number.

2012-02-27  Kaz Kylheku  <kaz@kylheku.com>

	* txr.vim: Recognize backslash-newline break in regexes.

2012-02-27  Kaz Kylheku  <kaz@kylheku.com>

	* txr.vim: Substantially revised for better lexical accuracy
	and highlighting of errors.

2012-02-27  Kaz Kylheku  <kaz@kylheku.com>

	* match.c (extract): Check for negative value of opt_nobindings,
	which forces the printing.

	* txr.c (help): Under -b, mention that printing the  word false is
	suppressed also. Added documentation for -B.
	(main): Implemented -B option.

	* txr.1: Documented -B option and added clarifying text under -b
	option explaining the conditions under which bindings are printed.

2012-02-26  Kaz Kylheku  <kaz@kylheku.com>

	Fix the issue properly, once and for all, of how to determine
	that output has taken place and suppress the printing of bindings.

	* debug.c (debug): std_output replaced with std_debug.

	* eval.c (eval_init): Registered new *stddebug* variable.

	* stream.c (std_debug): New variable.
	(stdio_put_string): Check that stream is other than
	std_debug, to determine that output has taken place.

	* stream.h (std_debug): Declared.

	* txr.1: Added *stddebug* to documentation stub heading.

2012-02-26  Kaz Kylheku  <kaz@kylheku.com>

	Fixing long-time (pre-GIT) bug. The object (nil) was stupidly used to
	represent empty optional output clauses, distinguishing them from
	missing clauses. This creates an ambiguity, so that an @(output)
	block which puts out a single empty line is treated as empty.
	Present but empty clauses are now represented by t.

	* match.c (do_output_line): Check for t and bail.
	(do_output): Check for t instead of (nil) and bail.

	* parser.y (o_elems_opt2): Nonterminal deleted.
	(out_clauses_opt): Empty case generates nil.
	(req_parts_opt): o_elems_opt2 replaced by o_elems_opt.
	(repeat_rep_helper): Function now keeps track of which
	clauses were specified. For those that were specified, but
	empty, it substitutes t.

	* tests/008/empty-clauses.expected: New file.

	* tests/008/empty-clauses.txr: New file.

2012-02-26  Kaz Kylheku  <kaz@kylheku.com>

	Bug #35625

	* parser.l (BSCHR, BSYM, BTOK): New lexical definitions.
	(BRACED): New state.
	(grammar): Refactored so that braced variables are now handled
	in the BRACED state, allowing for lexical differences between
	braced variables and Lisp. This allows us to have
	the /regex/ syntax in braces, but /regex/ is just a symbol
	in the Lisp. The new #/ token is recognized and returned
	as HASH_SLASH. All rules reformatted to a more easily
	maintainble convention.

	* parser.y (HASH_SLASH): New token.
	(modifiers, lisp_regex): New nonterminals.
	(var): Grammar changed to use modifiers nonterminal instead of exprs.
	(var_op): Rule moved closer to var.
	(expr): Produces lisp_regex rather than regex.
	(yybadtoken): Handle HASH_SLASH in the switch statement.
	Bugfix: HASH_BACKSLASH was not handled.

	* txr.1: Documented #/regex/ syntax.

2012-02-25  Kaz Kylheku  <kaz@kylheku.com>

	* arith.c: Updated copyright year.

	* arith.h: Likewise.

	* debug.c: Added copyright header.

	* debug.h: Updated copyright year.

	* eval.c: Likewise.

	* eval.h: Likewise.

	* filter.c: Likewise.

	* filter.h: Likewise.

	* gc.c: Likewise.

	* gc.h: Likewise.

	* hash.c: Likewise.

	* hash.h: Likewise.

	* lib.c: Likewise.

	* lib.h: Likewise.

	* match.c: Likewise.

	* match.h: Likewise.

	* parser.h: Likewise.

	* regex.c: Likewise.

	* regex.h: Likewise.

	* stream.c: Likewise.

	* stream.h: Likewise.

	* txr.c: Likewise, and e-mail address.

	* txr.h: Updated copyright year.

	* unwind.c: Likewise.

	* unwind.h: Likewise.

	* utf8.c: Likewise.

	* utf8.h: Likewise.

2012-02-25  Kaz Kylheku  <kaz@kylheku.com>

	* tests/008/filtenv.expected: New file.

	* tests/008/filtenv.txr: New file.

2012-02-25  Kaz Kylheku  <kaz@kylheku.com>

	Bug #34652

	* match.c (do_txeval): Establish a dynamic env frame around
	evaluation of quasiliteral and around embedded TXR Lisp expression
	(which may contain quasiliterals) and stick the bindings there
	via set_match_context. This way if filte functions are invoked through
	a quasiliteral, they can see bindings.

2012-02-25  Kaz Kylheku  <kaz@kylheku.com>

	* eval.c (eval_init): New put-byte function interned.

	* stream.c (struct strm_ops): New member, put_byte.
	(stdio_put_byte): New function.
	(stdio_ops, pipe_ops, string_in_ops, byte_in_ops,
	string_out_ops, strlist_out_ops, dir_ops): Updated.
	(put_byte): New function.

	* stream.h (put_byte): Declared.

2012-02-25  Kaz Kylheku  <kaz@kylheku.com>

	* parser.l (num_esc): Skip octal indicator 'o' if present.
	This is needed for character constants.
	(CHRLIT): Fix broken hex constants, being treated as octal.

	* txr.1: Document octal character constants.

2012-02-25  Kaz Kylheku  <kaz@kylheku.com>

	Version 58

	* txr.c (version): Bumped.

	* txr.1: Bumped version and set date.

	* configure (txr_ver): Bumped.

	* RELNOTES: Updated.

	* eval.c (eval_init): Updated.

	* rand.c (rand): Function renamed to rnd due to a clash with
	standard C library (that does not show up when compiling as C++).

	* rand.h (rand): Declaration renamed to rnd.

2012-02-25  Kaz Kylheku  <kaz@kylheku.com>

	* parser.l (source_loc_str): Missing function re-written.
	(Accidentally originally written in lex.yy.c file!)
	(parse_reset): If file can't be opened, try adding .txr suffix
	to it.

	* txr.1: Suffix-handling behavior documented.

2012-02-25  Kaz Kylheku  <kaz@kylheku.com>

	* parser.y (clause): "Doh" moment. We don't need the special
	transformation of the load syntax because the parent location
	is already associated with the syntax.

	* match.c (v_load): Pull out source location info from
	the form itself.

2012-02-24  Kaz Kylheku  <kaz@kylheku.com>

	* debug.c (debug): Use new way of getting line number.

	* eval.c (eval_error): Use source_loc_str to get source location.

	* match.c (debuglf, sem_err, file_err): Likewise.

	* parser.h (source_loc_str): Declared.

	* parser.l (parse_init): form_to_ln_hash must be equal based now.

	* parser.y (rl): Store new form of read-time source location info.

	* txr.1: Documented load.

2012-02-24  Kaz Kylheku  <kaz@kylheku.com>

	* match.c (v_load): Sanity checking on target path.
	Check if it is absolute and do not substitute parent
	file's directory.

2012-02-24  Kaz Kylheku  <kaz@kylheku.com>

	* match.c (h_var): Eliminated uses of rl function, in favor of
	rlcp. Only the parser should use rl to establish location info.

2012-02-24  Kaz Kylheku  <kaz@kylheku.com>

	First cut at @(load) directive. Incomplete: debug location info
	needs to record file name, not only line number; absolute paths
	not handled, etc.

	* match.c (load_s): New symbol variable.
	(v_load): New static function.
	(syms_init): load_s initialized.
	(dir_tables_init): Load directive registered.

	* match.h (load_s): Declared.

	* parser.h (parse_reset): New function declared.

	* parser.l (spec_file_str): Global variable moved from txr.c.
	(parse_reset): New function.

	* parser.y (clause): Special handling for @(load ...) directive.
	parent file path inserted into the syntax at parse time,
	so when the load directive executes, it can load the file from
	the same directory as the parent file.

	* txr.c (spec_file_str): Global variable moved to parser.l.

2012-02-22  Kaz Kylheku  <kaz@kylheku.com>

	* tests/010/seq.txr: New file.

	* tests/010/seq.expected: New file.

2012-02-22  Kaz Kylheku  <kaz@kylheku.com>

	* lib.c (sub_list, replace_list, lazy_sub_str, sub_str,
	replace_str, sub_vec, replace_vec): Implementing floating zero
	behavior. This is necessary so that the important case index .. (+
	index 1) for selecting one element as a subrange works even if index is
	negative.

	* txr.1: Floating zero behavior for ranges documented.

2012-02-22  Kaz Kylheku  <kaz@kylheku.com>

	* eval.c (dwim_loc): del operator's return value is the
	deleted range of values. Missing del cases added for single
	index cases.

	* lib.c (quicksort): Fix pivot selection one more time.
	(length): Fix bad argument in "not a sequence" error.

2012-02-22  Kaz Kylheku  <kaz@kylheku.com>

	* lib.c (quicksort): Incorrect pivot selection.

2012-02-22  Kaz Kylheku  <kaz@kylheku.com>

	* eval.c (del_s): New symbol variable.
	(eval_error): nostatic added to suppress a g++ warning.
	(dwim_loc): Takes new value as the original unevaluated form so
	it can control evaluation. Support for del operator added.
	(op_modplace): Bugfixes: new value form was being unconditionally
	evaluated and out of order w.r.t. other forms. Now there is
	left to right order. The form is evaluated later, since for most
	operators it is on the right, with the exception of push.
	dwim places can now optionally control the evaluation of newform.
	del operator supported in gethash case as a special case.
	error case added for del: if it's not handled in gethash or
	dwim_loc, it is an error.
	(eval_init): del_s initialized, and del operator added to table.

	* txr.vim: syntax highlighting for del.

	* txr.1: Documented del.

2012-02-22  Kaz Kylheku  <kaz@kylheku.com>

	* lib.c (init): Hash bugfix: added missing call to hash_init.
	Previously this function did nothing, but now it interns
	some important symbols.

2012-02-22  Kaz Kylheku  <kaz@kylheku.com>

	* hash.c (remhash): Rewrote buggy function.
	It was decrementing the hash count without checking that
	something was deleted from the chain. The deletion was done
	incorrectly, without regard for the kind of comparison fucntion
	used by the hash table.

2012-02-22  Kaz Kylheku  <kaz@kylheku.com>

	* eval.c (eval_init): Intrinsic bindings for sub, ref, refset
	and replace.

	* lib.c (do_sort): Static function renamed to sort_list.
	(swap, quicksort, sort_vec): New static functions.
	(sort): Made generic over lists, vectors and strings.
	(refset): New function.

	* lib.h (sort): Declaration updated (parameter name change).
	(refset): Declared.

	* txr.1: Mention refset.

	* txr.vim: Updated with refset.

2012-02-21  Kaz Kylheku  <kaz@kylheku.com>

	* eval.c (eval_init): Third argument of gethash becomes optional.

2012-02-21  Kaz Kylheku  <kaz@kylheku.com>

	Introducing optional arguments.

	* debug.c (help, show_bindings): put_string arguments reversed.

	* eval.c (bind_args): Support colon notation in interpreted
	function lambda lists for optional arguments. Improved error checking.
	(apply): Allow optional arguments to be left out.
	(dwim_loc): Reversed arguments to replace_str, replace_vec,
	replace_list.
	(eval_init): Numerous intrinsics now have arguments that are optional.
	New function rand introduced which reverses arguments relative to
	random. New intrinsic function hash introduced for alternative
	construction of hashes.

	* gc.c (sweep): Reversed arguments to put_char.

	* hash.c (weak_keys_k, weak_vals_k, equal_based_k): New keyword
	symbol variables.
	(hashv): New function.
	(hash_init): Intern new symbols.

	* hash.h (weak_keys_k, weak_vals_k, equal_based_k, hashv): Declared.

	* lib.c (colon_k): New keyword symbol variable.
	(replace_list, replace_str, replace_vec): Arguments rearranged.
	(tree_find): testfun becomes optional argument.
	(int_str): base becomes optional argument.
	(func_f0, func_f1, func_f2, func_f3, func_f4, func_n0,
	func_n1, func_n2, func_n3, func_n4,  func_f0v, func_f1v,
	func_f2v, func_f3v, func_f4v, func_n0v, func_n1v,
	func_n2v, func_n3v, func_n4v, func_interp): Initialize optargs to zero.
	(func_n0o, func_n1o, func_n2o, func_n3o, func_n4o): New functions.
	(cobj_print_op): Reversed arguments to put_string.
	(find): testfun and keyfun become optional arguments.
	(replace): Parameters rearranged and arguments rearranged in calls to
	replace_list, replace_str and replace_vec.
	(obj_init): colon_k initialized.
	(obj_print, obj_pprint): Arguments reversed, and stream defaults
	to std_output. Arguments reversed in calls to put_char and put_string.
	(dump): Arguments reversed in call to put_char.

	* lib.h (struct func): sizes of minparam, fixparam bitfields
	adjusted. New bitfield optargs. New unnamed bitfield added so
	the previous ones add up to 16 bits.
	(colon_k): Declared.
	(func_n0o, func_n1o, func_n2o, func_n3o, func_n4o): Declared.
	(replace_list, replace_str, replace_vec, replace): Declarations updated.

	* match.c (debuglf, dump_shell_string, dump_byte_string, dump_var,
	do_output_line, extract): Reversed arguments to put_char and
	put_string.

	* parser.l (yyerrorf): Reversed arguments to put_char.
	(grammar): Recognize : symbol in NESTED state. This is a keyword
	symbol with the empty string as its name.

	* rand.c (rand): New function.

	* rand.h (rand): Declared.

	* stream.c (strlist_out_put_string): Reversed arguments to put_string.
	(strlist_out_put_char): Reversed arguments to put_char.
	(get_line, get_char, get_byte): Stream defaults to std_input.
	(vformat_num, vformat_str, vformat): Reversed arguments to put_char.
	(put_string, put_char, put_line): Arguments reversed; stream defaults
	to std_output.

	* stream.h (put_string, put_line, put_char): Declarations updated.

	* txr.c (oom_realloc_handler): Arguments to put_line reversed.

	* unwind.c (uw_throw): Likewise.

	* txr.1, txr.vim: Updated.

2012-02-19  Kaz Kylheku  <kaz@kylheku.com>

	* txr.1: Corrected misleading text in description of output
	variables. Lists do not have to be wrapped in @(repeat)/@(rep).
	Indexing notation works on strings and vectors.

2012-02-19  Kaz Kylheku  <kaz@kylheku.com>

	* lib.c (sub, ref, replace): New functions.

	* lib.h (sub, ref, replace): Declared.

	* match.c (format_field): Generic indexing using new functions.

	* txr.1: Documentation stub.

	* txr.vim: Highlighting for new functions.

2012-02-18  Kaz Kylheku  <kaz@kylheku.com>

	* match.c (extract_vars): If a brace var is actually an
	expression, then recurse into the expression to find
	variables. This allows us to do things like @{`@x`} inside
	a @(repeat) or @(rep).

2012-02-18  Kaz Kylheku  <kaz@kylheku.com>

	Allow braced output variables to actually be arbitrary substitutions.

	* eval.c (subst_vars): Treat the variable as an arbitrary
	expression rather than just a symbol.

	* match.c (subst_vars): Likewise.

	* parser.y (o_var): Further simplification. The first item in
	an output var is an expr and not an IDENT.

	* txr.1: Updated.

	* txr.vim: Likewise.

2012-02-18  Kaz Kylheku  <kaz@kylheku.com>

	* parser.y (o_var): Remove productions from grammar by using exprs_opt.

2012-02-17  Kaz Kylheku  <kaz@kylheku.com>

	Reimplementation of how TXR decides whether to dump bindings
	or not. This is now done right inside the standard output stream.

	* match.c (output_produced): Variable removed.
	(complex_open): Assignment to output_produced removed.

	* stream.c (output_produced): New global variable.
	(stdio_put_string, stdio_put_char): Set output_produced
	to t if the target of the output is stdout.

	* stream.h (output_produced): Declared.

	* txr.h (output_produced): Declaration removed.

2012-02-17  Kaz Kylheku  <kaz@kylheku.com>

	* eval.c (dwim_loc): 2012-02-13 fix didn't do it. 
	Here is a simpler way. We can let nil be treated as a list with a
	simple goto. This solves all cases.

2012-02-16  Kaz Kylheku  <kaz@kylheku.com>

	* eval.c (eval_init): Register match-fun.

	* match.c (v_do): Store match context.
	(match_fun): New function.

	* match.h (match_fun): Declared.

	* stream.c (streamp): New function.

	* stream.h (streamp): Declared.

	* txr.1: Stub section for match-fun.

	* txr.vim: Highlight match-fun.

2012-02-16  Kaz Kylheku  <kaz@kylheku.com>

	* match.c (match_funcall): Function renamed to match_filter.

	* match.h (match_funcall): Declaration updated.

	* filter.c (get_filter): Updated.

2012-02-16  Kaz Kylheku  <kaz@kylheku.com>

	* eval.c (op_catch): Treat the nil exception object as an empty
	list, and not the atom nil.

	* match.c (v_try): Do not transform an atomic exception x into
	the list ((t . x)). Just to (x). This (t . x) representation is
	a vestige of from the time when the exception consisted of the
	old-style return values from txeval.

2012-02-16  Kaz Kylheku  <kaz@kylheku.com>

	TXR Lisp gets exception handling.

	* eval.c (op_catch, expand_catch_clause,
	expand_catch): New static functions.
	(expand): Handle catch operator.
	(eval_init): Added catch operator to op_table,
	and registered new functions throw, throwf and error.

	* txr.1: Documented catch operator and created
	stub section for throw, throwf and error.

	* txr.vim: Updated.

	* unwind.c (uw_throwfv, uw_errorfv): New functions.

	* unwind.h (uw_throwfv, uw_errorfv): Declared.

2012-02-14  Kaz Kylheku  <kaz@kylheku.com>

	* eval.c (rangev_func, rangev, range_star_v_func,
	range_star_v): Regression: handle the case where the range is
	open-ended (to is nil).

2012-02-14  Kaz Kylheku  <kaz@kylheku.com>

	* eval.c (rangev): If a descending range is specified,
	but the step is omitted, the step should be negative one
	rather than one.
	(range_star_v_func, range_star_v): New static functions.
	(eval_init): New function, range*, registered.

	* txr.1: Stub section for range is also for range*.

	* txr.vim: Recognize range* function.

2012-02-14  Kaz Kylheku  <kaz@kylheku.com>

	* eval.c (rangev_func): Improved termination test. The sequence
	not only if it achieves the endpoint, but if it crosses it.

2012-02-13  Kaz Kylheku  <kaz@kylheku.com>

	* eval.c (dwim_loc): Allow assignment to the dwim place when it
	evaluates to nil, by building a form targetting the place,
	and recursing into op_modplace.  Also, optimization: don't use eval
	on a form built from the operator; just go to op_modplace directly.

2012-02-13  Kaz Kylheku  <kaz@kylheku.com>

	Version 57

	* txr.c (version): Bumped.

	* txr.1: Bumped version and set date.

	* configure (txr_ver): Bumped.

	* RELNOTES: Updated.

2012-02-13  Kaz Kylheku  <kaz@kylheku.com>

	* eval.c (subst_vars): Handle lone symbols (not wrapped
	in sys::var form) as variables. This allows interpretation of metanums
	in quasiliterals, because these are replaced by variables in the
	op expander.

	* parser.l: Recognize METANUM in QSILIT state.

	* parser.y (quasi_item): METANUM parsed in quasiliteral.

	* txr.vim: Metanums highlighted properly.

2012-02-13  Kaz Kylheku  <kaz@kylheku.com>

	* eval.c (dwim_loc, op_dwim): Bugfix: hash indexing requiring
	at least two arguments, rather than at least one.

2012-02-12  Kaz Kylheku  <kaz@kylheku.com>

	* HACKING: Added note about register save areas, which can contribute
	to spurious retention.

2012-02-12  Kaz Kylheku  <kaz@kylheku.com>

	* debug.c (breakpoints, last_command): linkage changed to static.
	(cols): New static variable.
	(debug): Print context intelligently, fitting into the width of
	the screen.
	(debug_init): Try to get terminal width, from the COLUMNS variable.

2012-02-12  Kaz Kylheku  <kaz@kylheku.com>

	* lib.c (lazy_flatten): Bugfix: function was assuming that
	the input is a list, and not handling the case
	atom -> (atom) like its non-lazy counterpart.
	This broke @(next :list expr).

2012-02-12  Kaz Kylheku  <kaz@kylheku.com>

	* lib.c (obj_print): Print control characters in string and
	character literals as hex escapes, followed by semicolon if
	necessary. Don't use iswprint function since it is locale-specific
	and concludes that non-ASCII characters are unprintable.
	Changed print syntax for lazy strings.
	(obj_pprint): Changed print syntax for lazy strings.

	* parser.l: Bugfix in hex/octal character constant.
	num_esc(yytext) was called rather than num_esc(yytext+1).

	* parser.y (chrlit): Bugfix: missing case for hex and octal
	constants which are given by a LITCHAR token.

	* stream.c (vformat): Bugfix: strings were being printed as if using ~a
	even under ~s.

2012-02-12  Kaz Kylheku  <kaz@kylheku.com>

	Task #11486

	* match.c (h_coll): Call consume_prefix in the loop.

2012-02-12  Kaz Kylheku  <kaz@kylheku.com>

	Task #11486: continuation. Take into account base position
	in debug reporting.

	* debug.c (debug): New argument, base.

	* debug.h (debug_check): New argument, base.
	(debug): Declaration updated.

	* eval.c (do_eval): Pass new argument of debug_check as nil.

	* match.c (LOG_MISMATCH, LOG_MATCH): Take into account base
	when displaying character position.
	(do_match_line): Pass base position to debug_check.
	(match_files): Pass nil as base to debug_check.

2012-02-11  Kaz Kylheku  <kaz@kylheku.com>

	Task #11486: continuation. Now able to @(skip) through
	a large file horizontally under @(freeform) in constant memory.
	Position reporting is incorrect.

	* match.c (match_line_ctx): New member, base.
	(ml_all): Initialize new member to zero.
	(consume_prefix): New static function.
	(do_match_line): New static function, contains implementation of
	match_line. Calls consume_prefix.
	(match_line): Becomes a wrapper for do_match_line.
	(search_form, h_skip): Call consume_prefix.
	(freeform_prepare): New function. External to avoid inlining.
	(v_freeform): Uses do_match_line, to down context by reference,
	and also refactored to avoid spurious retention of c->data.

	* unwind.c (uw_push-block, uw_push_env, uw_push_debug,
	uw_push_catch): Zero out the structure, otherwise the unused
	fields can cause spurious retention.

2012-02-09  Kaz Kylheku  <kaz@kylheku.com>

	Task #11486: preparatory refactoring.

	* match.c (h_match_func): Changed to one-argument form.
	(LOG_MISMATCH, LOG_MATCH): References to structure members
	changed from member selection . to ->.
	(h_text, h_var, h_skip, h_coll, h_parallel, h_trailer,
	h_fun, hv_trampoline, h_define, h_do): Changed to one-argument form
	that takes a pointer to the context.
	(match_line): Local pointer named c used so that the
	LOG_MISMATCH and LOG_MATCH macros can be used.

2012-02-09  Kaz Kylheku  <kaz@kylheku.com>

	* lib.c (lazy_sub_str): New static function.
	(sub_str): Bugfix: handle t values of from from and to, and negative
	indices, just like sub_vec.  Special handling for lazy strings
	introduced.  If to is the value t, then the a lazy string can be
	produced.

2012-02-05  Kaz Kylheku  <kaz@kylheku.com>

	* genman.txr: Updated.

	* txr.vim: Fixed mistakes in a few regex character classes,
	causing upper case letters not to be recognized as part
	of a variable name, and character hex constant.

2012-02-05  Kaz Kylheku  <kaz@kylheku.com>

	Version 56

	* txr.c (version): Bumped.

	* txr.1: Bumped version and set date.

	* configure (txr_ver): Bumped.

	* RELNOTES: Updated.

2012-02-05  Kaz Kylheku  <kaz@kylheku.com>

	* parser.l: Allow semicolon terminator on hex and octal
	escapes in a regex. Removed o escape character from octal
	constants in strings and quasiliterals: no such thing is documented.
	Octal constants can be semicolon-terminated like hex ones.

	* txr.1: Documented semicolons after octal constants in
	string literals and after hex and octal constants in regexes.

2012-02-05  Kaz Kylheku  <kaz@kylheku.com>

	* utf8.c (utf8_from_uc, utf8_decode): Some cascaded if tests converted
	to a switch on the upper nybble value. This also fixes an unfortunate
	bug. The test for the two byte case was written as 
	ch >= 0xc2 && ch <= 0xE0. That should have been ch < 0xE0.
	Versions of TXR up to 55 have been incorrectly decoding some UTF-8.

2012-02-04  Kaz Kylheku  <kaz@kylheku.com>

	* utf8.c (utf8_from_uc): Bugfix: incorrect condition in character
	range check (less than minimum *and* U+DCxx, rather than *or*).
	Also, we must check for out of range characters. UTF-8 sequences
	beginning with F4 can code beyond 0x10FFFF.
	(utf8_decode): Check for characters beyond 0x10FFFF.

2012-02-03  Kaz Kylheku  <kaz@kylheku.com>

	* eval.c (rest_s, op_s): New variables.
	(do_eval_args): Allow calls specified by improper lists
	like (x y . z) where the z expression must evaluate to a list 
	that turns into addition arguments to be applied.
	(transform_op, expand_op): New static functions.
	(expand): Call expand_op.
	(eval_init): Initialize rest_s and op_s. Use rest_s
	to register rest function.

	* lib.c (gensym): New function based on gensymv.
	(gensymv): Now calls gensym.

	* lib.h (gensym): Declared.

	* parser.l: Parse @ followed by digits as a new kind of token,
	METANUM.

	* parser.y (METANUM): New token.
	(meta_expr, exprs): Missing rlcp's added.
	(expr): METANUM variant introduced.
	(yybadtoken): Handle METANUM.

	* txr.1: Documented one-symbol argument list of lambda.
	Documented op. Closed some unbalanced parentheses.

	* txr.vim: Highlight op.

2012-02-02  Kaz Kylheku  <kaz@kylheku.com>

	* utf8.c (utf8_from_uc, utf8_decode): Use upper case for hex constants.
	If bytes decode to U+DCxx, treat this sequence as invalid. This
	way we can't be fooled by an attacker into accepting some U+DCxx which
	on output we will then convert to byte xx.
	(utf8_to_uc): Use upper case for hex constants.

2012-02-02  Kaz Kylheku  <kaz@kylheku.com>

	* utf8.c (utf8_to_uc, utf8_encode): Do not encode surrogate code
	points (U+DC00 to U+DCFF) as multi-byte UTF8 sequences.  We use
	that range for invalid bytes on input, so on output the best thing
	to do is to reproduce the original bytes. E.g the code U+DCA0
	will produce the byte A0.

2012-02-02  Kaz Kylheku  <kaz@kylheku.com>

	* txr.1: UTF-8 handling clarified.

2012-02-02  Kaz Kylheku  <kaz@kylheku.com>

	* utf8.c (utf8_from_uc, utf8_decode): Impose a minium value on the
	decoded character based on which UTF-8 case it is from.  This rejects
	overlong forms.

	* utf8.h (struct utf8_decoder): New member, wch_min.

2012-02-02  Kaz Kylheku  <kaz@kylheku.com>

	* txr.1: Document that TXR accepts UTF-8 overlong forms.

2012-02-02  Kaz Kylheku  <kaz@kylheku.com>

	* txr.vim: Move error match before other cases and simplify.
	Comment are colorized properly again.

2012-02-02  Kaz Kylheku  <kaz@kylheku.com>

	This test case would have caught the prior regression.

	* Makefile (TXR_ARGS): Defined for new test case.

	* tests/010/align-columns.dat: New file.

	* tests/010/align-columns.expected: New file.

	* tests/010/align-columns.txr: New file.

2012-02-02  Kaz Kylheku  <kaz@kylheku.com>

	* match.c (format_field): Regression. Was not handling modifiers
	which are compound expression (e.g. computed field widths).
	This was broken by the first commit of 2012-01-26.

2012-02-01  Kaz Kylheku  <kaz@kylheku.com>

	* eval.c (lookup_sym_lisp1): New function.
	(do_eval, do_eval_args): New static functions.
	(eval, eval_args): Become wrappers for do_eval and do_eval_args,
	respectively.
	(eval_lisp1, eval_args_lisp1): New static functions.
	(dwim_loc, op_dwim): Use eval_lisp1 and eval_args_lisp1 instead
	of eval and eval_args.

	* parser.y (meta_expr): Bugfix: expand the whole dwim expression,
	rather than its arguments, which are not an expression.

	* txr.1: Updated with notes that dwim really does Lisp-1 style
	evaluation.

2012-01-29  Kaz Kylheku  <kaz@kylheku.com>

	* txr.vim: More color categories. More accurate matching of @ elements.

2012-01-27  Kaz Kylheku  <kaz@kylheku.com>

	* parser.l: Support hex and octal escapes in string and quasiliterals,
	as the documentation says. Also support an optional trailing ;
	delimiter in hex escapes.

	* txr.1: Documented.

2012-01-27  Kaz Kylheku  <kaz@kylheku.com>

	* txr.vim: Properly show @[...] inside quasiliteral.

2012-01-27  Kaz Kylheku  <kaz@kylheku.com>

	* eval.c (dwim_loc, op_dwim): Relax the requirement on hash
	indexing arguments. The default value can be omitted,
	defaulting to nil.

2012-01-27  Kaz Kylheku  <kaz@kylheku.com>

	* hash.c (hash_begin): Missing type check added, otherwise
	passing in an object that is not a hash results in corruption
	or crashing behavior.

	* lib.c (class_check): Improved to a one-step check with a clear
	message.

2012-01-26  Kaz Kylheku  <kaz@kylheku.com>

	Version 55

	* txr.c (version): Bumped.

	* txr.1: Bumped version and set date.

	* configure (txr_ver): Bumped.

	* RELNOTES: Updated.

2012-01-26  Kaz Kylheku  <kaz@kylheku.com>

	* eval.c (op_modplace): Fix warning caught by gcc, but not g++.

	* lib.c (replace_list): Fix code that is valid C++ but not C.

2012-01-26  Kaz Kylheku  <kaz@kylheku.com>

	* lib.c (replace_list): Always convert the input items to a list,
	even in the trivial case that an empty list is being replaced.
	Allow a string to be the replacement (split into a list of
	characters).
	(replace_str): Bugfix in assignment from vector; wrong index
	used over source vector.
	(split_str): If the splitting set is empty, just split the
	string into characters instead of getting into an infinite loop.
	(replace_vec): Allow replacement source to be a string.

2012-01-26  Kaz Kylheku  <kaz@kylheku.com>

	* arith.c (plus, minus): Better wording in error messages.

	* eval.c (dwim_loc): Assignments to string indices and ranges
	supported. New arguments for this purpose.
	(op_modplace): Use new dwim_loc interface for returned value.
	(op_dwim): Support assignment to string ranges.
	(eval_init): replace_str registered.

	* lib.c (string_extend): If the argument is a number, let it
	specify the amount by which to extend the string.
	(replace_str): New function.

	* lib.h (replace_str): Declared.

	* txr.1: Updated.

	* txr.vim: Updated.

2012-01-26  Kaz Kylheku  <kaz@kylheku.com>

	* lib.c (listref, listref_l): Negative indices must have semantics
	consistent with vecref and ranges.

2012-01-26  Kaz Kylheku  <kaz@kylheku.com>

	* lib.c (cat_str): Throw error if one of the list elements
	is not a character or string instead of silently returning nil.

2012-01-26  Kaz Kylheku  <kaz@kylheku.com>

	* txr.1: More discussion of ranges.

2012-01-26  Kaz Kylheku  <kaz@kylheku.com>

	* match.c (format_field): Removed useless use of cat_str (no longer
	needed because str is already a string). The purpose was to reduce
	character to strings.
	(subst_vars): Some of the new logic in format_field must be replicated
	in the case when format_field is not called because the variable
	has no modifiers. Lists must be converted to a space-separated string.
	Bugfix here: occurence of pat and modifiers is not mutually exclusive.

2012-01-26  Kaz Kylheku  <kaz@kylheku.com>

	* eval.c (dwim_loc, dwim_op): Eliminated redundant re-evaluation
	of range arguments. They are already evaluated since the cons
	expression is evaluates as part of the dwim arglist.
	Replaced some open code with function calls to the new listref
	and listref_l functions.
	(tostring, tostringp): made extern and moved to lib.c.

	* lib.c (listref, listref_l): New functions.
	(tostring, tostringp): moved here from eval.c.

	* lib.h (listref, listref_l, tostring, tostringp): Declared.

	* match.c (format_field): Handle index and range references.

	* txr.1: Documented new output variable syntax.

2012-01-25  Kaz Kylheku  <kaz@kylheku.com>

	* eval.c (dwim_loc): Handles full responsibility for assigning
	to list and array ranges.
	(op_modplace): Pass extra arguments to dwim_loc so it can
	do the job for ranges. If dwim_loc returns 0, it means
	that it did everything.
	(op_dwim): Support list and array ranges.

	* txr.1: Documented.

2012-01-25  Kaz Kylheku  <kaz@kylheku.com>

	* arith.c (zerop): Misspelling in error message.

	* lib.c (sub_list, replace_list, sub_vec, replace_vec):
	Allow the value t to specify one element past the end, so that t t
	refers to zero-length sequence just past the end of the array or list.
	Also, fixed out of bounds memmoves in replace_vec.

2012-01-25  Kaz Kylheku  <kaz@kylheku.com>

	* eval.c (eval_init): New functions registered.

	* lib.c (sub_list, replace_list, vectorp): New functions.
	(sub_vec): Allow negative indices from end of array.
	(replace_vec): New function.

	* lib.h (sub_list, replace_list, vectorp, replace_vec): Declared.

	* parser.l (DOTDOT): Scan .. as new token.

	* parser.y (DOTDOT): New token.
	(expr): New syntax with DOTDOT.
	(yybadtoken): Handle DOTDOT.

	* txr.vim: Added new functions. Also missing append* and dwim.

	* txr.1: Updated.

2012-01-25  Kaz Kylheku  <kaz@kylheku.com>

	* txr.vim (txr_chr): Fix for highlighting named characters
	like #\newline.

2012-01-25  Kaz Kylheku  <kaz@kylheku.com>

	* eval.c (dwim_s): New symbol variable.
	(dwim_loc, op_dwim): New static functions.
	(op_modplace): Support assignment to dwim forms
	with the help of dwim_loc.
	(expand_place): Handle dwim places.
	(eval_init): Initialize dwim_s. Register dwim operator
	in op_table.

	* eval.h (dwim_s): Declared.

	* lib.c (chr_str, chr_str_set): Allow negative indices to index
	backwards from end of string.
	(vecref, vecref_l): Allow negative indices to index from
	rear of array.
	(obj_print, obj_pprint): Render (dwim ...) forms as [...].

	* parser.l: Peoduce new METABKT token type for @[,
	and '[', ']' tokens.

	* parser.y (METABKT): New token. %type declaration for '['.
	(list): Support square-bracket style of list, translated
	into dwim form.
	(meta_expr): Support @[...] variant.
	(yybadtoken): Handle METABKT in switch.

	* txr.1: Documented [...] syntax and dwim operator.

	* txr.vim: Updated.

2012-01-21  Kaz Kylheku  <kaz@kylheku.com>

	Version 54

	* txr.c (version): Bumped.

	* txr.1: Bumped version and set date.

	* configure (txr_ver): Bumped.

	* RELNOTES: Updated.

2012-01-21  Kaz Kylheku  <kaz@kylheku.com>

	* debug.c (help): Added missing help for w command.
	(debug): In backtrace, show the renaming pairs for unbound
	variables (up_p_a_pairs) if they are present.

	* debug.h (debug_begin): Renamed to debug_frame.

	* eval.c (eval): Wrap debug_begin/debug_end around function dispatch,
	so TXR Lisp functions are included in backtraces.

	* match.c (h_fun): Follow rename of debug_begin to debug_frame.
	Pass in evaluated args, not the original ones.
	(v_fun): Likewise.

	* unwind.c (uw_push_debug): bindings argument renamed to env.
	Bugfix: args argument was being assigned to ub_p_a_pairs.

	* unwind.h (struct uw_debug): Member bindings renamed to env.
	(uw_push_debug): Declaration updated.

2012-01-21  Kaz Kylheku  <kaz@kylheku.com>

	* debug.c (last_command): Do not initialize with lit();
	this is not a constant expression in C.
	(debug): Handle the situation here.

2012-01-21  Kaz Kylheku  <kaz@kylheku.com>

	* debug.c (help): Filled in.
	(debug): Some commands changed due to duplicates.

2012-01-21  Kaz Kylheku  <kaz@kylheku.com>

	* match.c (v_fun): Removing all debugging instrumentation.
	(match_files): Moving debug_check out of directive case so
	it covers all forms handled by loop. All this makes the n
	command in the debugger work better: not skip over
	function calls or horizontal material.

2012-01-21  Kaz Kylheku  <kaz@kylheku.com>

	Improved debugging. Debug nesting depth counter maintained
	and used for next/step/finish stepping.

	* Makefile (OBJS): debug.o moved to OBJS-y or OBJS-.
	(OBJS-y, OBJS-): New variables.
	$(PROG): Depends on OBJS-y also.
	clean: clean $(OBJS-y).
	depend: include $(OBJS-y) in dependency generation.

	* configure: Underscores and dashes are interchangeable in
	configure variables.
	(yaccname_given, yacc_given): Default value is y, not yes.
	(debug_support): New config variable.
	(CONFIG_DEBUG_SUPPORT): New config.h symbol.

	* debug.c (debug_depth): New global variable.
	(debug_block_s): New symbol variable.
	(next_depth): New static variable.
	(debug): Renamed some commands. Introduced separate next, step
	and finish.
	(debug_init): debug_block_s initialized.

	* debug.h (debug_depth, debug_block_s): Declared.
	(debug_enter, debug_leave, debug_return): New macros.
	(debug_check, debug_init): Conditionally defined based on
	if this is a debug build.

	* dep.mk: Regenerated.

	* eval.c (eval): Instrumented with debug_enter, debug_leave,
	debug_return.

	* match.c (match_line, v_fun, match_files): Likewise.

	* txr.c (txr_main): Bail if -d or --debug used in build
	that lacks debug support.

2012-01-19  Kaz Kylheku  <kaz@kylheku.com>

	* debug.c (last_command): Initialize to empty string rather
	than nil, otherwise hitting enter tries to repeat the nil command.
	(show_bindings): New function. Prints all levels of bindings.
	(debug): Flip the corresponding print flags after printing the current
	form or data, so they are not printed for every prompt.
	On EOF from standard input, substitute the q command.
	If enter is hit and there is no last command, just re-print the prompt.
	The v command uses show_bindings to dump the environment.

	* eval.c (eval): When calling debug_check, pass the env objects, rather
	than the bindings it contains.

2012-01-19  Kaz Kylheku  <kaz@kylheku.com>

	* lib.c (car_l, cdr_l): Bugfix: do not call the lazy cons
	force function if it is already nil, and set it to nil afterward.

2012-01-12  Kaz Kylheku  <kaz@kylheku.com>

	* eval.c (eval_init): Make lazy_appendv function
	available as append*.

	* txr.1: Documented.

2012-01-11  Kaz Kylheku  <kaz@kylheku.com>

	Before releasing 53, there is this.

	* eval.c (c_var_mark): Bugfix: we cannot use cptr_get from
	within the garbage collector because of its type check.
	Bugfix: synchronize the shadow binding with the variable's
	current contents so we don't hang on to a stale object.

2012-01-11  Kaz Kylheku  <kaz@kylheku.com>

	Version 53

	* txr.c (version): Bumped.

	* txr.1: Bumped version and set date.

	* configure (txr_ver): Bumped.

	* RELNOTES: Updated.

2012-01-11  Kaz Kylheku  <kaz@kylheku.com>

	TXR Lisp regression in C global variables.

	* eval.c (struct c_var): New struct type.
	(lookup_var, lookup_var_l): cptr type bindings now point to a struct
	c_var, which has to be handled properly here.
	(c_var_mark): New static function.
	(c_var_ops): New static struct.
	(reg_var): Register variables using struct c_var to provide
	a pointer to the location and a cached cons that can be
	returned as a binding.

2012-01-11  Kaz Kylheku  <kaz@kylheku.com>

	* eval.c (each_s, each_star_s, collect_each_s, collect_each_star_s):
	New symbol variables.
	(op_each): New static function.
	(expand): Handle the four new operators.
	(eval_init): Intern new symbols, register new operators.

	* txr.1: Documented each, each*, collect-each and collect-each*.

	* txr.vim: Updated.

2012-01-11  Kaz Kylheku  <kaz@kylheku.com>

	* eval.c (eval_init): list_str registered.

	* lib.c (list_str): New function.

	* lib.h (list_str): Declared.

	* txr.1: Doc stub section created.

	* txr.vim: Updated.

2012-01-10  Kaz Kylheku  <kaz@kylheku.com>

	* eval.c (generate): Bugfix: do not call gen_fun before
	testing while_pred.

2012-01-10  Kaz Kylheku  <kaz@kylheku.com>

	* eval.c (tostring, tostringp): New static functions.
	(eval_init): New functions registered.

	* txr.1: Stub sections created.

	* txr.vim: Updated.

2012-01-10  Kaz Kylheku  <kaz@kylheku.com>

	Spat of new features having to do with lazy processing.

	* eval.c (prog1_s, gen_s, generate_s, delay_s, promise_s): New symbol
	variables.
	(eval_prog1, op_prog1, expand_gen, expand_delay): New static functions.
	(expand): Handle gen and delay.
	(lazy_mapcar_func, lazy_mapcar, lazy_mapcarv_func, lazy_mapcarv,
	lazy_mappendv): New static functions.
	(rangev_func, rangev, generate_func, generate, repeat_infinite_func,
	repeat_times_func, repeatv, force): New static functions.
	(eval_init): New operators and functions interned.
	lazy-flatten renamed to flatten*.

	* lib.c (null_f): New global variable.
	(ltail, lazy_appendv): New functions.
	(lazy_appendv_func): New static function.
	(obj_init): null_f protected and initialized.

	* lib.h (null_f, ltail, lazy_appendv): Declared.

	* txr.1: Documented.

	* txr.vim: Updated.

2012-01-09  Kaz Kylheku  <kaz@kylheku.com>

	Non-broken way to achieve intent of previous commit.

	* eval.c (subst_vars): Do not evaluate modifiers
	as an argument list locally. Pass form-evaluating
	function to format_field.

	* match.c (format_field): Modified to accept new argument,
	a one-argument function for reducing a form to a value.
	Error checking for invalid modifiers made stricter.
	(subst_vars): Do not evaluate modifiers as an argument
	list. Pass form-evaluating function to format_field.

	* match.h (format_field): Declaration updated.

2012-01-09  Kaz Kylheku  <kaz@kylheku.com>

	* eval.c (subst_vars): Evaluate the
	modifiers, so expressions can be used.

	* match.c (subst_vars): Likewise,
	but using txeval.

2012-01-07  Kaz Kylheku  <kaz@kylheku.com>

	Version 52

	* txr.c (version): Bumped.

	* txr.1: Bumped version and set date.

	* configure (txr_ver): Bumped.

	* RELNOTES: Updated. Wrong December dates fixed.

2012-01-06  Kaz Kylheku  <kaz@kylheku.com>

	* match.c (fuzz_s): New symbol variable.
	(v_fuzz): New static function.
	(syms_init): fuzz_s initialized.
	(dir_tables_init): v_fuzz entered into v_directive_table.

	* txr.1: Documented @(fuzz).

2012-01-06  Kaz Kylheku  <kaz@kylheku.com>

	* match.c (v_gather): Implemented until/last clause.

	* parser.y (gather_parts, additional_gather_parts): New nonterminals.
	(gather_clause): Syntax refactored for until/last clause.

	* txr.1: Updated.

2012-01-02  Kaz Kylheku  <kaz@kylheku.com>

	* eval.c (eval_init): Fix regression introduced in
	2011-12-29 commit. We can't use mod_s, because the module
	which sets up that variable is not yet initialized.

2012-01-01  Kaz Kylheku  <kaz@kylheku.com>

	Make C globals in TXR Lisp properly assignable, so that for instance
	assigning *stdout*, it really overwrites the underlying C variable.

	* eval.c (lookup_var): Handle new kind of toplevel binding.
	If the hash value is a cptr, it points to a val storage location.
	(lookup_val_l): New function.
	(op_modplace): Get location of variable using lookup_val_l
	rather than assuming there is a cons-based binding.
	(reg_var): Argument changed to val * pointer.
	Register the variable as a cptr referencing the location.
	(eval_init): reg_var calls pass address of each global.

	* eval.h (lookup_var_l): Declared.

2012-01-01  Kaz Kylheku  <kaz@kylheku.com>

	* eval.c (eval_init): New gensym function registered.

	* lib.c (gensym_counter): New variable.
	(gensymv): New function.
	(obj_init): Initialize gensym_counter.

	* lib.h (gensym_counter, gensymv): Declared.

2011-12-30  Kaz Kylheku  <kaz@kylheku.com>

	* match.c (counter_k): New keyword symbol variable.
	(do_output_line): Process new :counter argument of rep.
	(do_output): Ditto, for repeat.
	(syms_init): Intern new keyword symbol.

	* match.h (counter_k): Declared.

	* parser.l (REPEAT, REP): Lexical syntax changed to
	allow arguments.

	* parser.y (repeat_rep_helper): Takes extra argument, representing
	the repeat/rep args. This is inserted into the second position
	of the output list.
	(repeat_clause, rep_elem): Extract repeat/rep arguments and
	pass to repeat_rep_helper.
	(yybadtoken): Do not put quotes around the word "number".

	* txr.1: Updated.

2011-12-29  Kaz Kylheku  <kaz@kylheku.com>

	New functionality: mod and modlast directives in repeat and rep.

	* eval.c (eval_init): Use new symbol variable mod_s instead
	of calling intern.

	* match.c (mod_s, modlast_s): Symbol variables defined.
	(do_output_line): mod and modlast directives implemented under rep.
	(do_output): likewise under repeat.
	(syms_init): Initialize new symbol variables.

	* match.h (mod_s, modlast_s): Declared.

	* parser.l (MOD, MODLAST): Parse new token types.

	* parser.y (MOD, MODLAST): New tokens.
	(repeat_parts_opt, rep_parts_opt): New syntax.
	(repeat_rep_helper): Handle mod and modlast syntax.

	* txr.1: Updated.

	* txr.vim: Updated.

2011-12-29  Kaz Kylheku  <kaz@kylheku.com>

	* parser.y (repeat_rep_helper): Bugfix. Circular lists
	were being created here when clauses of the same kind appear multiple
	times. The problem is that append2 no longer copies the second list,
	which the code was relying on it to do.

2011-12-29  Kaz Kylheku  <kaz@kylheku.com>

	* txr.1: Useless sentence under reduce-left and reduce-right removed.
	Missing Description headings added.

2011-12-28  Kaz Kylheku  <kaz@kylheku.com>

	* genman.txr: Updated for recent man page changes.

2011-12-28  Kaz Kylheku  <kaz@kylheku.com>

	Version 51

	* txr.c (version): Bumped.

	* txr.1: Bumped version and set date.

	* configure (txr_ver): Bumped.

	* RELNOTES: Updated.

2011-12-28  Kaz Kylheku  <kaz@kylheku.com>

	* txr.1: Capitalize TXR where it makes sense.
	Introductory text rewritten.

2011-12-28  Kaz Kylheku  <kaz@kylheku.com>

	* match.c (LOG_MATCH): Use < in format directive instead of -.

	* rand.c (random): Add back missing declaration.

2011-12-28  Kaz Kylheku  <kaz@kylheku.com>

	* parser.y (quasi_item): Switch from var to o_var. This fixes
	cases like `@a@(foo)@b` where foo was being translated
	to (foo) rather than (sys:expr foo).

2011-12-27  Kaz Kylheku  <kaz@kylheku.com>

	* mpi-patches/shrink-mpi-int (mpi_int): Fixed terrible bug in this
	patch, resulting in an insufficient bit field width for representing
	the allocation size of the MPI integer on 32 bit platforms.

2011-12-27  Kaz Kylheku  <kaz@kylheku.com>

	* rand.c (make_state): Use ANSI C syntax for prototyped function of no
	arguments. This snuck through due to working with a C++ compiler.
	(random): Fixed unused variable warning that happens on 32-bit-pointer
	platforms.
	
2011-12-25  Kaz Kylheku  <kaz@kylheku.com>

	* txr.1: Formatting fixes.

2011-12-25  Kaz Kylheku  <kaz@kylheku.com>

	* dep.mk: Overdue update.

2011-12-25  Kaz Kylheku  <kaz@kylheku.com>

	* match.c (v_next): Change flatten to lazy_flatten in the
	correct place. In the previous commit I did it in the code that handles
	the obsolescent :var syntax.

2011-12-25  Kaz Kylheku  <kaz@kylheku.com>

	* eval.c (eval_init): New function interned.

	* lib.c:x (lazy_flatten_scan, lazy_flatten_func): New static functions.
	(lazy_flatten): New function.
			
	* lib.h (lazy_flatten): Declared.

	* match.c (v_next): Use lazy_flatten instead of flatten for
	processing a :list source. This means that @(next :list ...)
	can be used to process infinite lazy lists.

	* txr.1: Documented lazy-flatten.

2011-12-23  Kaz Kylheku  <kaz@kylheku.com>

	* rand.c (rand32): Moved.
	(make_random_state): After initializing, retrieve eight
	random numbers to clear pathological initial behavior
	leading to duplicate values.

2011-12-23  Kaz Kylheku  <kaz@kylheku.com>

	* arith.c (highest_bit): Changing to external linkage.

	* arith.h (highest_bit): Declared.

	* rand.c (random): Rewrote using different algorithm which
	ensures even distribution, and avoids doing a bignum mod
	operation.

2011-12-23  Kaz Kylheku  <kaz@kylheku.com>

	Version 50

	* txr.c (version): Bumped.

	* txr.1: Bumped version and set date.

	* configure (txr_ver): Bumped.

	* RELNOTES: Updated.

2011-12-23  Kaz Kylheku  <kaz@kylheku.com>

	* lib.c (memql): New function.
	(some_satisfy): Return the first non-nil result, rather than t.
	(all_satisfy): Return the value of the last item, if all items
	are processed.

	* lib.h (memql): Declared.

	* txr.1: Documented memq, memql, memqual, tree-find, some,
	all, none, eq, eql and equal.

2011-12-22  Kaz Kylheku  <kaz@kylheku.com>

	* txr.1: Documented copy-list, reverse, nreverse, ldiff and flatten.

2011-12-22  Kaz Kylheku  <kaz@kylheku.com>

	* txr.1: Documented reduce-left and reduce-right.

2011-12-22  Kaz Kylheku  <kaz@kylheku.com>

	Bug #35010

	* match.c (extract_bindings): Make sure there are no duplicate
	variables among the extracted bindings. This is needed because
	of the other changes.
	(do_output_line, do_output): In handling the rep/repeat directives,
	append the original bindings to the extracted set bindings for the
	variables which just occur in the clause, so that Lisp code can see all
	of the variables.

2011-12-22  Kaz Kylheku  <kaz@kylheku.com>

	* stream.c (vformat): If width is specified for ~s or ~a, and
	the object is not a string or number, then print it to a string
	and treat it as a string, adjusting it within the field.
	Also, do not simply abort on an unknown format directive
	but throw a proper exception.

2011-12-22  Kaz Kylheku  <kaz@kylheku.com>

	* stream.c (vformat): Left-adjusted field is now  specified
	using < rather than '-'. The +, space and leading 0 are
	specified on the precision, not the width.

2011-12-22  Kaz Kylheku  <kaz@kylheku.com>

	* rand.c (random): Fix for 64 bit fixnums: stick two random numbers
	together. Otherwise for fixnum moduli, we get only a 32 bit number no
	matter what the modulus is.

2011-12-22  Kaz Kylheku  <kaz@kylheku.com>

	* stream.c (vformat): Combine ~a and ~s cases, so numbers and
	strings are printed the same way under ~s and ~a.  The only difference
	is printing other kinds of objects.

2011-12-22  Kaz Kylheku  <kaz@kylheku.com>

	Bug #35026

	* stream.c (format_num): New argument: sign character.
	Rewrote to handle precision, width, zero padding and
	leading sign similarly to printf.
	(vformat): New syntax accepted: a space or + before
	the width specifies that a positive sign is to be
	explicitly written as a space or + character.
	Pass one more argument to vormat_num calls.
	Bugfix: go back to vf_init state after processing ~~.

2011-12-22  Kaz Kylheku  <kaz@kylheku.com>

	Bug #35136 and cleanup.

	* arith.c (plus, minus, mul, gt, ge, lt, le, exptmod, gcd): Remove
	trailing abort; we already marked uw_throwf as noreturn. This hack
	should not be needed in functions where the last statement is a throw.
	(trunc, expt): Repeated error case handled in one place. Temp variable
	used to avoid two calls to mp_clear. Call to abort removed.
	(mod): Repeated error handed in one place. Plugged memory leak
	by moving throw past mp_clear calls. Call to abort removed.
	(isqrt): Repeated error case handed in one place.

2011-12-21  Kaz Kylheku  <kaz@kylheku.com>

	* txr.vim: Fixed to char literal syntax.

2011-12-21  Kaz Kylheku  <kaz@kylheku.com>

	* mpi-patches/bit-search-optimizations (s_highest_bit):
	It will take days to completely wipe the egg off my face.
	I forgot to fix this code for unsigned integers before
	pasting it into MPI.

2011-12-21  Kaz Kylheku  <kaz@kylheku.com>

	* arith.c (normalize): Linkage changed to extern.

	* arith.h (normalize): Declared.

	* rand.c (random): Bugfix: normalize the bignum before returning it.

	* txr.1: Doc stubs for PRNG functionality.

2011-12-21  Kaz Kylheku  <kaz@kylheku.com>

	* rand.c: Added comment about source of algorithm.

2011-12-21  Kaz Kylheku  <kaz@kylheku.com>

	* rand.c (random): Bugfix: not building up sufficiently large bignums.
	Work properly when mp_digit is smaller than 32 bits.

2011-12-21  Kaz Kylheku  <kaz@kylheku.com>

	* Makefile (OBJS): new object file, rand.o.

	* eval.c: Includes rand.h header.
	(eval_init): New variable and functions from rand module registered.

	* lib.c: Includes rand.h header.
	(init): Call rand_init.

	* rand.c: New file.

	* rand.h: New file.

2011-12-21  Kaz Kylheku  <kaz@kylheku.com>

	Bug #35139

	Better fix.

	* parser.y (YYEOF): If YYEOF is not defined, define it as zero.
	(yybadtoken): Undo previous changes: do not test for zero.

2011-12-21  Kaz Kylheku  <kaz@kylheku.com>

	Bug #35139

	* parser.y (yybadtoken): The current token (yychar) is 0 on byacc
	rather than YYEOF or YYEMPTY, so we have to handle that.

2011-12-21  Kaz Kylheku  <kaz@kylheku.com>

	* Makefile (distclean): use rm -rf on mpi directory.

2011-12-20  Kaz Kylheku  <kaz@kylheku.com>

	Test case for bug #35137

	* tests/007/except-2.expected: New file.

	* tests/007/except-2.txr: New file.

2011-12-20  Kaz Kylheku  <kaz@kylheku.com>

	* eval.c (eval_init): New function registered.

	* lib.c (cat_vec): New function.

	* lib.h (cat_vec): Declared.

	* txr.1: Documentation stub.

2011-12-20  Kaz Kylheku  <kaz@kylheku.com>

	Bug #35137

	* unwind.c (uw_unwind_to_exit_point): When jumping to a catch frame,
	do not mark it invisible.

	* unwind.h (uw_catch): Flip the matches to nil so that this catch
	frame can no longer be identified as an unwind point by uw_throw,
	and thus will not be re-entered for the purposes of handling
	an exception. It remains visible for the purposes of running the
	clean up code.
	(uw_unwind): Prior to executing cleanup forms, flip the visibility
	to 0. This means that the frame will no longer be re-entered
	for any reason.

2011-12-20  Kaz Kylheku  <kaz@kylheku.com>

	Streamlining exception handling macros a little bit.

	* eval.c (op_unwind_protect): Use uw_simple_catch_begin,
	and remove the uw_catch (exsym, exvals) clause. Put
	explicit braces around the unwind code even though it
	is only one statement.

	* match.c (do_txeval): Got rid of empty uw_unwind clause.
	This is not needed any longer.
	(v_try): Got rid of explicit uw_do_unwind calls. 

	* unwind.h (uw_simple_catch_begin): New macro.
	(uw_do_unwind): Macro removed.
	(uw_catch): Added goto uw_unwind_label at the front.
	This way if the previous clause falls through,
	control goes to the unwind logic.
	(uw_unwind): Got rid of initial break. Previous
	clause should fall through to unwind logic,
	whether it is the main clause, or one of the catches.
	(uw_catch_end): Default case aborts, because
	we don't expect this.

2011-12-20  Kaz Kylheku  <kaz@kylheku.com>

	Critical regression. Hash lookup was crashing on some platforms
	due to negative hashing values being reduced modulo table size
	to a negative array index.

	* hash.c (equal_hash, eql_hash): Ensure
	that value returned is in the range [0,NUM_MAX].
	(hash_obj): Unused function removed.
	(cobj_hash_op): Use hashing similar to eql hash for
	other kinds of references.
	(hash_eql, hash_equal): Removed bogus % NUM_MAX reduction.

	* hash.h (hash_obj): Declaration removed.

2011-12-20  Kaz Kylheku  <kaz@kylheku.com>

	* eval.c (eval_init): New functions registered as intrinsics.

	* lib.c (copy_vec, sub_vec): New functions.

	* lib.h (copy_vec, sub_vec): Declared.

	* txr.1: Stub sections created.

2011-12-19  Kaz Kylheku  <kaz@kylheku.com>

	Version 049

	* txr.c (version): Bumped.

	* txr.1: Bumped version and set date.

	* configure (txr_ver): Bumped.

	* RELNOTES: Updated.

2011-12-19  Kaz Kylheku  <kaz@kylheku.com>

	* eval.c (subst_vars, op_quasi_list, expand_quasi): New static
	functions.
	(expand): New case for quasiliterals.
	(eval_init): Register quasi literal as special operator.

	* match.c (format_field): Linkage changed to external.

	* match.h (format_field): Declared. Declarations rearranged.

2011-12-18  Kaz Kylheku  <kaz@kylheku.com>

	* eval.c (bindings_helper): Fix format arguments.
	(eval_init): Registered new functions: symbol-function,
	func-get-form, func-get-env, functionp, interp-fun-p.

	* lib.c (nappend2, getplist_f, improper_plist_to_alist):
	tail variable renamed to avoid clash in macro.
	(func_get_form, func_get_env, interp_fun_p): New functions.

	* lib.h (func_get_form, func_get_env, interp_fun_p): Declared.
	(list_collect): Fix macro not to throw error, but handle the case.

	* match.c (vars_to_bindings, extract_bindings): tail variable
	renamed to avoid clash in macro.

	* txr.1: Documentation stubs.

2011-12-16  Kaz Kylheku  <kaz@kylheku.com>

	* hash.c (equal_hash): Eliminating displacement from character
	hashes. Simplifying some code.
	(eql_hash): Handle fixnums, characters and literals specially,
	rather than hashing all value types the same way. The shift
	applicable for object pointers causes adjacent integers to clash.

2011-12-16  Kaz Kylheku  <kaz@kylheku.com>

	* eval.c (expand_vars): Bugfix: use expand_forms rather than
	expand on a list of forms.

2011-12-16  Kaz Kylheku  <kaz@kylheku.com>

	* txr.vim: iskeyword updated.

2011-12-15  Kaz Kylheku  <kaz@kylheku.com>

	* lib.c (appendv): bugfix: wrong way test.
	(vector_list): Wrong zero used, resulting in vector(nil) being called.

2011-12-15  Kaz Kylheku  <kaz@kylheku.com>

	* eval.c (eval_init): not added as synonym for null.

	* lib.c (copy_list): Use list_collect_append rather than
	list_collect_terminate.
	(append2, appendv): Simplified using new list_collect_append.
	(nappend2): Simplified using new list_collect_nconc.

	* lib.h (list_collect): Added check for accidental usage
	of list_collect after list_append, since PTAIL has different
	semantics.
	(list_collect_nconc, list_collect_append):  Semantics fixed so that
	append collecting works more like the Common Lisp append function,
	allowing trailing atoms or a lone atom. The meaning of PTAIL is
	changed, however.  Now PTAIL actually tracks the head of the most
	recently appended segment. Each append operation has to first
	traverse the previously added piece to get to the end.

	(list_collect_terminate): Macro removed.

	* match.c (v_gather): Removed useless use of list_collect_terminate.

	* parser.y: Some headers added that are needed by list_collect.

	* txr.1: Documented append, list, atom, null, not, consp, make-lazy-cons,
	lcons-fun, listp, proper-listp, length-list,  mapcar, mappend, and apply.

2011-12-14  Kaz Kylheku  <kaz@kylheku.com>

	@# comments are becoming obsolescent. @# comments
	can now be used. Within nested forms,
	Lisp-compatible ; comments are suported.

	* parser.l: Support @# and ; comments.

	* txr.1: Documentation updated.

	* txr.vim: Updated.

2011-12-14  Kaz Kylheku  <kaz@kylheku.com>

	* lib.c (car, cdr): Set the lazy cons function to nil
	after calling it.
	(rplacd): Do not set the lazy cons function to nil
	in.

	* txr.1: Documented a bunch of functions.

2011-12-14  Kaz Kylheku  <kaz@kylheku.com>

	* eval.c (eval_init): Removed registration for vec_get_fil.
	Renamed vec_set_fill to vec-set-length.

	* hash.c (equal_hash): vec_fill to vec_length name change.
	(hash_grow, make_hash): No need to call vec_set_length.

	* lib.c (equal, vecref, vec_push, length_vec, list_vector,
	obj_print, obj_pprint): vec_fill to vec_length name change.
	(vector): Argument now represents actual length, not just allocated
	size.
	(vec_get_fill): Function removed; did exactly the same thing
	as length_vec.
	(vec_set_fill): Function renamed to vec_set_length.
	(vector_list): Allocate a 0 length vector initially.

	* lib.h (enum vecindex): member changes name from vec_fill
	to vec_length.
	(vector): Parameter name changed.
	(vec_set_fill): Redeclared.
	(vec_get_fill): Declaration removed.

	* txr.1: Doc stubs updated.

2011-12-14  Kaz Kylheku  <kaz@kylheku.com>

	* lib.c (car, cdr): Semantics fix for lazy conses.
	Ignore the return value of the lazy cons function: do not
	return nil if the function returns nil.
	This useless behavior was a source of inconvenience in lazy
	cons programming, requiring the lazy function to return
	non-nil in addition to installing the car and cdr fields.

2011-12-14  Kaz Kylheku  <kaz@kylheku.com>

	* arith.c (abso): broken for fixnums.

2011-12-14  Kaz Kylheku  <kaz@kylheku.com>

	* txr.vim: Highlight hash prefix and quote.

2011-12-14  Kaz Kylheku  <kaz@kylheku.com>

	* eval.c (op_dohash): Esbatlish anonymous block.

	* txr.1: Finished documenting special operators.

2011-12-14  Kaz Kylheku  <kaz@kylheku.com>

	* genman.txr: Fix empty NAME section.

2011-12-14  Kaz Kylheku  <kaz@kylheku.com>

	* arith.c (minus): Allow difference between characters.

2011-12-14  Kaz Kylheku  <kaz@kylheku.com>

	* arith.c (plus, minus, gt, lt, ge, le): Handle character operands.

	* eval.c (eval_init): New functions interned.

	* lib.c (num_chr, chr_num): New functions.

	* lib.h (num_chr, chr_num): Declared.

	* txr.1: Documentation stubs.

2011-12-13  Kaz Kylheku  <kaz@kylheku.com>

	Version 048

	* txr.c (version): Bumped.

	* txr.1: Bumped version and set date.

	* configure (txr_ver): Bumped.

	* RELNOTES: Updated.

2011-12-13  Kaz Kylheku  <kaz@kylheku.com>

	* arith.c (exptmod, gcd): New functions.

	* eval.c (eval_init): New functions registered as intrisics.

	* lib.h (exptmod, gcd): Declared.

	* txr.1: Documentation stubs added.

2011-12-13  Kaz Kylheku  <kaz@kylheku.com>

	* arith.c (evenp, oddp): New functions.

	* eval.c (eval_init): New functions registered as intrinsics.

	* lib.h (evenp, oddp): Declared.

	* txr.1: Documentation stub updated.

2011-12-13  Kaz Kylheku  <kaz@kylheku.com>

	* arith.c (highest_bit): Linkage changed to static.
	(abso, isqrt): New functions.
	(isqrt_fixnum): New static function.

	* eval.c (eval_init): Registered abs, sqrt and numberp instrinsics.

	* lib.c (numberp): New function.

	* lib.h (numberp, abso, isqrt): Declared.

	* mpi-patches/series: New patch added.

	* mpi-patches/faster-square-root: New patch added.

	* txr.1: Documentation stubs for new functions.

2011-12-13  Kaz Kylheku  <kaz@kylheku.com>

	* arith.c (expt): Fix broken bignum x fixnum combination.

2011-12-13  Kaz Kylheku  <kaz@kylheku.com>

	* Makefile (repatch): New phony target.
	(distclean): Remove mpi directory.

2011-12-13  Kaz Kylheku  <kaz@kylheku.com>

	Patch to shrink mpi-int to three words on 32 bit platforms,
	so that obj_t stays four pointers wide.

	* mpi-patches/series: New patch added.

	* mpi-patches/shrink-mpi-int: New file.

2011-12-12  Kaz Kylheku  <kaz@kylheku.com>

	* mpi-patches/bit-search-optimizations (s_highest_bit): Added static
	storage class specifier.

	* mpi-patches/fix-mult-bug (s_mp_sqr): More braindamage found in MPI.
	This function performs additions and multiplication mp_digit,
	expecting a mp_word precision result without casting. This function
	is needed for exponentiation.

2011-12-12  Kaz Kylheku  <kaz@kylheku.com>

	Git rid of some some loops in MPI where it is searching for
	the highest bit, replacing them with an adapation of the
	bit searching function used in arith.c.

	* mpi-patches/series: Patch added.

	* mpi-patches/bit-search-optimizations: New file.

2011-12-12  Kaz Kylheku  <kaz@kylheku.com>

	* arith.c (expt): New function.

	* eval.c (eval_init): Registering new intrinsic functions,
	reduce-left, reduce-right and expt.

	* lib.c (minusv): Return one instead of num(1).
	(exptv, reduce_right): New functions.

	* lib.h (expt, exptv, reduce_right): Declared.

	* txr.1: Blank sections for new functions.

2011-12-12  Kaz Kylheku  <kaz@kylheku.com>

	* mpi-patches/fix-mult-bug: One more flaw discovered in
	s_mp_mul_d and added to patch. This one caused malloc corruption and
	crashes, because the incorrect arithmetic causes the function
	to think that the multiplication will not be needing another
	digit, but then there is a carry out which does spill into
	a new digit.

	* mpi-patches/series: Arg! Somehow the patch fix-bad-shift
	went missing from the series file, even though the patch
	itself is in the GIT repository.

2011-12-06  Kaz Kylheku  <kaz@kylheku.com>

	Version 047

	* txr.c (version): Bumped.

	* txr.1: Bumped version and set date.

	* configure (txr_ver): Bumped.

	* RELNOTES: Updated.

2011-12-11  Kaz Kylheku  <kaz@kylheku.com>

	* arith.c (zerop, gt, lt, ge, le): Functions from lib.c reimplemented
	with bignum support.

	* eval.c (eval_init): Added bignump and zerop as intrinsic function.
	Renamed numberp to fixnump.

	* lib.c (zerop, gt, lt, ge, le): Functions removed.
	(numeq): Unused function removed.

	* lib.h (numeq): Declaration removed.

	* txr.1: Sections for zerop and bignump created. Changed reference
	to numberp to fixnump.

2011-12-11  Kaz Kylheku  <kaz@kylheku.com>

	* arith.c (plus, mul): Plugged mpi_int memory leaks.
	(trunc): Plugged memory leaks. Straightened out semantics
	with negative modulus. (Residue comes out negative).

2011-12-11  Kaz Kylheku  <kaz@kylheku.com>

	* arith.c (trunc): Error messages prefixed with trunc:.
	(mod): New function, reimplementation of removed mod from lib.c.

	* lib.c (mod): Function removed.

2011-12-11  Kaz Kylheku  <kaz@kylheku.com>

	Bignum division implemented. More portability bugs found in MPI:
	code like 1 << n, where n exceeds the width of the type int.

	* arith.c (trunc): New function, reimplementation of removed
	trunc from lib.c.

	* lib.c (trunc): Removed.

	* mpi-patches/fix-bad-shifts: New file.

2011-12-11  Kaz Kylheku  <kaz@kylheku.com>

	* arith.c (ABS): New macro.
	(plus, minus): Bugfix: must not pass signed values to mp_add_d and
	mp_sub_d functions.
	(mul): Must not pass signed value to mp_mul_d.  Also, fixed type check
	on wrong argument in the (TAG_PTR, TAG_NUM) case.

2011-12-11  Kaz Kylheku  <kaz@kylheku.com>

	Removing this crutch; it's not that useful.

	* arith.txr: File removed.

2011-12-11  Kaz Kylheku  <kaz@kylheku.com>

	* arith.c: Regenerated.

	* arith.txr (normalize): Bugfix: was not turning +/- NUM_MAX bignums
	into fixnums.

2011-12-11  Kaz Kylheku  <kaz@kylheku.com>

	* arith.c: Regenerated.

	* arith.txr (highest_bit): Missing #else added, fixing
	SIZEOF_PTR == 4 case.

2011-12-11  Kaz Kylheku  <kaz@kylheku.com>

	* arith.c: Regenerated.

	* arith.txr (highest_bit): Oops, half the logic for
	the 64 bit case was missing due to to a cut and paste mistake.

2011-12-11  Kaz Kylheku  <kaz@kylheku.com>

	* arith.c: Regenerated.

	* arith.txr (highest_bit): New function.
	(mul): Use highest_bit instead of shift based algorithm.

2011-12-10  Kaz Kylheku  <kaz@kylheku.com>

	* txr.vim (txr_atat): New match. The @@ sequence is recognized
	properly and highlighted.

2011-12-10  Kaz Kylheku  <kaz@kylheku.com>

	Bignum support in mult function.

	* arith.c: Regenerated.

	* arith.txr (CNUM_BIT): New constant.
	(bignum, bignum_dbl_ipt): New static functions.
	(@{add-fname}): Use bignum function.
	(mul): New functions, rewrite of mul from lib.c.

	* lib.c (mul): Function removed.

	* mpi-patches/add-mp-set-intptr (mp_set_intptr): Revised patch.
	Local variable v should be int_ptr_t not unsigned long.
	Also, the mp_set interface doesn't set the sign; it's an unsigned
	interface. We must do that ourselves.

	* mpi-patches/fix-mult-bug: The main multiplication function is
	also broken in the same way, requiring the cast.

	* mpi-patches/mpi-set-double-intptr: Fixed use of wrong type for
	local variable v.

2011-12-10  Kaz Kylheku  <kaz@kylheku.com>

	* mpi-patches/mpi-set-mpi-word: Bugfix and refresh.

	* mpi-patches/mpi-set-double-intptr: New file.

	* mpi-patches/series (mpi-set-double-intptr): Patch added.

2011-12-10  Kaz Kylheku  <kaz@kylheku.com>

	* configure: add to config.h the type double_intptr_t, which
	is twice the size of intptr_t. It may not be available, so
	there is a HAVE_ macro to detect it.

2011-12-10  Kaz Kylheku  <kaz@kylheku.com>

	* eval.c (eval_init): New functions added as intrinsics.

	* hash.c (hash_eql, hash_equal): New external functions.

	* hash.h (hash_eql, hash_equal): Declared.

	* txr.1: Sections added.

2011-12-10  Kaz Kylheku  <kaz@kylheku.com>

	* mpi-patches/add-mp-hash: Rewrote mp_hash to only hash enough
	low-order bit material from the bignum to fill an unsigned long.
	We don't need to walk the entire bignum. If the low order
	digit of the bignum is at least as large as an unsigned long,
	we just take that as the hash, otherwise we take enough of the
	digits to fill an unsigned long. For negative numbers, we just
	invert the bits of the hash.

	* mpi-patches/add-mpi-toradix-with-case: Refreshed.

	* mpi-patches/fix-mult-bug: Refreshed.

2011-12-10  Kaz Kylheku  <kaz@kylheku.com>

	* lib.c (mulv): Recognize cases to eliminate a wasteful mul call
	with an initial element of 1.

2011-12-10  Kaz Kylheku  <kaz@kylheku.com>

	* lib.c (plusv): Recognize cases to eliminate a wasteful plus call
	with an initial element of zero.

2011-12-10  Kaz Kylheku  <kaz@kylheku.com>

	* arith.c: File is now generated using TXR.
	(NOOP): New macro.
	(plus): Use NOOP macro.
	(minus, neg): Function moved here from lib.c and rewritten
	for bignum support.

	* lib.c (minus, neg): Functions removed.

	* arith.txr: New file.

2011-12-09  Kaz Kylheku  <kaz@kylheku.com>

	* configure: Fix patching without quilt.

2011-12-09  Kaz Kylheku  <kaz@kylheku.com>

	Build and pass test suite on Cygwin.

	* configure (longlong, ulonglong, superlong, usuperlong): Initialize
	these variables so that if the detection tests fail, the script
	does not access unbound variables.
	Avoid adding junk like .bss.* into config.h.

	* mpi-patches/config-types: Fixed wrong use of nonexistent
	SIZEOF_LONG_T.

2011-12-09  Kaz Kylheku  <kaz@kylheku.com>

	(Applies to previous commit.)

	* mpi-patches/config-types: Added missing definitions
	of MP_DIGIT_SIZE in two cases.

2011-12-09  Kaz Kylheku  <kaz@kylheku.com>

	Bignum support, here we go!

	Bignums, based on Michael Fromberger's MPI library, are integrated
	into the input syntax, stream output, equality testing, the garbage
	collector, and hashing.
	
	The plus operation handles transitions between fixnums and bignums.
	Other operations are still fixnum only.

	* Makefile (CFLAGS): Add mpi directory to include file search.
	(OBJS): Include new arith.o module and all of MPI_OBJS.
	(MPI_OBJS, MPI_OBJS_BASE): New variables.

	* configure (mpi_version, have_quilt, have_patch): New variables.
	Script detects whether patch and quilt are available. Unpacks
	mpi library, applies patches. Detects 128 bit integer type.
	Records more information in config.h about the sizes of types.

	* dep.mk: Updated.

	* depend.txr: Make work with paths that have directory components.

	* eval.c (eval_init): Rename of nump to fixnump.

	* gc.c (finalize, mark_obj): Handle BGNUM case.

	* hash.c: (hash_c_str): Changed to return unsigned long
	instead of long.
	(equal_hash): Handle BGNUM case.
	(eql_hash): Handle bignums with equal-hash, but other
	objects as eq.

	* lib.c (num_s): Variable renamed to fixnum_s.
	(bignum_s): New symbol variable.
	(code2type): Follow rename of num_s. Handle BGNUM case.
	(typeof): Follow rename of num_s.
	(eql): Handle bignums using equal, and other types using eq.
	(equal): Handle BGNUM case.
	(chk_calloc): New function.
	(c_num): Wording change in error message: is not a fixnum.
	(nump): Renamed to fixnump.
	(bignump): New function.
	(plus): Function removed, reimplemented in arith.c.
	(int_str): Handle integers which are too large for wcstol
	using bignum conversion. Base 0 is no longer passed to
	wcstol but converted to 10 because the special semantics
	for 0 would be inconsistent for bignums.
	(obj_init): Follow rename of num_s. Initialize bignum_s.
	(obj_print, obj_pprint): Handle BGNUM.
	(init): Call arith_init.

	* lib.h: Includes "mpi.h", as an exception to the project rule against
	headers including headers.
	(enum type): New enumeration member, BGNUM.
	(struct bignum): New struct type.
	(union obj): New member bn.
	(mp): New inline function.
	(num_s): Redeclared as fixnum_s.
	(bignum_s, chk_calloc, bignump): Declared.
	(nump): Redeclared as fixnump.

	* match.c (h_var, h_line, h_skip, h_coll, h_fun, format_field, v_skip,
	v_freeform, v_collect, v_match_files): Follow nump to fixnump rename.

	* parser.l (NUM): New token type. Split up the parsing of identifiers
	and numbers once again. But since every number is also lexically also
	lexically an identifier, we put the action first. The action for
	making numbers handles bignums. It produces object numbers, not
	C numbers (change in yystype union).

	* parser.y (%union): num changes type from cnum to val.

	* stream.c (vformat): Handle bignums in numeric conversions.

	* arith.c: New file.

	* arith.h: New file.

	* mpi-1.8.6.tar.gz: New file.

	* mpi-patches/add-mp-hash: New file.

	* mpi-patches/add-mp-set-intptr: New file.

	* mpi-patches/add-mpi-toradix-with-case: New file.

	* mpi-patches/config-types: New file.

	* mpi-patches/export-mp-eq: New file.

	* mpi-patches/fix-mult-bug: New file.

	* mpi-patches/fix-warnings: New file.

	* mpi-patches/series: New file.

	* mpi-patches/use-txr-allocator: New file.

2011-12-08  Kaz Kylheku  <kaz@kylheku.com>

	C++ maintenance.

	* eval.c (and_s, or_s): Redundant variables removed.

	* match.h (do_s): extern storage class specifier added.

2011-12-07  Kaz Kylheku  <kaz@kylheku.com>

	* eval.c (op_defun): Transform a function body by inserting
	a named block around it, thereby imitating a Common Lisp feature.
	(op_for): Establish an anonymous block around the loop body,
	test form and increment forms.

	* txr.1: Documented named block in defun. Documented for and for *.

2011-12-07  Kaz Kylheku  <kaz@kylheku.com>

	* txr.vim: Updated with all operators and functions.

2011-12-07  Kaz Kylheku  <kaz@kylheku.com>

	* txr.1: flip operator documented. Bad syntax for pop fixed.
	Blank section for list-vector function added.

2011-12-07  Kaz Kylheku  <kaz@kylheku.com>

	* eval.c (op_modplace): If the operator is push, then reverse
	the arguments. We want (push item list) for compatibility with CL.
	(expand): Bugfix: some of the cases were constructing new
	forms using unexpanded pieces from the original form.
	Added separate case for push, which handles the reversed arguments.

2011-12-07  Kaz Kylheku  <kaz@kylheku.com>

	* debug.c (debug): Fix regression: repeat last command by hitting
	Enter stopped working.  This was broken by recent bugfixes in the
	string splitting functions, which introduced a semantics change.

	* eval.c (flip_s, vecref_s): New symbol variables.
	(op_modplace): New places (vecref ...) and (flip ...). Bugfix: dec
	operator was incrementing.
	(expand_place): Handle vecref and flip. Bugfix: pop has no
	third argument and so is now handled by the same case as flip.
	Bugfix: if a modify form has no third argument, then do not
	resynthesize it with a nil third argument.
	(eval_init): Initialize new symbol variables.
	Register new flip operator. Register new list_vectory function
	as intrinsic.

	* lib.c (rplacd): When modifying the cdr field of a lazy cons,
	then lapse the lazy function to nil! This is needed by user-defined
	lazy conses, and it makes sense to do it this way rather than
	put in some explicit interface.
	(list_vector): New function.

	* lib.h (list_vector): Declared.

2011-12-07  Kaz Kylheku  <kaz@kylheku.com>

	* eval.c (lookup_var, lookup_fun): Reversing assoc arguments.
	(eval_init): New intrinsics.

	* hash.c (struct_hash): assoc_fun parameters reversed.
	(gethash, gethash_f, gethash_n): Likewise.

	* lib.c (assoc, assq): Reversing parameters.
	(find_package, acons_new, acons_new_l, aconsq_new): Reversing
	arguments to assoc adn assq.

	* lib.h (assoc, assq): Declarations updated.

	* match.c (dest_set, dest_bind, h_var, h_coll, h_parallel, h_fun,
	subst_vars, do_txeval, v_next, v_parallel, v_gather, v_collect,
	v_flatten, v_cat, v_output, v_filter, f_fun, match_funcall):
	Reversing arguments to assoc.

	* unwind.c (uw_get_func, uw_exception_subtype_p, uw_register_subtype):
	Reversing arguments to assoc.

	* txr.1: Blank sections created for new functions.

2011-12-07  Kaz Kylheku  <kaz@kylheku.com>

	* txr.1: Blank sections created for character functions.

2011-12-07  Kaz Kylheku  <kaz@kylheku.com>

	* eval.c (eval_init): New functions registered as intrinsics.

	* lib.c (chr_toupper, chr_tolower): New functions.

	* lib.h (chr_toupper, chr_tolower): New functions declared.

2011-12-07  Kaz Kylheku  <kaz@kylheku.com>

	* parser.l: In the CHRLIT state, return a nonblank character as an
	IDENT token. This allows for character literals like #\$.

2011-12-07  Kaz Kylheku  <kaz@kylheku.com>

	* eval.c (eval_init): New character functions registered.

	* lib.c (c_num): Generalized to convert characters to numbers also.
	This allows functions like gt and lt to work with characters.
	(chr_isalnum, chr_isalpha, chr_isascii, chr_iscntrl, chr_isdigit,
	chr_isgraph, chr_islower, chr_isprint, chr_ispunct, chr_isspace,
	chr_isupper, chr_isxdigit): New functions added.

	* lib.h: (chr_isalnum, chr_isalpha, chr_isascii, chr_iscntrl,
	* chr_isdigit, chr_isgraph, chr_islower, chr_isprint, chr_ispunct,
	* chr_isspace, chr_isupper, chr_isxdigit): New functions declared.
	(c_true): New macro.

2011-12-07  Kaz Kylheku  <kaz@kylheku.com>

	* eval.c (progn_s): New symbol variable.
	(op_progn): New static function.
	(eval_init): Initialize new variable, register progn operator.

	* txr.1: progn documented.

2011-12-06  Kaz Kylheku  <kaz@kylheku.com>

	Version 046

	* txr.c (version): Bumped.

	* txr.1: Bumped version and set date.

	* configure (txr_ver): Bumped.

	* RELNOTES: Updated.

2011-12-06  Kaz Kylheku  <kaz@kylheku.com>

	* stream.c (find_char): New function.
	(string_in_get_line): Following up TODO. Fixed broken
	function. Now get_line on a string stream properly returns characters
	up to and not including the next newlne character, and also consumes
	the newline character. Other cases are handled properly, also:
	the stream being at EOF already, or at the last line not being
	newline-terminated.

2011-12-06  Kaz Kylheku  <kaz@kylheku.com>

	* eval.c (op_unwind_protect): Fixed uninitialized variable
	warning.
	(eval_init): New functions registered: typeof and vector functions,
	as well as length_list.

	* lib.c (length): Function renamed to length_list, because it is
	list specific.
	(length_vec, size_vec, vector_list): New functions.
	(length): New function, generic over lists, vectors and strings.

	* lib.h (length_list, length_vec, size_vec, vector_list): Declared. 

	* match.c (h_var, h_fun, robust_length, v_deffilter, v_fun): Use
	length_list instead of length.

	* parser.l: Introduced # token.

	* parser.y (vector): New nonterminal.
	(expr): vector is a kind of expr.
	(chrlist): Bugfix: single-character syntax was not working;
	for instance #\x to denote the charcter x.
	(lit_char_helper): Use length_list instead of length.

	* stream.c (string_in_get_line): Bugfix: this was using
	the wrong length function: length was being applied to a string.
	The genericity of length makes that correct now, but changing
	to length_str anyway.

	* txr.1: Blank sections created for functions. Vector syntax
	documented.

2011-12-06  Kaz Kylheku  <kaz@kylheku.com>

	* configure: Forgot to treat octal number in the processing
	of conftest.syms. Removed useless eval.

2011-12-05  Kaz Kylheku  <kaz@kylheku.com>

	Version 045

	* txr.c (version): Bumped.

	* txr.1: Bumped version and set date.

	* configure (txr_ver): Bumped.

	* RELNOTES: Updated.

2011-12-05  Kaz Kylheku  <kaz@kylheku.com>

	* eval.c (op_cond): Fixed behavior for singleton clauses.
	(eval_init): Use existing function objects car_f, cdr_f,
	eq_f, eql_f and equal_f. Added identity to function table.

	* lib.h (eql_f): Missing declaration added.

	* txr.1: Documented cond, and, if, or, defun, inc, dec,
	set, push and pop.

2011-12-04  Kaz Kylheku  <kaz@kylheku.com>

	* parser.y (force_regular_quotes): Function removed.
	(list): Prior commit reversed.

	* txr.1: Prior commit reversed.

	* RELNOTES: No semantics clarification in quasiquote; bugfixes only.

2011-12-04  Kaz Kylheku  <kaz@kylheku.com>

	* eval.c (op_qquote_error, op_unquote_error): New static functions.
	(expand_qquote): Bugfix: missing case added to handle directly quoted
	quasiquote.
	(eval_init): Error-catching pseudo-operators registered in
	op_table.

	* parser.y (force_regular_quotes): New function.
	(list): Quotes within unquotes and splices are regular.

	* txr.1: Clarified new rules. Removed description of ,'form and ,*'form
	special syntax.

2011-12-03  Kaz Kylheku  <kaz@kylheku.com>

	Expose lazy lists in TXR Lisp.

	* eval.c (eval_init): New intrinsic functions.

	* lib.c (rplaca, rplacd, lcons_fun): New functions.
	(make_lazycons): Renamed to make_lazy_cons, relocated
	and turned into external function.
	(lazy_stream_func, lazy_stream_cons): Follow rename
	of make_lazycons.

	* lib.h (rplaca, rplacd, make_lazy_cons, lcons_fun): 
	Declared.

	* txr.1: Stub sections created.

2011-12-03  Kaz Kylheku  <kaz@kylheku.com>

	* eval.c (uw_protect_s, return_s, return_from_s): New symbol
	variables.
	(op_unwind_protect, op_block, op_return, op_return_from): 
	New static functions.
	(expand): Removed case for call, if, and, and or. These operators
	evaluate all their arguments, so the code walker can treat them
	as a function calls.
	Added case for block and return-from.
	(eval_init): New symbols interned.  New operator functions
	registered in op_table.

	* txr.1: Blank sections added.

2011-12-03  Kaz Kylheku  <kaz@kylheku.com>

	* lib.c (split_str, split_str_set): Bugfix: access beyond the end of
	the input string.

2011-12-03  Kaz Kylheku  <kaz@kylheku.com>

	* eval.c (eval_init): String and character functions
	exposed as intrinsics.

	* txr.1: Blank sections created.

2011-12-02  Kaz Kylheku  <kaz@kylheku.com>

	* txr.1: Added stub sections for new functions.

2011-12-02  Kaz Kylheku  <kaz@kylheku.com>

	* eval.c: Symbol related intrinsic functions and variables made
	available:

	* lib.h (sym_name): Dangling declaration removed.

2011-12-02  Kaz Kylheku  <kaz@kylheku.com>

	* parser.y (list): unquote and splice actions look inside the
	argument form. If an unquote or splice are applied to a quoted
	form, its quote becomes a regular quote.
	This behavior is necessary to make ,',form work in nested
	quotes, otherwise the ' is a quasiquote which captures
	the comma in ,form, reducing ,',form to ,form.

	* txr.1: Documented this special behavior.

2011-12-02  Kaz Kylheku  <kaz@kylheku.com>

	* eval.c (expand_qquote): Bugfix: removed bogus recognition
	and processing of regular quote form. This broke nested
	backquote processing, and quasiquote forms containing
	non-quasi-quotes like like '(a 'b ,c).

2011-12-02  Kaz Kylheku  <kaz@kylheku.com>

	Version 044

	* txr.c (version): Bumped.

	* txr.1: Bumped version and set date.

	* configure (txr_ver): Bumped.

	* RELNOTES: Updated.

2011-12-01  Kaz Kylheku  <kaz@kylheku.com>

	* txr.1: Started Lisp documentation. Updated description of
	symbol syntax.

2011-12-01  Kaz Kylheku  <kaz@kylheku.com>

	* lib.c (int_str): Return nil rather than 0 if no digits are extracted
	at all.

2011-12-01  Kaz Kylheku  <kaz@kylheku.com>

	* match.c (h_skip, h_coll, v_skip, v_collect): Evaluate the arguments.
	(do_txeval): Optimization: short-circuit out if the expression is nil,
	without establishing the exception handler.

2011-12-01  Kaz Kylheku  <kaz@kylheku.com>

	* match.c (v_skip): Bugfix: Nov 12 commit caused regression:
	skip min/max arguments not working!

	* RELNOTES: Updated.

2011-12-01  Kaz Kylheku  <kaz@kylheku.com>

	Dropping the silly cons return value from txeval.
	Two interfaces are provided to the function. One throws
	on unbound variable, the other which evaluates them to the
	symbol noval_s (used in exception handling).

	* match.c (do_txeval): New static function.
	(txeval): Functionality moved to do_txeval.
	(txeval_allow_ub): New static function.
	(vars_to_bindings, h_fun, v_freeform, v_next, v_merge, v_bind, v_set,
	v_cat, v_output, v_deffilter, v_fun): No need to
	use cdr to get the value from txeval.
	(v_throw): Use txeval_ub_allowed, since unbound variables
	are allowed in throw.
	(v_try): Detect unbound arguments by checking for noval_s rather than
	nil. No need to use cdr.

2011-12-01  Kaz Kylheku  <kaz@kylheku.com>

	* match.c (eval_form): Function renamed to txeval so its is
	not confused with the Lisp evaluation functions.
	(vars_to_bindings, h_fun, v_freeform, v_next, v_merge, v_bind, v_set,
	v_cat, v_output, v_throw, v_deffilter, v_fun): Updated.

2011-11-30  Kaz Kylheku  <kaz@kylheku.com>

	* lib.h (or2): Restore macro version of or2, because we need
	the sequencing! Making it an inline function broke the tests.
	But we can't have multiple evaluation either, so it's going to use
	a temporary lexical variable.
	(uses_or2): Macro which declares the lexical variable needed by or2.

	* debug.c (debug): add uses_or2.

	* eval.c (eval_intrinsic, op_modplace): Likewise.

	* lib.c (lazy_str, lazy_str_force_upto, lazy_str_get_trailing_list):
	Likewise.

	* match.c (h_parallel, v_freeform, v_parallel, v_output): Likewise.

	* parser.y (unquotes_occur): Likewise.

	* stream.c (format): Likewise.

2011-11-30  Kaz Kylheku  <kaz@kylheku.com>

	Removing useless hash table.

	* parser.h (ln_to_forms_hash): Declaration removed.

	* parser.l (ln_to_forms_hash): Variable removed.
	(parse_init): Initialization and protection of ln_to_forms_hash
	removed.

	* parser.y (rl): Update of ln_to_forms_hash removed.

	* txr.1:

2011-11-30  Kaz Kylheku  <kaz@kylheku.com>

	* configure (extra_debugging): New variable. EXTRA_DEBUGGING
	conditionally generated in config.h.

	* gc.c (break_obj): New static variable.
	(mark_obj): Debugging feature: if the object is the one stored in
	break_obj and not yet reached, then call breakpt.
	(deheap): New debugging function for viewing regions of the heaps.

	* lib.c (breakpt): New function.

	* lib.h (breakpt): Declared.

2011-11-30  Kaz Kylheku  <kaz@kylheku.com>

	* hash.c (hash_process_weak): Fix regression caused by a mistake
	in the the 2010-01-26 commit, prior to release 033. When processing a
	table with weak values, this function was mistakenly testing the keys
	rather than values for for reachability. I noticed this when a test
	case that should run in constant memory showed unwarranted accumulation
	of memory.

2011-11-30  Kaz Kylheku  <kaz@kylheku.com>

	* eval.c (op_modplace): Bugfix: conflation of new value and
	increment value. Separate new value and increment value, and check
	number of arguments.

	* lib.h (or2): Turned into inline function due to multiple
	argument evaluation.

2011-11-30  Kaz Kylheku  <kaz@kylheku.com>

	* txr.vim: New operators added.

2011-11-29  Kaz Kylheku  <kaz@kylheku.com>

	* eval.c (bindings_helper): Fix uninitialized variable.

2011-11-29  Kaz Kylheku  <kaz@kylheku.com>

	* eval.c (dohash_s): New symbol variable.
	(op_dohash): New static function
	(expand): New case for dohash_s.
	Bugfix for do_s: expand was used rather than expand_forms.
	(eval_init): dohash_s initialized and entered into op_table.

2011-11-29  Kaz Kylheku  <kaz@kylheku.com>

	* eval.c (eval_init): hashp and maphash functions registered.

	* hash.c (maphash): New function.

	* hash.h (maphash): Declared.

2011-11-29  Kaz Kylheku  <kaz@kylheku.com>

	* eval.c (expand_vars): Bugfix: was not handling vars
	of the form var, only (var initform).

2011-11-29  Kaz Kylheku  <kaz@kylheku.com>

	Support assignment to (car ...) and (cdr ...).

	* eval.c (car_s, cdr_s): New symbol variables.
	(op_modplace): Cases for car and cdr added.
	(expand_place): Likewise. Calls abort should the
	cases fall through rather than returning 42.
	(expand): Bugfix: for and for* case not propagating
	source location info. Bugfix: expansion for do added.
	(eval_init): car_s and cdr_s initialized and used
	in place of previous intern calls.

	* parser.y (elem): Removed wrong logic for expanding the
	do form. It was expanding only the first argument.

2011-11-28  Kaz Kylheku  <kaz@kylheku.com>

	* eval.c (let_star_s, for_s, for_star_s): New symbols.
	(env_replace_vbind, bindings_helper): New static functions.
	(op_let): Refactored to allow for let* form. Code for setting
	up bindings moved into bindings helper, shared by for loop.
	(op_for, expand_vars): New static functions.
	(expand): Bugfix: let case was neglecting to walk the var
	initialization forms. This is done via expand_vars now.
	let_star_s added to this case to handle let* and let at
	the same time. New case added for for and for*.
	(eval_init): let_star_s, for_s, and for_star_s initialized,
	and entered into op_table.

2011-11-28  Kaz Kylheku  <kaz@kylheku.com>

	* eval.c (eval_init): More functions.

	* txr.vim: More highlighting.

2011-11-28  Kaz Kylheku  <kaz@kylheku.com>

	Adding streams functions to Lisp evaluator.

	* eval.c (op_let): Bugfix: was not evaluating var init forms.
	(reg_var): New static function.
	(eval_init): Registered numerous stream functions and the
	three standard streams.

	* lib.c (obj_print, obj_pprint): Modified to return a value.
	(init): eval_init called after stream_init, because eval
	needs the three standrad streams prepared.

	* lib.h (obj_print, obj_pprint): Declarations updated.

	* stream.c (format): Support t as a shorthand for standard output.
	(formatv, open_directory, open_file, open_pipe): New functions.
	(w_opendir): New static function.

	* stream.h (formatv, open_directory, open_file, open_pipe):
	Declared.

	* txr.vim: set iskeyword such that keyword can contain special
	characters. Set b:current_syntax to "lisp".
	(txl_keyword): New keyword category populated with TXR Lisp keywords
	defined as separate category.
	(txr_list): Contains txl_keyword.
	(txr_meta): Contains txl_keyword and txr_list.

2011-11-28  Kaz Kylheku  <kaz@kylheku.com>

	mapcar, mappend and apply functions.
	fun operator.

	* eval.c (apply_s): New symbol variable.
	(apply): Handle functions specified as symbols. Use symbol from context
	form in error reporting.
	(apply_intrinsic): New function.
	(interp_fun): Bugfix: removed evaluation of arguments, since
	arguments are already evaluated.
	(op_call): Simplified by not having to handle symbols,
	since apply does.
	(op_fun): New function.
	(expand): Handle special form fun.
	(mapcarv, mappendv): New functions.
	(eval_init): Initialize apply_s. Register op_fun function
	in op_table. Register mapcar, mappend and apply functions.

2011-11-28  Kaz Kylheku  <kaz@kylheku.com>

	Added evaluation support for quote and quasiquote with unquotes.
	New functions list, append and eval.  Code walking framework for
	expanding quasiquotes.  quotes right now.

	* eval.c (let_s, lambda_s, call_s, cond_s, if_s, and_s, or_s
	defvar_s, defun_s, list_s, append_s): New symbol variables.
	(eval_intrinsic, op_quote, expand_forms, expand_cond_pairs,
	expand_place, expand_qquote): New static functions.
	(expand): New external function.
	(eval_init): Initialize new symbol variables. Use newly defined symbol
	variables to register functions. Also, new functions: quote, append,
	list and eval.

	* eval.h (expand): Declared.

	* lib.c (appendv): New function.
	(obj_init): quote and splice operator symbols moved into system
	package.
	(obj_print, obj_pprint): Support for printing quotes and splices.

	* lib.h (appendv): Declared.

	* match.c (do_s): New symbol variable.
	(syms_init): New variable initialized.
	(dir_tales_init): New variable used instead of intern.

	* match.h (do_s): Declared.

	* parser.y (elem): @(do) form recognized and its argument passed
	through the new expander.
	(o_elem, quasi_item): Pass list through expander.
	(list): Use choose_quote to decide whether to put
	regular quote or quasiquote on quoted list.
	(meta_expr): Fixed abstract syntax so the expression is a single
	argument of the sys:expr, rather than multiple arguments.
	(unquotes_occur, choose_quote): New static function.

2011-11-26  Kaz Kylheku  <kaz@kylheku.com>

	* parser.y (expr): Set source location info on elements.
	(strlit): Set location info. 

2011-11-26  Kaz Kylheku  <kaz@kylheku.com>

	* match.c (subst_vars): Handle expr_s, so that
	Lisp expressions can be interpolated into quasiliterals.
	(extract_vars): Avoid recursing into expressions marked
	with expr_s.
	(do_output_line): Handle expr_s so that Lisp expressions
	can be interpolated into output.

	* parser.y (o_elem, quasi_items): Handle list expressions,
	annotated with expr_s.

2011-11-26  Kaz Kylheku  <kaz@kylheku.com>

	Task #11436

	Lisp interpreter added.

	* gc.c (finalize, mark_obj): Handle ENV objects.

	* hash.c (struct hash): acons_new_l_fun function
	pointer order of arguments change.
	(equal_hash): Handle ENV.
	(make_hash, gethash_l): Use cobj_handle for
	type safety. Follow change in acons_new_l.
	(gethash, gethash_f, remhash, hash_count,
	hash_get_userdata, hash_set_userdata, hash_next): Use cobj_handle.
	(gethash_n): New function.

	* hash.h (gethash_n): Declared.

	* lib.c (env_s): New symbol variable.
	(code2type, equal): Handle ENV.  (plusv, minusv, mul, mulv, trunc, mod,
	gtv, ltv, gev, lev, maxv, minv, int_str): New functions.
	(rehome_sym): New static function.
	(func_f0, func_f1, func_f2, func_f3, func_f4, func_n0, func_n1,
	func_n2, func_n3, func_n4): Initialize new fields of struct func.
	(func_f0v, func_f1v, func_f2v, func_f3v, func_f4v,
	func_n0v, func_n1v, func_n2v, func_n3v, func_n4v,
	func_interp): New functions.
	(apply): Function removed: sanely re-implemented in new eval.c file.
	(funcall, funcall1, funcall2, funcall3, funcall4): Handle
	variadic and interpreted functions.
	(acons, acons_new, acons_new_l, aconsq_new, aconsq_new_l): Reordered
	arguments for compatibility with Common Lisp acons.
	(obj_init): Special hack to prepare hash_s symbol, which is
	needed for type checking inside the hash table funtions invoked
	by make_package, at a time when the symbol is not yet interned.
	Initialize new env_s variable.
	(obj_print, obj_pprint): Handle ENV. Fix confusing rendering of
	of function type.
	(init): Call new function eval_init.

	* lib.h (enum type): New enumeration member ENV.
	(struct func): functype member changed to bitfield.
	New bitfied members minparam and variadic.
	New members in f union: f0v, f1v, f2v, f3v,
	f4v, n0v, n1v, n2v, n3v, n4v.
	(struct env): New type.
	(union obj): New member e of type struct env.
	(env_s): Variable declared.
	(plusv, minusv, mul, mulv, trunc, mod, gtv, ltv, gev, lev, maxv, minv,
	int_str): New functions declared.
	(func_f0v, func_f1v, func_f2v, func_f3v, func_f4v,
	func_n0v, func_n1v, func_n2v, func_n3v, func_n4v,
	func_interp): Likewise.
	(apply): Declaration removed, and re-introduced in eval.h.
	(acons, acons_new, acons_new_l, aconsq_new, aconsq_new_l): Declarations
	updated to new argument order.

	* match.c (bindable): static function moved to eval.c, where
	it becomes external.
	(h_var, h_coll, h_parallel, h_fun, v_parallel, v_gather,
	v_collect, v_merge, v_fun): Follows argument order change in
	acons functions.
	(subst_vars): Print atoms other than strings.
	(eval_form): Support @(...) syntax for evaluating Lisp forms.
	(v_do, h_do): New functions.
	(dir_tables_init): Insert v_do and h_do into tables.

	* parser.l: Token syntax for numbers and symbols merged.
	Symbols in a nested context can consist of various additional
	characters.  Useless code removed from action for '('/METAPAR.

	* stream.c (format): Bugfix in type checking, in the
	case that the stream argument is nil and defaults to a string stream.

	* txr.vim: Updated for new token syntax. Fixed uses of
	unescaped + operator.

	* unwind.c (uw_set_func)
	* unwind.h (numeric_assert, range_bug_unless): Missing
	whitespace in message added.

	* Makefile (OBJS): eval.o added.

	* dep.mk: Updated.

	* eval.c: New file.

	* eval.h: New file.

2011-11-24  Kaz Kylheku  <kaz@kylheku.com>

	* lib.c (getplist_f): New function.

	* lib.h (getplist_f): Declared.

	* match.c (v_collect, h_coll): Use getplist_f to distinguish
	the case that :vars is explicitly specified as (). In this
	case, no bindings escape from the collect.

	* tests/008/soundex.txr: This test case broke due to using
	:vars () and yet counting on the variable to exist.

	* RELNOTES: Updated.

2011-11-24  Kaz Kylheku  <kaz@kylheku.com>

	* match.c (match_funcall): Set source location info for
	generated function call.

2011-11-24  Kaz Kylheku  <kaz@kylheku.com>

	* parser.y (texts, elem): Fixed incorrect use of rl rather
	than rlcp.  Added forgotten rlcp on result of optimize_text.

	* RELNOTES: Updated.

2011-11-20  Kaz Kylheku  <kaz@kylheku.com>

	Version 043

	* txr.c (version): Bumped.

	* txr.1: Bumped version and set date.

	* configure (txr_ver): Bumped.

	* RELNOTES: Updated.

2011-11-23  Kaz Kylheku  <kaz@kylheku.com>

	* txr.c (remove_hash_bang_line): Recognize multiple
	syntax possibilities. A hash bang could be buried in a (text ...)
	compound, or it could just be a string (thanks to the text form
	optimization).

2011-11-23  Kaz Kylheku  <kaz@kylheku.com>

	Optimization: if all the elements of (text ...) are
	strings, then replace the (text ...) by the catenation
	of those strings.

	* parser.y (optimize_text): New function.
	(elem): Use optimize_text.

2011-11-23  Kaz Kylheku  <kaz@kylheku.com>

	* lib.c (plus, minus): Fixed wrong assertion which would incorrectly
	fire for inputs that do not overflow.

	* match.c (search_form): Fixed incorrect loop test which could
	lead to nonterminating behavior.

	* RELNOTES: Updated.

2011-11-23  Kaz Kylheku  <kaz@kylheku.com>

	Semantics change. If a variable is followed by a mixture
	of text and regular expressions, that whole mixture is
	considered to follow the variable and used for matching.

	The earlier semantics change whereby a single unescaped
	space denotes the regular expression / +/ broke the
	simple case   @a word.   It caused the @a to be followed
	not by the text " word"  but by just the regular expression
	element.

	With this change @a word means that a is followed by 
	the regex / +/ and "word".

	* match.c (text_s): New symbol variable.
	(h_text): New function.
	(syms_init): Initialize new symbol variable.
	(dir_tables_init): Hook h_text into horizontal directives table.

	* match.h (text_s): Declared.

	* parser.y (text, texts): New nonterminals.
	(elem): TEXT, SPACE and regex are now handled under texts
	grammar production. All texts are run together and produce
	an item which looks like (text items ...).

	* txr.1, RELNOTES: Updated.

	* txr.c (remove_hash_bang_line): Updated to find #! buried
	in (text ...) syntax.

2011-11-22  Kaz Kylheku  <kaz@kylheku.com>

	* configure: Fix environ test case for C++.

2011-11-22  Kaz Kylheku  <kaz@kylheku.com>

	* match.c (search_form): Bugfix: we must search to one character
	position after the end of the line, otherwise we can never match
	@(eol).
	(h_eol): Bugfix: do not return t, but the line length.

	* txr.1: Warn users about @var@(bind ...) pitfall.

	* RELNOTES: Updated.

2011-11-20  Kaz Kylheku  <kaz@kylheku.com>

	Version 042

	* txr.c (version): Bumped.

	* txr.1: Bumped version and set date.

	* configure (txr_ver): Bumped.

2011-11-20  Kaz Kylheku  <kaz@kylheku.com>

	* parser.y (char_from_name): const on wchar_t *.

2011-11-20  Kaz Kylheku  <kaz@kylheku.com>

	Bug #34630

	* parser.y (repeat_clause, rep_elem): Allow empty body.
	(yybadtoken): Handle unexpected newline with different message.

	* RELNOTES: Updated.

2011-11-20  Kaz Kylheku  <kaz@kylheku.com>

	Relaxing :vars in collect/coll a little bit.

	* match.c (h_coll, v_collect): Only throw an error about
	missing required variables if the collect iteration collected some new
	variables.  This allows strict collects with :vars to have
	some cases which explicitly match and skip unwanted material,
	without binding variables.  Also, print all missing variables in the
	diagnostic.

	* txr.1: Mention this special exception.

	* RELNOTES: Updated.

2011-11-19  Kaz Kylheku  <kaz@kylheku.com>

	* Makefile (tests/008/soundex.ok): New test case.
	(TXR_ARGS): Specified for new test case.

	* tests/008/soundex.expected: New file.

	* tests/008/soundex.txr: New file.

2011-11-19  Kaz Kylheku  <kaz@kylheku.com>

	* RELNOTES: New file.

2011-11-19  Kaz Kylheku  <kaz@kylheku.com>

	Bug #34866

	* match.c (h_skip): Bugfix. Return the length of the line if
	the skip is to the end of line, not the value t.

	* txr.1: Clarify that @var@(skip)text is useless.

2011-11-19  Kaz Kylheku  <kaz@kylheku.com>

	* match.c (v_deffilter): Even better. Just evaluate
	the arguments individually. Now @(deffilter a b ..)
	is possible where these evaluate to suitable
	lists of strings.

	* txr.1: Documented.

2011-11-19  Kaz Kylheku  <kaz@kylheku.com>

	deffilter grows in power: it can take quasistrings.

	* lib.c (cdr_f): New global variable.
	(funcall1, funcall2, funcall3, funcall4): Fix unterminated
	arguments in uw_throwf call by using uw_throw instead.
	(do_or): New static function.
	(orf): New function.
	(obj_init): gc_protect and initialize cdr_f.

	* lib.h (cdr_f, orf): Declared.

	* match.c (v_deffilter): Treat the table as forms to be evaluated which
	must reduce to strings, rather than literal strings.

	* txr.1: Documented.

2011-11-19  Kaz Kylheku  <kaz@kylheku.com>

	* parser.y (yybadtoken): Use ~a to print bad character rather than #\
	notation.

2011-11-18  Kaz Kylheku  <kaz@kylheku.com>

	* parser.y: Regression IDENT, '{' and '}'
	must be on the same precedence level and right
	associative. Without this consective braced
	variables don't work, etc.

2011-11-18  Kaz Kylheku  <kaz@kylheku.com>

	* gc.c (mark_mem_region): Use the Valgrind API only to mark
	the type field as accessible, not the whole object that
	we are checking. Marking the whole object accessible hides
	uninitialized field bugs!

	* lib.c: And found a bug already: lazy_str was not completely
	initializing all of the object fields (ls.prefix, ls.list)
	before invoking memory allocating operations, making it
	possible for the garbage collector to encounter uninitialized
	object areas.

2011-11-18  Kaz Kylheku  <kaz@kylheku.com>

	Added a JSON parsing test case. This flushed out a bug which crashed
	the garbage collector (uninitialized fields in function objects).

	* Makefile: Defined TXR_ARGS and TXR_OPTS for new test case.

	* hash.c (hash_begin): Construction of cobj modified to obey
	the correct procedure described in HACKING.

	* lib.c (func_n3, func_n4): These functions neglected to initialize
	the env member of the function structure.

	* tests/009/json.expected: New file.

	* tests/009/json.txr: New file.

	* tests/009/webapp.json: New file.

2011-11-17  Kaz Kylheku  <kaz@kylheku.com>

	Task #11598.

	* match.c (resolve_k): New keyword symbol variable.
	(h_parallel, v_parallel): Implement :resolve keyword in @(some)
	directive.
	(syms_init): New symbol variable initialized.

	* parser.l: Allow (some) to have argument material.

	* parser.y (some_clause, elem): SOME syntax adjusted.

	* txr.1: Documented new :resolve keyword in @(some).

2011-11-17  Kaz Kylheku  <kaz@kylheku.com>

	Adding quote and unquote read syntax to list forms, resembling
	Lisp. The difference is that splice is spelled ,* because @
	already means something, and that there is only one quote operator.
	None of this does anything; it is only syntax.

	* lib.c (quote_s, qquote_s, unquote_s, splice_s): New variables.
	(obj_init): New variables initialized.

	* lib.h (quote_s, qquote_s, unquote_s, splice_s): Declared.

	* parser.l: Added recognition rules.

	* parser.y (SPLICE): New symbolic token.
	(list): Added new syntax for quote and splicing.

2011-11-17  Kaz Kylheku  <kaz@kylheku.com>

	* match.c (h_fun, v_fun): Bugfix! copy_list should be used for copying
	the bindings, not copy_alist. Otherwise functions cannot destructively
	update a binding, which is useless. We want a function not to
	manipulate the binding list, but to be able to manipulate the
	contents of bindings.
	(match_files_ctx): Declaration moved ahead of match_line.
	(v_fun): Forward declaration added.
	(match_line): Allow vertical functions to be called from
	a horizontal context, in a limited way.

	* txr.1: Mention the possibility of a call from a horizontal
	context falling back on a vertical function.

2011-11-17  Kaz Kylheku  <kaz@kylheku.com>

	* parser.y: Bugfix: precedence of { } must be low, close to that of
	IDENT, otherwise @{var}@(foo) doesn't parse.

2011-11-16  Kaz Kylheku  <kaz@kylheku.com>

	Allow directives after variable to be a kind of negative match.

	* match.c (search_form): bugfix: return correct match extent.

	* parser.y: Adjusting associativity and precedence of directives, IDENT,
	and grouping tokens once again. This is so that a var followed by
	a directive will turn into one elem, rather than the var being
	reduced to an elem first.

	* txr.1: Revised documentation to mroe clearly define the concept
	of a negative match, broken into subsections. Some sections
	belonging to syntax were moved to an appropriate location.
	Subsections added to description of form syntax.
	Explanation of directive-driven syntax.

2011-11-16  Kaz Kylheku  <kaz@kylheku.com>

	Variable matches can span over function calls.
	Function calls following variables have searching semantics.

	* match.c (ml_specline_pos, search_form): New static functions.
	(h_var): Handle functions and regexes in a common way.

	* parser.y: Adjusted precedence of IDENT and ( so that
	@var@(func) are parsed into a single var element.

	* txr.1: Documented.

2011-11-15  Kaz Kylheku  <kaz@kylheku.com>

	* txr.vim: Update for new character constant syntax.

2011-11-15  Kaz Kylheku  <kaz@kylheku.com>

	* match.c (h_var): when manipulating specline, propagate the
	source locatio info.
	(v_skip): Don't use specline for trace messages, because
	it may be nil. Use the skip spec.

	* parser.h (rl): Declared.
	(rlcp): New inline function.

	* parser.y (rl): Static declaration removed. Function becomes
	extern.
	(clause): Propagate location info from clause to clause list
	backbone.
	(collect_clause, COLL): Bugfix: car/cdr mixup in location info.
	(elem): Use rlcp function to abbreviate code.
	(o_elems_opt, o_elems_opt2, o_elem): Set location info.

2011-11-15  Kaz Kylheku  <kaz@kylheku.com>

	Changing read syntax for character literals, because we are going to
	need the single quote in the Lisp way for suppressing evaluation,
	eventually.

	I'm going with a Scheme-compatible syntax for character literals.
	It has a richer repertoire of standard character names than Common
	Lisp, and has a x convention for coding characters in hex.

	* lib.c (obj_print): Print characters in a Scheme-like way.

	* parser.h (end_of_char): New function declared.

	* parser.l (grammar): Implement rules for #\ syntax, with
	involving new HASH_BACKSLASH token.
	(end_of_regex): Enhancement: added check that end_of_regex is
	called in correct state, like the one in end_of_char.
	(end_of_char): New function.

	* parser.y (repeat_rep_helper, o_elems_transform, define_transform,
	lit_char_helper): Functions changed to static.
	(rl): Function moved down, past the grammar section.
	(HASH_BACKSLASH): New terminal symbol.
	(chrlit): Grammar redesigned.
	(char_from_name): New function.

	* txr.1: Character syntax documented.

2011-11-14  Kaz Kylheku  <kaz@kylheku.com>

	Bugfix: horizontal directives were being treated as vertical,
	and the trailing material silently ignored.
	For instance @(bind a 1)@(bind b 2). This was going to v_bind,
	v_bind does not check for the trailing material and doe snot
	call decline_s. The result was that b was not bound.
	Correct behavior is to process these binds in match_line.

	* match.c (match_line): Check if a directive IS found in the vertical
	table, and if so report a different error message. The fallback
	case is that there is no such function or directive.
	(v_next): Do not check for obsolete syntax any more. This case
	will not occur any more due to the following changes.
	(match_files): Do not defer opening the file if the data starts
	with an incorrectly written next directive.
	Do not look up and process a vertical directive or function
	call if it is followed by more material in the same line.
	Thus vertical directives can longer receive trailing material.
	This fixes the bug of horizontal directives being treated as
	vertical

2011-11-13  Kaz Kylheku  <kaz@kylheku.com>

	* debug.c (debug): Eliminated duplicate code.
	Implemented better way of printing character context.

2011-11-13  Kaz Kylheku  <kaz@kylheku.com>

	Adding a debugger. This is an experimental prototype.

	* Makefile (OBJS): New object file debug.o.

	* dep.mk: Updated.

	* match.c (h_fun): Use debug_begin and debug_end macros
	to set up a debug frame for backtracing.
	(match_line, match_files): Call debug_check to give debugger a chance
	to instrument call.
	(v_fun): Use debug_begin and debug_end macros to set up a debug frame
	for backtracing. Call debug_check to give debugger a chance to
	instrument call.

	* stream.c (struct strm_ops): New function pointer, flush.
	(stdio_maybe_write_error): Wrong word in error message corrected.
	(stdio_flush): New static function.
	(stdio_ops, pipe_ops): New function entered into tables.
	(flush_stream): New function.

	* stream.h (flush_stream): Declared.

	* txr.c (help): New options documented.
	(main): call to debug_init added. New debug options parsed and
	opt_debugger set accordingly.

	* unwind.c (uw_push_debug, uw_current_frame): New function.

	* unwind.h (uw_frtype): New enumeration member UW_DBG.
	(struct uw_debug): New frame variant.
	(union uw_frame): New member, db.
	(uw_push_debug, uw_current_frame): Declared,

	* debug.c: New file.

	* debug.h: New file.

2011-11-13  Kaz Kylheku  <kaz@kylheku.com>

	Fix regression in earlier commit:

	"Eliminate line numbers from the abstract syntax
	 tree representation of the TXR query."

	* match.c (match_funcall): Remove spurious object being
	added to the front of a form where a line number used
	to be.

2011-11-13  Kaz Kylheku  <kaz@kylheku.com>

	* match.c: Removed <assert.h>

	* txr.c: Likewise.

2011-11-13  Kaz Kylheku  <kaz@kylheku.com>

	Bug #34813

	* match.c (v_freeform): Fail if the data is null,
	to avoid a false positive match as an empty line, followed by the type
	error of incrementing a nonexistent data line number.

2011-11-12  Kaz Kylheku  <kaz@kylheku.com>

	* parser.y: Correctly record line number info for regex.

2011-11-12  Kaz Kylheku  <kaz@kylheku.com>

	Improved line number reporting in errors and debug traces.

	* match.c (debugf): Function removed.
	(dest_bind, v_output, v_eof): Use debuglf instead of
	debugf, and sem_error instead of uw_throwf.
	(match_files): Likewise, and file_err is called
	with form.

2011-11-12  Kaz Kylheku  <kaz@kylheku.com>

	Eliminate line numbers from the abstract syntax
	tree representation of the TXR query.

	* match.c (debuglf, sem_error, file_err, eval_form): Line number argument replaced
	with the form to which the situation pertains. Location information is
	pulled from the hash table entry associated with the form.
	(dest_set, dest_bind, eval_form, vars_to_bindings): Context argument
	renamed since it isn't a line number.
	(struct match_line_ctx): spec_lineno member removed.
	(ml_all, ml_bindings_specline): lineno parameter removed.
	(LOG_MISMATCH, LOG_MATCH, h_var, h_skip, h_coll, h_parallel,
	match_line): Pass elem to debuglf instead of line number.
	as context.
	(h_trailer, h_eol): define elem for LOG_MISMATCH and LOG_MATCH macros.
	(h_fun): Pass elem variable to debuglf instead of line number.
	Body stored as a simple cons cell once again (no line number).
	(do_output_line): Line number parameter removed. Pass specline to
	sem_error instead of line number.
	(do_output): Adjusted for one less parameter in do_output_line.
	(mf_from_ml): Pass one less parameter to ml_all. Conversion of
	specline to spec is just a wrapping into a nested list,
	with no line number.
	(spec_bind): Linenumber variable parameter removed from macro.
	Definition simplified.
	(v_skip): Pass specline to debuglf instead of spec_linenum,
	which is no longer computed.
	(v_trailer): Use new definition of specline. Pass first_spec
	to sem_error instead of spec_linenum.
	Computation of ff_specline no longer has to skip line number.
	(v_freeform, v_block, v_accept_fail, v_next, v_parallel, v_gather,
	v_collect, v_merge, v_bind, hv_trampoline, v_cat, v_output,
	v_try, v_defex, v_throw, v_deffilter, v_filter, match_funcall): Use new
	definition of specline.  Pass first_spec to sem_error instead of
	spec_linenum.  (v_forget_local): Specline computed differently since
	there is no linenumber to skip.
	(h_define): Back to implified representation of function with
	no extra cell for line number.
	(v_define, v_fun): Pass first_spec to sem_error instead of
	spec_linenum. Back to implified representation of function with no
	extra cell for line number.
	(match_files): first_spec_item computed differently.
	Pass first_spec to sem_error instead of spec_linenum.

	* parser.h (source_loc): Declared.

	* parser.l (source_loc): New function.

	* parser.y:x (grammar): Removed line numbers from abstract sytnax
	tree. A few more places needed the annotation of forms with location
	info, and a couple of cases of the need to propagate the info was
	identified. Use extra cons cell as output of until_last to propagate
	the line number from the symbol to the use.

	* txr.c (remove_hash_bang_line): No longer has to look past
	line number.

2011-11-12  Kaz Kylheku  <kaz@kylheku.com>

	Infrastructure for storing line number information
	outside of the code, in hash tables.

	* filter.c (make_trie, trie_add): Update to three-argument
	make_hash.

	* hash.c (struct hash): New members, hash_fun, assoc_fun
	acons_new_l_fun.
	(ll_hash): Renamed to equal_hash.
	(eql_hash): New static function.
	(cobj_hash_op): Follows ll_hash rename.
	(hash_grow): Use new function indirection to call hashing function.
	(make_hash): New argument to specify type of hashing. Initialize new
	members of struct hash.
	(gethash_l, gethash, remhash): Use function indirection for hashing and
	chain search and update.
	(pushhash): New function.

	* hash.h (make_hash): Declaration updated with new parameter.
	(pushhash): Declared.

	* lib.c (eql_f): New global variable.
	(eql, assq, aconsq_new, aconsq_new_l): New functions.
	(make_package): Updated to new three-argument make_hash.
	(obj_init): gc-protect and initialize new variable eql_f.

	* lib.h (eql, assq, aconsq_new, aconsq_new_l): Declared.

	* match.c (dir_tables_init): Updated to there-argument make_hash.

	* parser.h (form_to_ln_hash, ln_to_forms_hash): Global variables
	declared.

	* parser.l (form_to_ln_hash, ln_to_forms_hash): New global variables.
	(grammar): Set yylval.lineno for tokens that are classified to
	that type in parser.y.
	(parse_init): Initialize and gc-protect new global variables.

	* parser.y (rl): New static helper function.
	(%union): New member, lineno.
	(ALL, SOME, NONE, MAYBE, CASES, CHOOSE, GATHER,
	AND, OR, END, COLLECT, UNTIL, COLL, OUTPUT, REPEAT,
	REP, SINGLE, FIRST, LAST, EMPTY, DEFINE,
	TRY, CATCH, FINALLY, ERRTOK, '('): Reclassified as lineno type.
	In the grammar, these keywords can thus provide a stable line number
	from the lexer.
	(grammar): Numerous rules updated to add constructs to the
	line number hash tables via the rl helper.

	* dep.mk: Updated.

	* Makefile (depend): Use the installed, stable txr in the
	system path to update dependencies rather than locally built ./txr, to
	prevent the problem that txr is broken because out out-of-date
	dependencies, and thus cannot regenerate dependencies.

2011-11-10  Kaz Kylheku  <kaz@kylheku.com>

	Bug #34799: errors in horizontal functions
	reported to caller line number.

	* match.c (ml_bindings_specline): Extended with extra argument
	(h_coll): Pass nil for new argument of ml_bindings_specline.
	(h_fun): Extract line number from stored function.
	Pass line number to ml_bindings_specline.
	(h_define, v_define): Store function as a cons cell containing
	the line number and body.

2011-11-10  Kaz Kylheku  <kaz@kylheku.com>

	* txr.1: Document -l/--lisp-bindings.

2011-11-10  Kaz Kylheku  <kaz@kylheku.com>

	* match.c (opt_nobindings, opt_arraydims): Global
	variables moved from parser.l.
	(opt_lisp_bindings): New variable.
	(dump_bindings): Dump Lisp syntax bindings
	on standard output if opt_lisp_bindings is set.
	(v_cat): Do not complain about trailing material;
	this is not compatible with horizontal cat.

	* parser.l (opt_nobindings, opt_arraydims): Moved
	to match.c.

	* txr.c (txr_main): New options, --lisp-bindings
	and the equivalent -l.

	* txr.h: opt_lisp_bindings declared.

2011-11-10  Kaz Kylheku  <kaz@kylheku.com>

	Task #11583

	* match.c (dir_tables_init): Mapping flatten_s, forget_s,
	local_s, merge_s, set_s, cat_s and filter_s to hv_trampoline
	function, thereby making all these directives work in
	horizontal contexts in one fell swoop.

2011-11-10  Kaz Kylheku  <kaz@kylheku.com>

	Task #11583

	More generic approach.

	* match.c (h_bind): Function removed.
	(hv_trampoline): New function.
	(dir_tables_init): hv_trampoline installed in
	h_directive_table instead of h_bind.

2011-11-10  Kaz Kylheku  <kaz@kylheku.com>

	* parser.l: Fixed wrong error message.

2011-11-10  Kaz Kylheku  <kaz@kylheku.com>

	* match.c (v_fun): Bugfix: if there is material after
	the function call, decline it; it is a horizontal context.

	* txr.1: Discussion and examples of calls that are
	in a horizontal context.

2011-11-09  Kaz Kylheku  <kaz@kylheku.com>

	* txr.1: Documented horizontal function definitions and calls

2011-11-09  Kaz Kylheku  <kaz@kylheku.com>

	Task #11583

	@(bind) in horizontal mode.

	* match.c (mf_from_ml, h_bind): New functions.
	(dir_tables_init): h_bind entered into table.

2011-11-09  Kaz Kylheku  <kaz@kylheku.com>

	* match.c (h_fun, v_fun): Slightly more informative tracing from failed
	function calls.

2011-11-09  Kaz Kylheku  <kaz@kylheku.com>

	* txr.vim: Missing coll keyword added.

2011-11-08  Kaz Kylheku  <kaz@kylheku.com>

	Task #11431. First cut at horizontal match functions.

	* match.c (h_fun): New function.
	(match_line): Rearranged not to do hash lookup if the directive is a
	regex or list.  If hash lookup fails, try it as a horizontal function.
	(h_define): New function. Handles horizontal function syntax embedded
	in line.
	(v_define): Handle the horizontal function syntax occuring
	on a line by itself.  The function info is now stored as a cons cell
	whose car is the vertical function and cdr the horizontal one.
	(v_fun): Adjust to new function storage convention.
	(dir_tables_init): h_define entered in table.
	* parser.y: Added syntax for horizontal define.

2011-11-06  Kaz Kylheku  <kaz@kylheku.com>

	* txr.vim: Make sure whitespace is recognized after @.

2011-11-06  Kaz Kylheku  <kaz@kylheku.com>

	Task #11581 & bugfix.

	* match.c (noval_s): New symbol variable.
	(vars_to_bindings): Use a default value of noval_s to indicate a
	required variable, rather than nil, which would not allow
	an optional variable with a default value of nil.
	(h_coll, v_collect): Check default value against noval_s, rather than nil.
	(v_gather): Support :vars keyword.
	(syms_init): Initialize new symbol variable.

	* txr.1: Documented gather's :vars parameter.

2011-11-06  Kaz Kylheku  <kaz@kylheku.com>

	Task #11581

	* match.c (gather_s): New keyword variable.
	(v_gather): New function.
	(syms_init): gather_s initialized.
	(dir_tables_init): v_gather entered into table.

	* match.h (gather_s): Declared.

	* parser.l: GATHER token scanning added.

	* parser.y: GATHER token added. gather_clause nonterminal added.

	* txr.1: New directive documented.

	* txr.vim: gather keyword introduced.

2011-11-05  Kaz Kylheku  <kaz@kylheku.com>

	* lib.c (env): Fixed inappropriate cut-and-pasted error messages.
	Check for failure of GetEnvironmentStringsW, and call
	FreeEnvironmentStringsW is called.

2011-11-05  Kaz Kylheku  <kaz@kylheku.com>

	* match.c (dir_tables_init): Bugfix: horizontal @(some)
	directive not included in dispatch table.

2011-11-05  Kaz Kylheku  <kaz@kylheku.com>

	* configure: Bugfixes. Before the compiler tests, we must
	remove the conftest executable, to make sure that the next test will
	try to re-make it. The configure runs fast enough that the new
	conftest.c does not always have a timestamp which is newer than
	previous conftest executable.

2011-11-05  Kaz Kylheku  <kaz@kylheku.com>

	Task #11442. Make work on MingW.

	* configure: Test for environ and GetEnvironmentStrings.

	* lib.c: Conditionally include <windows.h>.
	(env): Implemented for POSIX and Windows with #ifdefs.

2011-11-05  Kaz Kylheku  <kaz@kylheku.com>

	Task #11442. Access to environment variables.

	* lib.c (env_list): New static variable.
	(env): New function.
	(match): Declaration of nonexistent function removed.
	(obj_init): New variable gc-protected.

	* lib.h (env): Declared.

	* match.c (env_k): New symbol variable.
	(v_next): Implemented :env.

	* txr.1: @(next :env) described.

2011-11-04  Kaz Kylheku  <kaz@kylheku.com>

	* hash.c (ll_hash): Added a break in the case that handles
	pointer hashing of identity-equal objects. Without this, if the
	pointer size is not 4 or 8, we fall through to the next case.

2011-11-04  Kaz Kylheku  <kaz@kylheku.com>

	* txr.c (help): Change year from 2009 to 2011.

2011-11-03  Kaz Kylheku  <kaz@kylheku.com>

	* tests/008/students.txr: Use disciplined collect with :vars.

2011-11-03  Kaz Kylheku  <kaz@kylheku.com>

	* tests/008/students.txr: Regexes removed.

2011-11-02  Kaz Kylheku  <kaz@kylheku.com>

	* txr.vim: Added missing keywords.

2011-11-01  Kaz Kylheku  <kaz@kylheku.com>

	* genman.txr: Use filter for mapping month digits to names.
	Added comment about where to find the right man2html.

2011-11-01  Kaz Kylheku  <kaz@kylheku.com>

	* txr.vim: Added installation instructions.

2011-11-01  Kaz Kylheku  <kaz@kylheku.com>

	Syntax highlighting for Vim.

	* txr.vim: New file.

2011-10-30  Kaz Kylheku  <kaz@kylheku.com>

	Version 041

	Bugfixes:

	Runaway recursion in @(block) directive, introduced in 040.

	Fixed bug in matching list variable against text, at the same
	time clarifying semantics to longest-match.

	Fixed potential excessive memory use caused by refactoring in 040.

	Features:

	New :append keyword in @(output) to append instead of overwriting.

	Variable contents can be treated as input sources using :string
	and :list keywords in @(next). Variables can be treated as output
	destinations using :into keyword in @(output).

	New @(set) directive for destructive assignment to a variable.

	New filters: :upcase and :downcase.

	@(bind) can now compare left and right objects through filters.

	Filters can now be chained into compound filters.

	Pattern matching functions can be used as filters.

	Shorthand notation in @(deffilter) when multiple strings map to the
	same replacement string.

	@(cat) directive changes syntax.

	Error handling improvements in parser: no more reams and reams of
	errors.

	* txr.c (version): Bumped.

	* txr.1: Bumped version and set date.

	* configure (txr_ver): Bumped.

2011-10-30  Kaz Kylheku  <kaz@kylheku.com>

	We don't include headers in headers in this project.

	* parser.h: Do not include <stdio.h>

	* regex.c: Include <limits.h>

	* regex.h: Do not include <limits.h>

2011-10-30  Kaz Kylheku  <kaz@kylheku.com>

	Bug #34691

	Changing the parameter passing convention for vertical directives.
	They take one parameter which is a pointer, rather than a copy
	of the structure. They do not have to perform a structure
	assignment when returning next_spec_k.

	* match.c (v_match_func): Typedef updated to new function
	signature.
	(v_skip, v_trailer, v_freeform, v_block, v_accept, v_accept, v_next,
	v_parallel, v_collect, v_flatten, v_forget, v_forget, v_merge, v_bind,
	v_set, v_cat, v_output, v_define, v_try, v_defex, v_throw, v_deffilter,
	v_filter, v_eof, v_fun): Refactored.
	(match_files): Updated dispatch logic to new style calls.
	(match_funcall): Updated to new way of calling v_fun.

2011-10-29  Kaz Kylheku  <kaz@kylheku.com>

	* HACKING: Grammar fixes. Expanded on lazy strings a little bit.
	Added something about mem_t *, and a few extra words here and there,
	including a blurb about a Valgrind debugging caveat.

2011-10-27  Kaz Kylheku  <kaz@kylheku.com>

	Bug #34657

	* txr.1: Added explanations about the differences between
	empty streams and empty lines, and to watch out when passing
	empty strings to @(next :string ...).

2011-10-26  Kaz Kylheku  <kaz@kylheku.com>

	Bugfix: prepared_error_message variable needs to be gc-protected.

	* parser.h (parse_init): Declared.

	* parser.l (parse_init): New function.

	* txr.c (main): Call parse_init.
	(txr_main): No need to gc-protect yyin_stream since parse_init does it.

2011-10-26  Kaz Kylheku  <kaz@kylheku.com>

	Parse error handling improvements.

	* parser.l (prepared_error_message): New static variable.
	(yyerror): Emit and clear prepared error message.
	(yyerrprepf): New static function.
	(yybadtoken): Function moved into parser.y.
	(grammar): For irrecoverable lexical errors, stash error message
	with yyerrprepf and return the special error token ERRTOK to generate a
	syntax error. I could find no other interface to the parser to make it
	cleanly exit.

	* parser.y (ERRTOK): New terminal symbol, does not appear anywhere
	in the grammar.
	(spec): Bail after 8 errors, recover to nearest newline, and
	use yyerrok to clear error situation.
	(YYEOF): Provided by Bison, conditionally defined for other yacc-s.
	(yybadtoken): Function moved from parser.l.  Checks for the next
	token being YYEMPTY or YYEOF, and also handles ERRTOK.

	* stream.c (vformat_to_string): New function.
	(format): If stream is nil, format to string and return it.

	* stream.h (vformat_to_string): Declared.

2011-10-26  Kaz Kylheku  <kaz@kylheku.com>

	* match.c (v_cat): Bugfix: unterminated variable argument list.

	* tests/001/query-3.txr: Updated to new cat syntax.

2011-10-26  Kaz Kylheku  <kaz@kylheku.com>

	Fixed lame @(cat) directive, without obsolescence phase.

	* match.c (v_cat): Rewritten.

	* txr.1: Documented.

2011-10-25  Kaz Kylheku  <kaz@kylheku.com>

	* configure: put in set -u to trap unbound variables, 
	and fixed resulting errors that were found.

2011-10-25  Kaz Kylheku  <kaz@kylheku.com>

	* match.c (filter_s): New symbol variable.
	(v_filter): New function.
	(syms_init): New symbol variable initialized.
	(dir_tables_init): New function entered into table.

	* txr.1: Documented new filter directive.

2011-10-25  Kaz Kylheku  <kaz@kylheku.com>

	dep.mk: Regenerated.

2011-10-25  Kaz Kylheku  <kaz@kylheku.com>

	Shorthand for filters which map multiple texts to a common
	replacement text.

	* filter.c (build_filter_from_list): Allow tuples to denote
	multiple keys mapping to the same value.

	* lib.c (do_curry_123_2, do_curry_123_1): New static functions.
	(curry_123_2, curry_123_1): New functions.

	* lib.h (curry_123_2, curry_123_1): New functions declared.

	* match.c (v_deffilter): Allow tuples of strings rather than
	just pairs.

	* txr.1: Updated.

2011-10-25  Kaz Kylheku  <kaz@kylheku.com>

	* parser.y: Remove mention of nonexistent terminal \\ 
	from %right associativity clause.

2011-10-25  Kaz Kylheku  <kaz@kylheku.com>

	* filter.c (fun_k): New keyword variable.
	(function_filter): Use :fun keyword symbol instead of fun.
	(filter_init): New keyword variable initialized.

	* filter.h (upcase_k, downcase_k, fun_k): Declared.

	* txr.1: Updated.

2011-10-25  Kaz Kylheku  <kaz@kylheku.com>

	* match.c (v_bind): Use sem_error to throw errors with line number
	info.

2011-10-24  Kaz Kylheku  <kaz@kylheku.com>

	Bugs #34641, #34629.

	* lib.c (search_str_tree): If multiple strings from the needle tree
	matching within within the haystack string, then take the leftmost
	match. If there are multiple matches at the same leftmost position,
	take the longest one.

2011-10-24  Kaz Kylheku  <kaz@kylheku.com>

	* filter.c (function_filter): New function.
	(get_filter): Handle (fun ...) syntax.

	* match.c (v_bind): Establish dynamic environment frame around
	dest_bind, and stash the bindings there so filters can have access 
	to the bindings.
	(v_output): Likewise, around do_output calls.
	(v_fun): New function.
	(match_files): Function handling broken out into v_fun.
	(match_funcall): New function.

	* match.h (match_funcall): Declared.

	* unwind.c (uw_push_env): Initialize match_context.
	(uw_get_match_context, uw_set_match_context): New functions.

	* unwind.h (struct uw_dynamic_env): New member, match_context.
	(uw_get_match_context, uw_set_match_context): Declared.

	* txr.1: Documented function filters.

2011-10-24  Kaz Kylheku  <kaz@kylheku.com>

	Turning attention to some plumbing.

	* unwind.c (uw_env_stack): New static variable.
	(uw_unwind_to_exit_point): Maintain correct uw_env_stack
	during unwinding.
	(uw_find_env): Just retrieve the env stack pointer; no search.
	(uw_push_env): Store a pointer to the previous
	environmental frame and just initialize the bindings to nil.
	No need to cons up a copy of the bindings from the previous frame.
	(uw_get_func): Perform a search through the environment stack.

	* unwind.h (struct uw_dynamic_env): New member, up_env.

2011-10-23  Kaz Kylheku  <kaz@kylheku.com>

	* tests/007/except-1.txr: Use next :list instead
	of piping from echo command. As a result, this test case should run on
	MingW.

2011-10-23  Kaz Kylheku  <kaz@kylheku.com>

	* match.c (list_k, string_k): New keyword symbol variables.
	(v_next): Implement :list and :string keywords.
	(syms_init): New keyword variables initialized.
	NOTE: the :var keyword is deprecated.

	* txr.1: Documented :list and :string.

2011-10-23  Kaz Kylheku  <kaz@kylheku.com>

	* match.c (h_skip): Bugfix: bad agument list in debugf call.

2011-10-22  Kaz Kylheku  <kaz@kylheku.com>

	Task #11474

	* filter.c (filter_equal): Takes two filters instead of one.
	(lfilt_k, rfilt_k): New keyword variables.
	(filter_init): New keyword variables initialized.

	* filter.h (filter_equal): Declaration updated.
	(lfilt_k, rfilt_k): Declared.

	* lib.c (funcall4): New function.
	(do_curry_1234_34): New static function.
	(curry_1234_34): New function.
	(do_swap_12_21): New static function.
	(swap_12_21): New function.

	* lib.h (funcall4, curry_1234_34, swap_12_21): Declared.

	* match.c (dest_bind): Swap use the function argument swapping
	combinator when calling tree find such that the value
	being searched is on the left and pattern material is on the right.
	(v_bind): Implemented :lfilt and :rfilt.

	* txr.1: Documented :lfilt and :rfilt.

2011-10-22  Kaz Kylheku  <kaz@kylheku.com>

	* filter.c (get_filter_trie): Function renamed to get_filter. A filter
	is not necessarily a trie.
	(string_filter, compound_filter): New functions.
	(get_filter): Recognize a compound filters and return a function
	which implements it.

	* filter.h (get_filter_trie): Declaration renamed.

	* match.c (format_field, v_bind, v_output): Follow get_filter_trie
	rename. Error message text updated.

	* txr.1: Describe compound filters.

2011-10-22  Kaz Kylheku  <kaz@kylheku.com>

	Task #11474

	* filter.c (filter_equal): New function.
	(upcase_k, downcase_k): New keyword variables.
	(filter_init): New keyword variables initialized,
	and new upcase and downcase filters registered.

	* filter.h (filter_equal): Declared.

	* lib.c (tree_find): Takes new argument, the equality test function.
	(upcase_str, downcase_str): New functions.
	(do_curry_123_23): New static function.
	(curry_123_23): New function.

	* lib.h (tree_find): Declaration updated.
	(upcase_str, downcase_str, curry_123_23): Declared.

	* match.c (dest_bind): Updated to take equality function.
	Uses it and passes it down to tree_find.
	(v_bind): Filter feature implemented.
	(h_var, v_try): Add equal_f to dest_bind argument list.

	* txr.1: Updated to describe new filters and bind arguments.

2011-10-21  Kaz Kylheku  <kaz@kylheku.com>

	* match.c (v_collect, v_coll): Establish empty list bindings
	for all :vars in the event that the collect turns up nothing.

	* txr.1: Document behavior.

2011-10-21  Kaz Kylheku  <kaz@kylheku.com>

	* match.c (v_collect): Regression bugfix. Make it work like the comment
	says: until/last clause has visibility to uncollated bindings from
	collect.

2011-10-21  Kaz Kylheku  <kaz@kylheku.com>

	Implementing @(set) directive for assigning to variables
	destructively.

	* match.c (dest_set, v_set): New static functions.
	(dir_tables_init): Add v_set to vertical directives hash table.

	* txr.1: Documented.

2011-10-21  Kaz Kylheku  <kaz@kylheku.com>

	* match.c (v_output): When appending output to a variable,
	flatten the previous contents so we can append to a single
	string, or to deeply nested list, etc.

	* txr.1: Documented these new extensions to next and output.

2011-10-21  Kaz Kylheku  <kaz@kylheku.com>

	New features. Strling list output streams in stream
	library, allow output to be captured as a list of strings
	representing lines (in contrast to string streams which capture
	a single string).

	The output directive can output to a variable,
	and next can scan over a variable.

	* lib.c (span_str, compl_span_str, break_str): New functions.

	* lib.h (span_str, compl_span_str, break_str): New functions declared.

	* match.c (into_k, var_k): New keyword variables.
	(mf_file_data): New static function.
	(v_next): Refactored argument handling. Added support for :var
	keyword.
	(v_output): Added support for :into keyword.

	* stream.c (strlist_mark, strlist_out_put_string,
	strlist_out_put_char): New static functions.
	(strlist_out_ops): New static struct.
	(make_strlist_output_stream, get_list_from_stream): New functions.

	* stream.h (make_strlist_output_stream, get_list_from_stream): New
	functions declared.

2011-10-21  Kaz Kylheku  <kaz@kylheku.com>

	* lib.c (proper_plist_to_alist, improper_plist_to_alist): New
	functions.

	* lib.h (proper_plist_to_alist, improper_plist_to_alist): New
	functions declared.

	* match.c (append_k): New keyword symbol variable.
	(complex_open): New append argument.
	(v_output): Streamlined parsing of keywords.
	Support :append keyword.

	* txr.1: Output directive's keyword documentation revised.

2011-10-20  Kaz Kylheku  <kaz@kylheku.com>

	Bug #34609

	* match.c (v_block): Regression induced by rabid refactoring. Block
	must apply remaining directives to data, excluding itself, otherwise
	runaway recursion takes the place of correct behavior.

2011-10-19  Kaz Kylheku  <kaz@kylheku.com>

	Version 040

	Single unescaped space  behaves like @/ +/ regex.

	Ported to native Windows via MinGW.

	Bugfixes for Cygwin and more robust handling of
	errors arising from Windows not having proper
	Unicode support (16 bit wide characters only).

	Nasty GC bug fixed for all platforms, exposed by gcc 4.5.2, x86_64. 

	[Internal] The huge functions match_line and match_files have been
	broken up into functions dispatched by hash table lookup on directive
	symbols.

	[Internal] Hashing of some objects improved.

	* txr.c (version): Bumped.

	* txr.1: Bumped version and set date.

	* configure (txr_ver): Bumped.

2011-10-19  Kaz Kylheku  <kaz@kylheku.com>

	Task #11425

	* match.c (repeat_spec_k): New symbol variable
	(h_match_func): New typedef.
	(elem_bind): New macro.
	(h_var, h_skip, h_coll, h_parallel, h_trailer, h_eol): New functions.
	(match_line): Remaining directives moved to functions.
	(syms_init): New symbol variable initialized.
	(dir_tables_init): New functions entered into hash table.

2011-10-19  Kaz Kylheku  <kaz@kylheku.com>

	Task #11425

	Refactoring match_files to make it easier to break up into
	subfunctions, similarly to what was done with match_files.

	* match.c (match_line_ctx): New struct type.
	(ml_all, ml_specline, ml_bindings_specline): New functions.
	(LOG_MISMATCH, LOG_MATCH): Macros moved outside of function,
	updated to refer to structure members rather than local
	variables.
	(match_line): Takes only one argument now.
	All recursive calls updated.
	(v_freeform): Call to match_line updated.
	(match_files): Likewise.

2011-10-19  Kaz Kylheku  <kaz@kylheku.com>

	Task #11425

	* match.c (v_accept_fail, v_next, v_parallel, v_collect,
	v_flatten, v_forget_local, v_merge, v_bind, v_cat, v_output,
	v_try, v_define, v_defex, v_throw, v_deffilter, v_eof):
	New functions.
	(match_files): Remaining directives moved to functions.
	(dir_tables_init): New functions entered into hash table.

2011-10-19  Kaz Kylheku  <kaz@kylheku.com>

	* hash.c (ll_hash): Hashing of pointers should take into
	account alignment, otherwise only values divisible by the
	alignment occur. This patch takes into considerations that
	val values are pointers to object descriptors in a heap which
	are four words wide, and so most likely aligned to 16 byte
	boundaries (32 bit systems) or 32 byte boundaries (64 bit).
	We need to shift.

2011-10-18  Kaz Kylheku  <kaz@kylheku.com>

	Task #11425

	* match.c (v_block): New function.
	(match_files): Block directive moved to function.
	(dir_tables_init): v_block entered into table.

2011-10-18  Kaz Kylheku  <kaz@kylheku.com>

	Task #11425

	* match.c (spec_bind): New macro.
	(v_freeform): New function.
	(match_files): Freeform logic moved to function.
	(dir_tables_init): v_freeform entered into table.

2011-10-18  Kaz Kylheku  <kaz@kylheku.com>

	Task #11425

	* match.c (same_data_k): Symbol variable renamed to next_spec_k.
	(v_skip): Restructured not to return next_spec_k when there
	are no more specs, but rather thread directly to what match_file
	will do anyway, namely return the bindings and data position.
	(v_trailer): New functions.
	(match_files): Trailer logic moved to function.
	(syms_init): Follows renaming of variable.
	(dir_tables_init): GC bugfix: did not protect global hash
	tables again, like in filter.c previously.

2011-10-17  Kaz Kylheku  <kaz@kylheku.com>

	Task #11425

	Vertical skip directive moved into function dispatched
	via hash table. Test suite passes.

	* lib.c (cptr_s): New symbol variable.
	(cptr_equal_op): New static function.
	(cptr_equal_op, cptr, cptr_get): New functions.
	(cptr_ops): New static structure.
	(obj_init): New variable initialized.

	* lib.h (cptr_s, cptr, cptr_get): Declared.

	* match.c (decline_k, same_data_k): New symbol variables.
	(v_match_func): New typedef.
	(v_skip): New function.
	(match_files): Check symbol in v_directive_table and dispatch
	the associated function if an entry exists.
	Skip directive handling moved to v_skip function.
	(syms_init): Initialize new symbol variables.
	(dir_tables_init): Enter v_skip into v_directive_table under
	skip_s symbol.

2011-10-16  Kaz Kylheku  <kaz@kylheku.com>

	Quick and dirty port to MinGW.

	* configure: Test for presence of <sys/wait.h> added.
	Conditionally generates HAVE_SYS_WAIT variable in config.h.

	* stream.c: Include <sys/wait.h> conditionally.
	(pipe_close): Do not test ermination status with WIFEXITED, etc.
	if there is no <sys/wait.h> header.

2011-10-16  Kaz Kylheku  <kaz@kylheku.com>

	* configure: reduced post-configure advice to just point
	to the INSTALL guide.

	* INSTALL: New file.

2011-10-16  Kaz Kylheku  <kaz@kylheku.com>

	* filter.c (trie_filter_string): Fix warning about uninitialized
	variable (not a bug, but compiler cannot prove that).

2011-10-15  Kaz Kylheku  <kaz@kylheku.com>

	Task #11425. Refactoring match_files to make it easier to
	break up into subfunctions. Arguments are packaged into a structure,
	so that subfunctions won't have to all have big argument lists.

	* match.c (h_directive_table, v_directive_table): New variables.
	(match_files_ctx): New structure.
	(mf_all, mf_args, mf_data, mf_spec, mf_spec_bindings): New functions.
	(match_files): Takes only one argument now, the context
	structure. data_lineno variable is a dynamic number.
	Recursive calls to match_files are handled by creating contexts
	as appropriate with the helper functions.
	The old local variable data is now part of the context.
	(syms_init, dir_tables_init): New functions.
	(match_init): Just calls syms_init and dir_tables_init.

2011-10-15  Kaz Kylheku  <kaz@kylheku.com>

	Fixed broken GC on x86_64 (Ubuntu 11, gcc 4.5.2). 
	The issues is that due to the aggressive function inlining
	in the gc module, the mark_mem_region function is not real
	subroutine. The address of its local variable &gc_stack_top
	ended up excluding the machine context saved by setjmp in
	the parent function. I.e. the buffer was not between the
	computed stack top and bottom. Thus registers were not being
	scanned for references to values. I added a little abstraction
	to the machine context in the process of fixing this.

	* gc.c (struct mach_context, mach_context_t): New type.
	(save_context): New macro.
	(mark): Takes two new arguments, pointer to the stack top and
	machine context. It scans the machine context explicitly rather
	than relying it to be on the stack, between the top and bottom.
	This context is in fact only object within the garbage collector part
	of the activation chain that we need to scan.
	(gc): Use new abstraction to save machine context. Local variable
	is used to derive the stack top here. The stack top is the top
	of the stack above the activation frames in the garbage collector
	itself. The gc has nothing on its stack that should be scanned,
	except for the machine context, which is now handled explicitly.

2011-10-15  Kaz Kylheku  <kaz@kylheku.com>

	* configure: POSIX Portability. Use = instead of ==
	in test expressions.  This was revealed by ubuntu's dash.

2011-10-13  Kaz Kylheku  <kaz@kylheku.com>

	* parser.y (elem): Amending previous change. A single space
	should only denote multiple spaces, not mixtures of spaces and
	tabs. WE have to be careful with tabs because they can be
	semantically different from spaces (e.g. file with tab delimited
	fields which can be blank, empty or have leading or trailing spaces.)

	* txr.1: Updated.

2011-10-13  Kaz Kylheku  <kaz@kylheku.com>

	* Makefile (%.ok: %.txr): Use unified diff for showing
	differences between expected and actual test output.

	* parser.l (yybadtoken): Handle new terminal symbol, SPACE.
	New rule for producing SPACE token out of an extent of
	tabs and spaces.

	* parser.y (SPACE): New terminal symbol.
	(o_var): New nonterminal.  I noticed that the var rule was
	being used for output elements, and the var rule refers to
	elem rather than o_elem. A new o_var rule is a simplified
	duplicate of var.
	(elem): Handle SPACE token. Transform to regex if it is
	a single space, otherwise to literal text.
	(o_elem): Handle SPACE token in output.

	* tests/001/query-2.txr: This query depends on matching
	single spaces and so needs to use escapes.

	* tests/001/query-4.txr, test/001/query-4.expected: New test
	case, based on query-2.txr.  It produces the same output,
	but is simpler thanks to the new semantics of space.

	* txr.1: Documented.

2011-10-12  Kaz Kylheku  <kaz@kylheku.com>

	Bug #34538

	* lib.h (wli): This macro now does the pointer displacement by 1.
	(auto_str, static_str): #if/#else/#endif gone. These functions just
	add the type tag. The + 1 logic was incorrect; it should have
	been + sizeof(wchar_t). But even that was not right because other
	code expects a wchli_t * to point to the first character,
	such as the string_out_put_char function.

2011-10-10  Kaz Kylheku  <kaz@kylheku.com>

	Improved support for broken unicode.
	Regex support for extra-large character sets not compiled in
	if wchar_t is not wide enough for it.
	The utf-8 properly throws exceptions when encountering characters
	that it cannot represent, instead of silently ignoring the
	situation and continuing with incorrectly computed data.

	* regex.c (FULL_UNICODE): New macro.
	(CHAR_SET_L3, CHAR_SET_L2_LO, CHAR_SET_L2_HI): Only defined
	if full unicde is available.
	(CHSET_XLARGE, cset_L3_t, struct xlarge_char_set,
	L2_full, L3_fill_range, L3_contains): Ditto.
	(unon char_set): Member x1 present only under FULL_UNICODE.
	(char_set_destroy, char_set_add, char_set_add_range,
	char_set_contains): CHSET_XLARGE cases only available on
	FULL_UNICODE.
	(char_set_compile): Default cst variable to CHSET_LARGE.

	* utf8.c (FULL_UNICODE): New macro.
	(conversion_error): New function.
	(utf8_from_uc): Throw error if not FULL_UNICODE and character is
	outside the BMP.
	(utf8_decode): Likewise.

2011-10-09  Kaz Kylheku  <kaz@kylheku.com>

	* HACKING: Documented portability hacks for narrow wchar_t.

2011-10-09  Kaz Kylheku  <kaz@kylheku.com>

	Version 039

	Ported to Cygwin.

	Horizontal modes for @(trailer), @(skip).

	New :greedy keyword in skip which can be given instead of max
	distance to give it longest match semantics.

	@(collect) and @(coll) support a new clause, @(last).

	The :times keyword in @(collect) and @(coll) introduced in the
	previous release has a different meaning. The keywords :mintimes
	and :maxtimes are added, and :maxtimes behaves like :times
	did previously.

	There is a :vars keyword in @(collect) and @(coll) to have
	some control over what bindings are collected, as well
	as error checking for missing bindings and defaulting behavior.

	New @(eol) directive for explicitly matching the end of
	the input or end of a line.

	New lexical syntax: @(...) and @abc is allowed within expressions.
	This produces a special structural syntax with no assigned meaning yet.

	Awful bug fixed in function calling: if a function was called with
	multiple unbound variables, and bindings were produced for them,
	only one variable was being propagated to the calling environment.

	Bugfixes to binding environment handling in the face of
	@(local)/@(forget) directive.

	Fix for the issue of unbound variables being silently ignored
	in some contexts, like quasiliterals. An exception is now thrown.

	Bugfix for an issue with consecutive variables in output.

	Bugfix for an issue with horizontal @(cases) not collecting
	bindings.

	Bugfix for an issue with @(until) inside @(coll) not seeing
	bindings from main clause.

	* txr.c (version): Bumped.

	* txr.1: Bumped version and set date.

	* configure (txr_ver): Bumped.

2011-10-09  Kaz Kylheku  <kaz@kylheku.com>

	One more swing at this with the axe.

	* lib.h (wini, wref): New macros.

	* stream.c (string_out_put_char): Rewritten with macros to eliminate
	preprocessor #if test.

2011-10-09  Kaz Kylheku  <kaz@kylheku.com>

	* lib.h (wli, lit_noex): We need null characters on both ends
	so that this hack is correct for null strings. When recovering
	the wchar_t pointer from a null literal object, we wil increment
	unconditionally, since it always points to a null character.
	We end up skipping past null terminator #1, but safely landing on #2.

2011-10-09  Kaz Kylheku  <kaz@kylheku.com>

	Following up to previous commit's TODO.

	* filter.c (struct filter_par): wchar_t becomes wchli_t.

	* lib.h (wchli_t): New type: an incomplete structure type,
	so that a pointer to this type is incompatible with anything else.
	(wli): Macro produces const wchli_t * pointer instead of
	const wchar_t *.
	(auto_str, static_str): Accept a const wchli_t * instead
	of const wchar_t *, making it impossible to misuse these
	functions by passing in a literal.

	* stream.c (string_out_put_char): These type changes showed
	this hack to have a bug. Confronted with the need to cast
	from const wchar_t * to const wchli_t *, it's obvious that
	the conversion has to be done properly with the + 1 in the
	one platform case, but not the other.

	* txr.c (version): Type changed to const wchli_t.

	* txr.h (version): Declaration updated.

2011-10-09  Kaz Kylheku  <kaz@kylheku.com>

	Ported to Cygwin.

	TODO: there should be some type safety with the new wli macro
	so that if it is forgotten, there will be a diagnostic.

	* configure (lit_align): New configuration variable
	and configuration test. Generates LIT_ALIGN in config.h.
	Fixed the integer-holds-pointer test for the different output
	from the nm program on Cygwin. The arrays become common symbols
	marked C which do not show an offset attribute, only size:
	one less column.

	* filter.c (to_html_table, from_html_table): wrap wide string
	literals with the wli macro. This must be done from now on for
	all literals and initializes of arrays that are going to be
	directly converted to type tagged val-s.

	* lib.h (wli): New macro.
	(auto_str, static_str, litptr, lit_noex): Handle wide literals on
	platforms where they are aligned to only two bytes, such that we don't
	have two bits in the pointer. We can still add our 11 bit type tag, but
	then when recovering the pointer to the data, we have may have
	to fix up the pointer. 

	* parser.l: Another portability issue here. Flex generates a scanner
	which has #include <unistd.h> in the middle, after the source file's
	own #includes which can introduce macros. On Cygwin, there is some
	hygiene problem whereby our "noreturn" macro causes the <unistd.h>
	header to generate bad syntax and fail to compile. Stupid Cygwin
	and even stupider flex! The workaround is to include <unistd.h>
	at the top in the flex source.

	* stream.c (string_out_put_char): This is one more place where
	the string literal handling hack spreads.

	* txr.c (version): Wrap string in wli.

2011-10-09  Kaz Kylheku  <kaz@kylheku.com>

	* dep.mk: Regenerated. Too easy to neglect this file.

2011-10-09  Kaz Kylheku  <kaz@kylheku.com>

	* match.c (vars_to_bindings): Regression fix: recent commit
	caused test failure. An empty list not treated as a valid collect
	variable list.

2011-10-09  Kaz Kylheku  <kaz@kylheku.com>

	* configure: Fixed indentation.

2011-10-08  Kaz Kylheku  <kaz@kylheku.com>

	* txr.1: Removed references to obsolete @(next) variant.

2011-10-08  Kaz Kylheku  <kaz@kylheku.com>

	* match.c (vars_to_bindings): New function.
	(match_line): keyword argument :vars implemented for coll.

	* txr.1: Documented :vars.

2011-10-08  Kaz Kylheku  <kaz@kylheku.com>

	* match.c (vars_k): New symbol variable.
	(match_files): Implemented :vars in collect.
	(match_init): New symbol variable initialized.

2011-10-08  Kaz Kylheku  <kaz@kylheku.com>

	* txr.1: Augment example of @/.*/ being used to skip to the
	end of the line with @(skip) which is now better style,
	since it avoids reaching for regexes.

2011-10-08  Kaz Kylheku  <kaz@kylheku.com>

	* match.c (match_line): Skip directive bugfix. If skip is the
	last item on the line, it must match the whole line by returning
	success.

2011-10-08  Kaz Kylheku  <kaz@kylheku.com>

	* match.c (mintimes_k, maxtimes_k): New keyword variables.
	(match_line): Implemented :mintimes and :maxtimes, changing
	the semantics of :times.
	(match_files): Likewise.
	(match_init): New keyword variables initialized.

	* txr.1: Updated.

2011-10-08  Kaz Kylheku  <kaz@kylheku.com>

	* HACKING: Formatting.

2011-10-07  Kaz Kylheku  <kaz@kylheku.com>

	* match.c (match_files): Fixed spectacular bug in function calling,
	dating back to before October 2009 when txr was put into git.
	Basically, unbound variables were not handled right after
	the function return, due to the increment step being wrongly
	written as ``piter = cdr(aiter)'' in the for loop that processes the
	ub_p_a_pairs. Evil cut and paste!

2011-10-07  Kaz Kylheku  <kaz@kylheku.com>

	* match.c (greedy_k): New keyword symbol variable.
	(match_line): Greedy skip implemented.
	(match_files): Likewise.
	(match_init): New keyword symbol variable initialized.

	* txr.1: Updated.

2011-10-07  Kaz Kylheku  <kaz@kylheku.com>

	* lib.c (eol_s): New symbol variable.
	(obj_init): New variable initialized.

	* lib.h (eol_s): Declared.

	* match.c (match_line): Implemented horizontal skip as and
	new eol directive.
	(match_lines): Vertical skip defers to horizontal skip if
	there is trailing material.

	* txr.1: Updated.

2011-10-07  Kaz Kylheku  <kaz@kylheku.com>

	* lib.c (flatten_helper): Function removed.
	(flatten): Recurse directly, using func_n1.

2011-10-07  Kaz Kylheku  <kaz@kylheku.com>

	* txr.1: fxed wrong word.

2011-10-06  Kaz Kylheku  <kaz@kylheku.com>

	Extending syntax to allow for @VAR and @(...) forms inside
	nested lists. This is in anticipation of future features.

	* lib.c (expr_s): New symbol variable.
	(obj_init): expr_s initialized.

	* lib.h (expr_s): Declared.

	* match.c (dest_bind): Now takes linenum. Tests for the meta-syntax
	denoted by the system symbols var_s and expr_s, and throws an
	error.
	(eval_form): Similar error checks added. Also, hack: do not add
	file and line number to an exception which begins with a '('
	character; just re-throw it. This suppresses duplicate line
	number addition when this throw occurs across some nestings.
	(match_files): Updated calls to dest_bind.

	* parser.l (yybadtoken): Handle new token kind, METAVAR and METAPAR.
	(grammar): Refactoring among patterns: TOK broken into
	SYM and NUM, NTOK introduced, unused NUM_END removed.
	Rule for @( producing METAPAR in nested state.

	* parser.y (METAVAR, METAPAR): New tokens.
	(meta_expr): New nonterminal.
	(expr): meta_expr and META_VAR productions handled.

2011-10-06  Kaz Kylheku  <kaz@kylheku.com>

	Renaming the currying combinators according to new scheme.

	* lib.c (bind2): Function renamed to curry_12_2.
	(bind2other): Function renamed to curry_12_1.
	(do_bind_2, do_bind2other): Helpers renamed likewise.
	(tree_find): Follows rename of bind2.

	* match.c (match_files): deffilter code follows bind2 rename
	to curry_12_2.

2011-10-06  Kaz Kylheku  <kaz@kylheku.com>

	* lib.c (funcall3, curry_123_2): New functions.
	(do_curry_123_2): New static function.

	* lib.h (funcall3, curry_123_2): Declared.

	* match.c (subst_vars): Bugfix: throw error on unbound variable instead
	of ignoring the situation. This bug caused unbound variables in
	quasiliterals to be silently ignored.
	(eval_form): Function changed to three argument form, so that
	it takes a line number for reporting errors. Restructured to catch
	the new unbound variable exception from subst_vars, and re-throw
	it with a line number. Also, throws exception now instead of returning
	nil if itself it detets an unbound variable. Uses of eval_form
	no longer have to test the return value for nil, but just assume
	it worked.
	(match_lines): Currying calls to eval form updated to use
	curry_123_2. Test of eval return value eliminated. In function
	calls, eval isn't used for reducing symbol arguments to values,
	because it now throws in the unbound case, and it's not worth
	setting up a catch for this. Instead, assoc is used directly.

2011-10-05  Kaz Kylheku  <kaz@kylheku.com>

	* match.c (match_files): In function calls, the deletion of
	the unbound variable from the argument list can be done
	with a destructive operation since that list is a copy.

2011-10-04  Kaz Kylheku  <kaz@kylheku.com>

	* LICENSE, Makefile, configure, filter.c, filter.h, gc.c, gc.h, hash.c,
	hash.h, lib.c, lib.h, match.c, match.h, parser.h, parser.l, parser.y,
	regex.c, regex.h, stream.c, stream.h, txr.1, txr.c, txr.h, unwind.c,
	unwind.h, utf8.c, utf8.h: Updated e-mail address.

2011-10-04  Kaz Kylheku  <kaz@kylheku.com>

	* match.c (match_line, match_files): Another correction to how bindings
	are handled in collect/coll. New bindings from the main clause and
	last clause must override old bindings. This is done by some
	additional set difference operations based on symbol identity.
	Otherwise it is possible to end up with multiple bindings for the
	same symbol, which is untidy. If the collect clause scrubs a variable
	with forget and re-binds it, then combining that environment 
	with the previous bindings will create a duplicate.
	Also, fixed a serious bug with the bindings from the last clause;
	the append was wrongly put into the loop that processes the collected
	lists.

2011-10-04  Kaz Kylheku  <kaz@kylheku.com>

	* lib.c (acons): New function.
	(set_diff): Optimize common case: list1 and list2
	are the same, or list2 is substructure of list1.
	Situations in which this won't be the case for variable bindings are
	rare.

	* lib.h (acons): Declared.

	* match.c (match_line): Use acons rather than acons_new, when binding
	variables that we know are new (the symbol is unbound). 
	When computing the set difference over bindings, use cons cell
	equality, rather than symbol equality. Symbol equality is wrong
	because a binding can be removed, and then a new binding can be
	introduced using the same symbol. This must be treated as
	a different binding.

2011-10-04  Kaz Kylheku  <kaz@kylheku.com>

	Bugfixes to the semantics of binding environments, which
	were broken in the face of deletions (local, forget).
	For some stupid reason, I had written a destructive routine for
	removing elements from an association list, and used it
	as the basis for the local and forget directives.

	* lib.c (eq_f, car_f): New variables.
	(identity_tramp, equal_tramp): Obsolete functions removed.
	(apply): Broken function disabled at run time.
	(funcall, funcall1, funcall2): Throw meaningful error instead
	of aborting.
	(alist_remove_test): New static function.
	(alist_remove, alist_remove1): Rewritten to be functional
	rather than destructive.
	(alist_nremove, alist_nremove1): Destructive functions,
	using previous implementations of alist and alist_nremove.
	(do_sort): Recurses directly rather than via sort. That was
	probably why this helper was introduced!
	(find, set_diff): New functions.
	(obj_init): gc-protect new variables eq_f and car_f, and initialize
	them. Initializations for equal_f and identity_f changed to
	use equal and identity directly, without the obsolete wrappers.

	* lib.h (eq_f, car_f, alist_nremove, alist_nremove1,
	find, set_diff): Declared.

	* match.c (match_line): Use set_diff to determine what bindings
	are new, rather than ldiff and ldiff-like logic which break when
	the new bindings do not share structure with the old.
	(match_files): Likewise.

2011-10-03  Kaz Kylheku  <kaz@kylheku.com>

	* txr.1: Starte dodcumenting the forgotten merge directive.

2011-10-03  Kaz Kylheku  <kaz@kylheku.com>

	Implemented new last clause for collect and coll.
	Bugfix in cases inside coll: was not collecting bindings.
	Bugfix for until inside coll: was not seeing bindings
	from main clause.

	* lib.c (ldiff): New function.

	* lib.h (ldiff): Declared.

	* match.c (match_line): Implemented last clause. Fixed cases
	handling by moving misplaced termination check.
	(match_files): Implemented last clause.

	* parser.y (until_last): New nonterminal symbol.
	(collect_clause): Refactored syntax to support until and last.
	(elem): Likewise.

	* txr.1: Updated.

2011-10-02  Kaz Kylheku  <kaz@kylheku.com>

	* parser.y (rep_elem): Bugfix: forgotten o_elems_transform on
	syntax tree of o_elems constituent, leading to problems with
	consecutive variables in a @(rep).

2011-10-02  Kaz Kylheku  <kaz@kylheku.com>

	* match.c (match_line): Handle trailer_s directive.
	(match_files): Remove check against trailer_s not having trailing
	material. If it doesn't, it's a vertical directive processed here,
	otherwise leave it alone so match_line processed it.

2011-10-02  Kaz Kylheku  <kaz@kylheku.com>

	Compiles as C++ again.

	* lib.h (cons_set): New macro.

	* match.c (match_line, match_files): In collect clause handlers,
	move variable declarations above goto, and initialize with
	cons_set, instead of declaring and initializing with cons_bind.
	This eliminates the stupid C++ error that goto skips a variable
	initialization (which happens even when it can be trivially
	proven that the has no next use at the goto site!)

2011-10-01  Kaz Kylheku  <kaz@kylheku.com>

	Version 038

	New eof directive.

	Fixes in skip directive to work very well with eof.

	Consecutive variable matching semantics improved; concept of double
	variable match introduced for unbound variable followed by
	regex variable.

	Directives collect and coll have keyword arguments for more control
	over their behavior.

	Parallel directives (all, some, none, ...) are available in
	horizontal mode.

	New choose directive for selecting one of numerous alternatives

	GC bugfix in new filtering code.

	The code has an issue compling with GNU C++ instead of C,
	which is something that is supported by this project.
	Not a release-blocking issue. Not easy to fix without
	restructuring some code.

	* txr.c (version): Bumped.

	* txr.1: Bumped version and set date.

	* configure (txr_ver): Bumped.

2011-10-01  Kaz Kylheku  <kaz@kylheku.com>

	Maintaining C++ compiling (except for two issues that will
	need another commit).

	* filter.c: Include "gc.h" for prototype of protect.
	(struct filter_pair): Use const wchar_t *, so we can assign
	literals.
	(html_hex_continue): Ditto.

	* lib.c (and): Function renamed to andf, since and is a C++
	operator.

	* lib.h (and): Declaration renamed.

	* match.c (match_files): Use of and updated to andf.

2011-10-01  Kaz Kylheku  <kaz@kylheku.com>

	HACKING: Clarified that --vg-debug is also needed to turn on on
	the Valgrind support at run-time, in addition to building it in.

2011-10-01  Kaz Kylheku  <kaz@kylheku.com>

	New test case, covering some filtering from HTML/XML.

	* Makefile: Defined TXR_ARGS for new test case.

	* tests/008/students.expected: New file.
	* tests/008/students.txr: New file.
	* tests/008/students.xml: New file.

2011-10-01  Kaz Kylheku  <kaz@kylheku.com>

	* filter.c (filters, filter_init): Serious gc bug fixed: neglected to
	inform the garbage collector about the filters global variable.
	Ouch!

2011-10-01  Kaz Kylheku  <kaz@kylheku.com>

	New test case under tests/008.

	* Makefile: Made previous TXR_ARGS for 008 specific
	to tokenizing test case, and introduced separate TXR_ARGS
	for this test case.

	* tests/008/configfile: New file.

	* tests/008/configfile.expected: New file.

	* tests/008/configfile.txr: New file.

2011-10-01  Kaz Kylheku  <kaz@kylheku.com>

	Tokenizing test case, exercising for @(coll :gap 0)
	and horizontal @(choose :shortest ...).

	* Makefile: Defined TXR_ARGS for tests/008 directory.

	* tests/008/data: New file.
	* tests/008/tokenize.expected: New file.
	* tests/008/tokenize.txr: New file.

2011-10-01  Kaz Kylheku  <kaz@kylheku.com>

	New test case, covering exception handling across nested
	function invocations.

	* Makefile (TEST): Test targets marked as .PHONY, because they are.

	* tests/007/except-1.expected: New file.
	* tests/007/except-1.txr: New file.

2011-10-01  Kaz Kylheku  <kaz@kylheku.com>

	* parser.y (all_clause, some_clause, none_clause, maybe_clause,
	cases_clause, choose_clause, elem): Regression bug fix: bad list calls
	in parser, lacking nao terminator.

2011-10-01  Kaz Kylheku  <kaz@kylheku.com>

	Regression bug fix: longest match variables broken by
	2011-09-28 commit which introduced the double var match.

	* match.c (match_line): Handle case where modifier is t.

	* parser.y (var_op): Produce modifir as (t) rather than t.

2011-10-01  Kaz Kylheku  <kaz@kylheku.com>

	* txr.1: Documented choose and horizontal mode for paralle
	constructs.

2011-10-01  Kaz Kylheku  <kaz@kylheku.com>

	New directive: choose.

	* match.c (choose_s, longest_k, shortest_k): New variables.
	(match_line, match_files): Introduced choose directive.
	(match_init): Initialize new variables.

	* match.h (choose_s): Declared.

	* parser.l (yybadtoken): Handle CHOOSE.
	(CHOOSE): Clause added for returning this token.

	* parser.y: Added #include "match.h".
	(CHOOSE): New token symbol.
	(choose_clause): New nonterminal symbol.
	(clause): choose_clause added.
	(all_clause, some_clause, none_clause,  maybe_clause,
	cases_clause): Abstract syntax tree tweaked.
	(choose_clause): New syntax.
	(elem): Abstract syntax trees tweaked for many clauses.
	New CHOOSE clauses.
	(out_clause): New error case for choose_clause.

2011-09-30  Kaz Kylheku  <kaz@kylheku.com>

	* HACKING: Updated with debugging hints.

2011-09-29  Kaz Kylheku  <kaz@kylheku.com>

	* txr.1: Clarified consecutive variables and documented double
	variable match.

2011-09-29  Kaz Kylheku  <kaz@kylheku.com>

	* parser.l: Implemented backslash continuations in SPECIAL
	state, regexes and string literals.

	* txr.1: Documented.

2011-09-29  Kaz Kylheku  <kaz@kylheku.com>

	* match.c (match_line): Implemented horizontal all, some,
	none, maybe and cases directives.
	(match_files): Recognize horizontal version of these directives
	by the presence of the extra symbol t and do not process.
	Also, bugfix in the all directive: not resetting the
	all_match flag when short circuiting out.
	* parser.y (clause_parts_h, additional_parts_h): New nonterminals.
	(elem): New clauses added.

2011-09-29  Kaz Kylheku  <kaz@kylheku.com>

	* match.c (chars_k): New variable.
	(match_line): Keyword arguments in coll implemented.
	(match_init): chars_k variable initialized.

	* parser.l (COLL): Lexical syntax changed to allow for
	argument material.

	* parser.y (elem): Coll syntax rewritten for arguments.

	* txr.1: Updated.

2011-09-28  Kaz Kylheku  <kaz@kylheku.com>

	* match.c (mingap_k, maxgap_k, gap_k, times_k, lines_k): New
	symbol variables.
	(match_lines): Keyword arguments in collect implemented.
	(match_init): New function.

	* match.h (match_init): Declared.

	* parser.l (COLLECT): Lexical syntax changed for COLLECT to
	allow for argument material.

	* parser.y (%union): obj renamed to val.
	(exprs_opt): New nonterminal.
	(collect_clause): Rewritten for arguments.

	* txr.c (main): Call to match_init introduced.

2011-09-28  Kaz Kylheku  <kaz@kylheku.com>

	* match.c (match_line): Bugfix in double var. Do not
	prepend the next_pat to the specline if it is nil.

2011-09-28  Kaz Kylheku  <kaz@kylheku.com>

	* match.c (match_line): Logic restructured to allow for
	regex variables which also have nested variables.
	Previously this code was assuming that the cases were
	mutually exclusive, and the parser happened to work that way.
	Also, added support for a "double var" match which occurs
	when an unbound variable is followed by a regex variable.
	This case should be allowed because it makes sense.
	It's similar to a variable followed by a regex, except
	that the regex is also a variable binding.

	* parser.y (o_elems_transform): New function.
	(o_elems_opt, o_elems_opt2, quasilit): Transform o_elems with new
	function. This is needed because subst_vars doesn't
	deal with the nested var syntax for consecutive variables.
	(var): New syntax case '{' IDENT exprs '}' elem. This
	allows consecutive variables to be nested in all cases.

2011-09-27  Kaz Kylheku  <kaz@kylheku.com>

	* parser.y ('{', '}'): Nope, still not right.
	These must have exactly the same precedence as
	IDENT for this to work right, of course.

2011-09-27  Kaz Kylheku  <kaz@kylheku.com>

	* parser.y ('{', '}'): Bugfix: precedence of these
	terminals was causing @foo@foo to be parsed differently
	from @foo@{foo}. We need consecutive variables to be
	specially folded in the syntax under a single var_s
	node.

2011-09-27  Kaz Kylheku  <kaz@kylheku.com>

	* match.c (match_files): One more fix to this, argh.
	The test for !data should be done after matching,
	before incrementing to the next line. Then it is a true
	bottom of the loop test. This commit allows
	@(skip)
	@first_line
	@(skip nil 3)
	@(eof)
	to correctly match the first line of the input, not
	the fourth one from the bottom, since the
	second skip has an unbounded range.

2011-09-27  Kaz Kylheku  <kaz@kylheku.com>

	* match.c (match_files): Another bugfix to skip.
	If a hard skip tries to go beyond EOF, then the query
	must fail. However, a skip to exactly EOF is fine.
	I.e. data can hit nil at the same time as the right
	number of skip iterations is performed.

2011-09-27  Kaz Kylheku  <kaz@kylheku.com>

	* match.c (match_files): Bugfix in skip directive.
	We should try the match at least once even if there is no data
	after a hard skip, so that the query has an opportunity
	to do an explicit match for no data, as with @(endp).
	This commit makes possible queries like:
	@fourth_line_from_bottom
	@(skip 1 3)
	@(eof)
	This query depends on @(skip 1 3) not failing when
	it runs out of data, because @(eof) checks for htis.

2011-09-27  Kaz Kylheku  <kaz@kylheku.com>

	* lib.c (eof_s): New symbol variable.
	(obj_init): New variable initialized.

	* lib.h (eof_s): Declared.

	* match.c (match_files): New @(eof) directive explicitly
	matches end of data.

	* txr.1: Updated.

2011-09-26  Kaz Kylheku  <kaz@kylheku.com>

	Version 037

	Short-circuiting behavior for @(all) and @(none).

	Obsolete forms of @(next) and @(output) syntax are gone.

	New filtering feature for substitutions in output.  Filtering to and
	from HTML built in, plus user-defined filtering with deffilter.

	Bugfixes: wrong error message in throw; lack of support for escaping
	backslashes in literals and regexes.

	* txr.c (version): Bumped to 037.

	* txr.1: Set version to 037 and bumped date.

	* configure: Bumped txr_ver to 037.

2011-09-26  Kaz Kylheku  <kaz@kylheku.com>

	Support &#NNNN; decimal escapes also.

	* filter.c (html_hex_continue): Bail with nil if no digits
	are collected. The &#x; syntax is not translated to anything.
	(html_dec_continue): New function.
	(html_hex_handler): Function renamed to html_numeric_handler.
	(filter_init): Change function-based trie node over to
	html_numeric_handler.

2011-09-26  Kaz Kylheku  <kaz@kylheku.com>

	Support &#xNNNN; hex escapes in html.  Bugfix in field formatting.
	chr function inlined.

	* filter.c (trie_value_at, trie_lookup_feed_char): Handle function
	case.
	(build_filter): New parameter, compress_p.
	(html_hex_continue, html_hex_handler): New functions.
	(filter_init): Add a function-based node to the from_html trie.

	* lib.c (chr): Function removed.
	(functionp) New function.

	* lib.h (chr): Declaration replaced with inline function.
	(functionp): Declared.

	* match.c (format_field): Bugfix: failed to apply filter
	that came in as an argument.

2011-09-26  Kaz Kylheku  <kaz@kylheku.com>

	Bugfixes: Consistent escaping in various literals. Double
	backslash codes for single backslash. Output clause can be empty.

	* parser.l (char_esc): Backslash handled.
	Use internal_error rather than abort.
	(REGCHAR, LITCHAR): Backslash added to lexical syntax.

	* parser.y (output_clause): Allow empty output clause.

2011-09-26  Kaz Kylheku  <kaz@kylheku.com>

	New feature: @(deffilter)

	Bugfix in @(throw) when non-symbol is thrown: exception message
	referred to the symbol throw rather than the erroneous object.

	* filter.c (build_filter_from_list, register_filter): New functions.

	* filter.h (register_filter): New function declared.

	* lib.c (deffilter_s): New variable defined.
	(chain): Function changed from single list argument to variable
	argument list to reduce the complexity of use.
	(do_and, and): New functions.
	(obj_init): deffilter_s initializatio added.

	* lib.h (deffilter_s, and): New declarations.
	(chain): Declaration updated to new function signature.
	(eq): Changed from macro to inline function.

	* match.c (do_output_line): Simplified expression involving chain.
	(do_output): Likewise.
	(match_files): Bugfix in error handling of throw.
	Implementation of deffilter.

	* txr.1: Documented deffilter.

2011-09-26  Kaz Kylheku  <kaz@kylheku.com>

	Trie compression. Hash table iteration.
	Bugfix in typeof.

	* filter.c (trie_compress): New function.
	(trie_value_at, trie_lookup_feed_char, filter_string): Handle cons cell
	nodes in trie.
	(build_filter): Call trie_compress.

	* gc.c (cobj_destroy_op): Function renamed to cobj_destroy_stub_op
	since it doesn't do anything.
	(cobj_destroy_free_op): New function.
	* hash.c (struct hash_iter): New type.
	(hash_destroy): Function removed.
	(hash_ops): Reference to hash_destroy replaced with
	cobj_destroy_free_op.
	(hash_count, hash_iter_mark, hash_begin, hash_next): New functions.
	(hash_iter_ops): New static structure.
	* hash.h (hash_count, hash_begin, hash_next): New functions declared.
	* lib.c (hash_iter_s): New symbol variable.
	(typeof): Bugfix: TAG_LIT type tag not handled.
	(vecref): New function.
	(obj_init): Initialize hash_iter_s.
	* lib.h (cobj_destroy_op): Declaration renamed.
	(cobj_destroy_free_op, vecref): New functions declared.
	(hash_iter_s): New variable declared.
	* stream.c (string_in_ops, byte_in_ops): cobj_destroy_op
	renamed to cobj_destroy_stub_op.

2011-09-25  Kaz Kylheku  <kaz@kylheku.com>

	Filtering from HTML implemented.

	* filter.c (from_html_k): New variable.
	(to_html_table): New static array.
	(filter_init): Intern new symbol. Instantiate new filter
	and store in filters hash.

2011-09-25  Kaz Kylheku  <kaz@kylheku.com>

	Filtering feature for variable substitution in output.

	* filter.c, filter.h: New files.

	* Makefile (OBJS): filter.o added.

	* gc.c (mark_obj): Mark new alloc field of string objets.

	* hash.c (struct hash): New member, userdata.
	(hash_mark): Mark new userdata member of hash.
	(make_hash): Initialize userdata.
	(get_hash_userdata, set_hash_userdata, hashp): New functions.

	* hash.h (get_hash_userdata, set_hash_userdata, hashp): New functions
	declared.

	* lib.c (getplist, string_extend, cobjp): New functions.
	(string_own, string, string_utf8): Initialize new alloc field to nil.
	(mkstring, mkustring): Initialize new alloc field to actual size.
	(length_str): When length is computed and cached, also compute
	and cache alloc.
	(init): Call filter_init.

	* lib.h (string string): New member, alloc.
	(num_fast): Macro converted to inline function.
	(getplist, string_extend, cobjp): New functions declared.

	* match.c (match_line): Follows change of modifier s-exp syntax.
	(format_field): New parameter, filter.
	New modifier syntax parsed. Filter retrieved, and applied.
	(subst_vars): New parameter, filter. Filter is either applied
	in this function or passed to format_field, as needed.
	(eval_form): Pass nil to new parameter of subst_vars.
	(do_output_line): New parameter, filter. Passed down to subst_vars.
	(do_output): New parameter, filter. Passed down to do_output_line.
	(match_files): Pass nil filter to subst_vars in cat directive.
	Output directive refactored to parse keywords, extract the
	filter and pass down to do_output.

	* parser.y (regex): Generate (sys:regex regex syntax ...)
	instead of (regex syntax ...).
	(elem, expr): Updated w.r.t. regex syntax change.
	(var): Cases '{' IDENT regex '}' and '{' IDENT NUMBER '}'
	are removed. new syntax '{' IDENT exprs '}' to handle these
	more generally and allow for keywords.

	* txr.1: Updated.

2011-09-23  Kaz Kylheku  <kaz@kylheku.com>

	Numeric constants become real constants.

	Vector code cleanup.

	* lib.h (zero, one, two, negone, maxint, minint): Extern declarations
	removed, macros introduced for these identifiers.

	* lib.c (zero, one, two, negone, maxint, minint): File scope
	definitions removed.
	(vector): Use vec_alloc and vec_fill enums instead of constants.
	(obj_init): Remove references to removed definitions.

2011-09-23  Kaz Kylheku  <kaz@kylheku.com>

	* LICENSE, Makefile, configure, gc.c, gc.h, hash.c, hash.h, lib.c,
	lib.h, match.c, match.h, parser.h, parser.l, parser.y, regex.c,
	regex.h, stream.c, stream.h, txr.1, txr.c, txr.h, unwind.c, unwind.h,
	utf8.c, utf8.h: Updated copyright year.

2011-09-23  Kaz Kylheku  <kaz@kylheku.com>

	* match.c, parser.y: Support for old output syntax removed.
	Leading :nothrow with trailing material is an error now.

	* txr.1: Updated. Made note of errors in pipes being asynchronous.

2011-09-23  Kaz Kylheku  <kaz@kylheku.com>

	* tests/002/query-1.txr: Old next syntax rewritten to new.

2011-09-23  Kaz Kylheku  <kaz@kylheku.com>

	* match.c (match_files): Some cleanup in preparation of new
	features. Support for obsolescent @(next) syntax is gone.

2011-09-23  Kaz Kylheku  <kaz@kylheku.com>

	Semantics tweak: short circuiting behavior for @(all) and @(none).

	* match.c (match_files): Added a couple of break statements.

	* txr.1: Updated.

2011-09-22  Kaz Kylheku  <kaz@kylheku.com>

	Version 036

	Extension to @(skip).

	* txr.c (version): Bumped to 036.

	* txr.1: Set version to 036.

	* configure: Bumped txr_ver to 036.

2011-09-22  Kaz Kylheku  <kaz@kylheku.com>

	Useful second argument in skip directive for skipping
	a minimum number of lines.

	* match.c (match_files): New behavior in skip_s case.

	* txr.1: Documented.

2010-10-05  Kaz Kylheku  <kkylheku@gmail.com>

	Version 035

	Fixes garbage-collection-related problem affecting @(freeform)
	that was revealed by "make tests" on x86-64 system, gcc 4.3.2.

	Fixes show-stopper stupidity, again: a query that matches 
	the end of data terminates successfully rather than failing.  This
	is because version 032 did not properly address the breakage
	introduced in the 2010-01-21 change to match.c involving the dataline
	variable. The "fix" only prevented the program from aborting in that
	situation.

	* txr.c (version): Bumped to 035.

	* txr.1: Set version to 035.

	* configure: Bumped txr_ver to 035.

2010-10-04  Kaz Kylheku  <kkylheku@gmail.com>

	* match.c (match_files): Bugfix. A (sub)query that runs out of data
	lines to match must fail. Extra data lines relative to the spec
	are tolerated; extra spec lines unmet by data aren't.

2010-10-03  Kaz Kylheku  <kkylheku@gmail.com>

	* lib.h (lazy_string): Fix incorrect comment.

	* lib.c (split_str, split_str_set): It is necessary to protect input
	parameters against GC, because we cache their internal pointers,
	after which we no longer refer to the objects themselves. Moreover,
	we perform object allocation, and then keep using the internal
	pointers.

2010-09-30  Kaz Kylheku  <kkylheku@gmail.com>

	* txr.1: Fix formatting problem.

2010-03-01  Kaz Kylheku  <kkylheku@gmail.com>

	* txr.1: Fix inaccuracies: files are not read into memory all at
	once, and a query doesn't execute if it had errors.

2010-02-28  Kaz Kylheku  <kkylheku@gmail.com>

	Version 034

	Patched up broken @(freeform) directive.

	* txr.c (version): Bumped to 034.

	* txr.1: Set version to 034.

	* configure: Bumped txr_ver to 034.

2010-02-28  Kaz Kylheku  <kkylheku@gmail.com>

	New testcases for freeform.

	* tests/006/data: New UTF-8 file.

	* tests/006/freeform-1.txr: Likewise.

	* tests/006/freeform-1.expected: Likewise.

	* tests/006/freeform-2.txr: Likewise.

	* tests/006/freeform-2.expected: Likewise.

	* Makefile (TXR_ARGS): New target-specific assignment to set
	data for test case set 006.

2010-02-27  Kaz Kylheku  <kkylheku@gmail.com>

	* lib.c (length_str_gt, length_str_ge, length_str_lt, length_str_le):
	Added missing support for literal string type.

2010-02-27  Kaz Kylheku  <kkylheku@gmail.com>

	* lib.c (search_str): Bugfix for empty haystack case: checks for end
	of string must use postincrement on the index, otherwise the access
	goes past the null terminator.

2010-02-27  Kaz Kylheku  <kkylheku@gmail.com>

	* match.c (match_lines): Bugfix in freeform directive.
	If the virtual line is partially matched, the remainder of
	the line is folded back into list form. In this case, the
	data line number must be incremented. Otherwise the calling
	context may conclude that no progress was made, and
	skip a line of input. I.e. the unmatched part of the input
	is a new line, even if there had originally
	been no line break at that point.

2010-02-27  Kaz Kylheku  <kkylheku@gmail.com>

	* lib.h (split_str_sep): Declared.

	* lib.c (split_str_sep): New function. 
	(split_str): Semantics changed; the second argument
	is not a set of separator characters (like in split_str_sep)
	but rather a separator string. Fixed bug: if the input
	string is empty, the output list is empty. This caused
	infinite looping behavior in @(freeform).

2010-02-24  Kaz Kylheku  <kkylheku@gmail.com>

	* lib.c (init_str): Bugfix: copy only len characters, not len + 1, so
	that we don't clobber the null terminator in the target string, or try
	read past the end of the source data.  This affects the @(freeform)
	directive.

2010-01-26  Kaz Kylheku  <kkylheku@gmail.com>

	Version 033

	Addressed exponential memory behaviors
	in derivative-based regex matching.

	* txr.c (version): Bumped to 033.

	* txr.1: Set version to 033.

	* configure: Bumped txr_ver to 033.

2010-01-26  Kaz Kylheku  <kkylheku@gmail.com>

	hash.c (hash_process_weak): There is no point in fixing up
	the type codes of spuriously reached nodes; reached objects
	will not be removed by weak processing and so it's better
	to just detect those situations and short-circuit.

2010-01-26  Kaz Kylheku  <kkylheku@gmail.com>

	Optimization in derivative-based regex engine.
	Exponential memory consumption behavior was observed when
	matching the input aaaaaa....
	against the regex a?a?a?a?....aaaa....
	The fix is to eliminate common subexpressions
	from the derivative for the or operator.

	* lib.c (memqual, mapcon): New functions

	* lib.h (memqual, mapcon): Declared.

	* regex.c (flatten_or, unflatten_or,
	unique_first, reduce_or): New functions.
	(reg_derivative): Apply reduce_or
	to the constructed disjunction.

2010-01-25  Kaz Kylheku  <kkylheku@gmail.com>

	Fixing weak hash tables.

	* gc.c, gc.h (REACHABLE, FREE): Moved to header.

	* hash.c (hash_mark): Fix broken list push code.
	(has_process_weak): Defend against conservative
	garbage collector. We cannot trust that the
	conses which make up the chain backbone
	and hash entry pairs are unmarked, because the
	hash vectors might be reached through
	spurious references.

2010-01-25  Kaz Kylheku  <kkylheku@gmail.com>

	Version 032

	Fix showstopper stupidity.

	* match.c (match_files): Fix incorrect change involving dataline
	variable made on 2010-01-21; failure to check for end of data.

	* txr.c (version): Bumped to 032.

	* txr.1: Set version to 032.

	* configure: Bumped txr_ver to 032.

2010-01-25  Kaz Kylheku  <kkylheku@gmail.com>

	Version 031

	Addresses some spurious object retention problems related to the GC's
	conservative scan of the stack.

	* txr.c (version): Bumped to 031.

	* txr.1: Set version to 031.

	* configure: Bumped txr_ver to 031.

2010-01-25  Kaz Kylheku  <kkylheku@gmail.com>

	* match.c (match_files): Workaround for GC issue
	discovered on Red Hat EL 4 with gcc 3.4.3.
	In the collect loop, set car(success) to nil.
	Somehow the generated code hangs on to the last
	matching position for a regex, preventing GC.

2010-01-24  Kaz Kylheku  <kkylheku@gmail.com>

	* stream.c (vformat_num): Fix bad width calculation.

2010-01-21  Kaz Kylheku  <kkylheku@gmail.com>

	Fix for unbounded memory growth problem reproduced with GCC 4.4.1
	on 32 bit x86 Fedora. This happens because the lazy list variable
	``data'' in the match_files function is optimized to a register,
	but a stale value of that variable persists in the backing storage.

	* gc.h (gc_hint): New macro.
	(gc_hint_func): Declared.

	* gc.c (gc_hint_func): New function.

	* match.c (match_files): Use gc_hint on the data lazy list.

2010-01-21  Kaz Kylheku  <kkylheku@gmail.com>

	* match.c (match_files): Reduce scope, and bogus use of, dataline
	variable.

2010-01-19  Kaz Kylheku  <kkylheku@gmail.com>

	Version 030

	Fixed grammar conflicts.

	R1~R2 syntax supported in regexes.

	* txr.c (version): Bumped to 030.

	* txr.1: Set version to 030.

	* configure: Bumped txr_ver to 030.

2010-01-19  Kaz Kylheku  <kkylheku@gmail.com>

	* parser.y (regex): Getting rid of empty '/' '/' production
	again.
	(regexpr): Re-introducing empty production; this time using
	%prec LOW trick to give this interpretation the lowest
	possible precedence. Thus expressions like /&/ work again.
	(regbranch): New production to allow R1~R2 to be valid.

	* txr.1: Documented.

2010-01-19  Kaz Kylheku  <kkylheku@gmail.com>

	* parser.l (grammar): The ^ character is no longer considered
	a special regex token, just a regular character.

	* parser.y (LOW): New phony terminal symbol, used as place holder
	for lowest precedence.
	(grammar): Fixed numerous conflicts in regex section by refactoring.
	The regex nonterminal no longer has an empty derivation.
	A regex character class no longer has an empty derivation; this is
	handled by special rules. Ambiguity around ^ is resolved; this is
	parsed as a regular character and specially recognized.
	Ambiguity between catenation of terms and postfix operators
	resolved in favor of shift by giving catenation low
	precedence using %prec LOW.

2010-01-18  Kaz Kylheku  <kkylheku@gmail.com>

	Version 029

	Performance optimizations of derivative-based regexes.

	New syntax: [] and [^].

	Saner semantics for % operator.

	* txr.c (version): Bumped to 029.

	* txr.1: Set version to 029.

	* configure: Bumped txr_ver to 029.

2010-01-18  Kaz Kylheku  <kkylheku@gmail.com>

	* regex.c (reg_derivative_list, reg_derivative): Recognition
	of cases to reduce consing. In reg_derivative_list, we avoid
	consing the full or expression if either branch is t, and
	also save a cons when the first element has a null derivative.
	In reg_derivative the oneplus and zeroplus cases are split,
	since zeroplus can re-use the input expression, when it's
	just a one-character match, deriving nil.

2010-01-18  Kaz Kylheku  <kkylheku@gmail.com>

	Adjust semantics of non-greedy operator R%S, to avoid the broken
	case whereby R%S matches nothing at all when S is not empty
	but equivalent to empty, or more generally when S is nullable.
	A much nicer definition is ``the intersection of R* and
	the set of all strings that do not contain a non-empty substring
	that matches S, followed by S''.

	* regex.c (dv_compile_regex): Adjust syntactic sugar for the %
	operator, taking advantage of the reg_nullable function to keep the
	simpler syntactic sugar for cases where S is not nullable.

	* txr.1: Document accordingly.

2010-01-17  Kaz Kylheku  <kkylheku@gmail.com>

	* parser.y (regterm, regclass): Relocate handling
	of empty [] into regterm, via empty derivation.

2010-01-16  Kaz Kylheku  <kkylheku@gmail.com>

	Regex syntactic tweaks: support the [] syntax
	to match no character and [^] as its complement,
	being synonymous with the wildcard dot.

	* parser.y (regterm): Added new productions.

	* txr.1: Documented.

2010-01-16  Kaz Kylheku  <kkylheku@gmail.com>

	Version 028.

	Code cleanup.

	New additional regex implementation using regex derivatives,
	providing new operators: regex complement, intersection,
	non-greedy match.

	Regex syntax bugfixes.

	* txr.c (version): Bumped to 028.

	* txr.1: Bumped version to 028.

	* configure: Bumped txr_ver to 028.

	* match.c (dest_bind): Remove spurious syntax.

2010-01-15  Kaz Kylheku  <kkylheku@gmail.com>

	* txr.1: Get rid of parens from regex operator descriptions.
	Correct wrong text: all operators can take an empty regex.
	Clarify escaping rules within a character class.
	Describe Kleene and non-greedy behavior more accurately.

2010-01-15  Kaz Kylheku  <kkylheku@gmail.com>

	* genman.txr, txr.1: Encode version differently; extract
	from text during HTML conversion.

2010-01-15  Kaz Kylheku  <kkylheku@gmail.com>

	Automate the maintenance of the HTML-ized man page.

	* Makefile (txr-manpage.html): New target, generated from txr.1
	man page.

	* genman.txr: New txr query to transform the output of man2html.

2010-01-15  Kaz Kylheku  <kkylheku@gmail.com>

	Implemented non-greedy operator.

	* lib.c (nongreedy_s): New symbol globals.
	(obj_init): New symbol interned.

	* lib.h (nongreedy_s): Declared.

	* parser.l (grammar): Support % as a regex operator.

	* parser.y (grammar): Define '%' nonterminal,
	on th esame precedence level as '*'.
	(regterm): Add the % expression as a term.
	(regchar): Recognize % as ordinary character in a character
	class. Also, bugfix: recognize & and ~ similarly.

	* regex.c (dv_compile_regex): Implement % as a syntactic sugar
	via an algebraic transformation to a more complex expression.
	(regex_requires_dv): A regex containing the % operator requires
	derivatives.

	* txr.1: Documented %; moved exotic regex notes to end of document.

2010-01-15  Kaz Kylheku  <kkylheku@gmail.com>

	* regex.c (reg_derivative_list): Bugfix: wrong algebra,
	taking a double derivative of the first item.

2010-01-15  Kaz Kylheku  <kkylheku@gmail.com>

	* txr.1: Fix accidental edit garbage.

2010-01-14  Kaz Kylheku  <kkylheku@gmail.com>

	* txr.1: Fix accidental .b, which should have been .B.
	Revised description of regex operators. Added section
	on intersection and complement, which may not be familiar
	to regex users.

2010-01-14  Kaz Kylheku  <kkylheku@gmail.com>

	* regex.c (reg_derivative): Bugfix: remove invalid
	algebraic reductions in the derivative for the or operator.

2010-01-13  Kaz Kylheku  <kkylheku@gmail.com>

	Bugfix: allow unescaped / to be used in regex character classes.

	To do this, we no longer make the lexer look for the terminating
	slash which ends the regex syntax. This is driven by the parser,
	which calls a special function in the lexer to indicate that
	the regex parsing is done.

	* parser.h (end_of_regex): New function declared.

	* parser.l (REGCLASS): Unused start condition removed.
	(grammar): A slash character in the REGEX start condition is now simply
	returned as an operator token; no popping of the state stack takes
	place. The scanner stays in REGEX mode.
	(end_of_regex): New function.

	* parser.y (regex): Call end_of_regex when a regex is successfully
	scanned through to terminating slash, or if a syntax error occurs.
	(regchar): Can derive a / terminal now, thus including it in a
	regex character class.

2010-01-13  Kaz Kylheku  <kkylheku@gmail.com>

	* parser.y (precedence): bugfix: character classes like this [^*]
	being treated as a non-complemented set of two characters.

2010-01-13  Kaz Kylheku  <kkylheku@gmail.com>

	Dynamically determine which regex implementation to use:
	NFA or derivatives. The default behavior is NFA, with
	derivatives used if the regular expression contains
	uses of complement or intersection. The --dv-regex
	option forces derivatives always.

	* regex.c (opt_derivative_regex): Default value is 0 now.
	(regex_requires_dv): New function.
	(regex_compile): If regex_requires_dv function reports
	true, or if the opt_derivative_regex flag is true,
	treat the regex with the derivative-based implementation.

	* txr.c (txr_main): Implemented --dv-regex option
	to set the opt_derivative_regex flag.

2010-01-13  Kaz Kylheku  <kkylheku@gmail.com>

	* lib.h (c_num): Remove redundant declaration.

2010-01-13  Kaz Kylheku  <kkylheku@gmail.com>

	Impelement derivative-based regular expressions.

	* lib.c (chset_s, compiled_regex_s): New symbol globals.
	(obj_init): New symbols interned.

	* lib.h (chest_s, compiled_regex_s): Declared.

	* match.c (match_line, match_files): Use regexp predicate
	function instead of typeof for detecting regex.

	* parser.y (regexpr, regbranch, regterm): Minor syntactic refactoring.

	* regex.h (union nfa_state, nfa_state_t, struct nfa, enum nfam_result,
	nfa_machine_t, nfa_compile_regex, nfa_free, nfa_run,
	nfa_machine_reset, nfa_machine_init, nfa_machine_cleanup,
	nfa_machine_feed, nfa_machine_match_span, regex_nfa): Declarations
	for internal material removed from header, some moved into regex.c.

	* regex.c: Includes txr.h now to get declaration of new option global.
	(union nfa_state, nfa_state_t, struct nfa,
	nfa_compile_regex, nfa_free, nfa_run, regex_nfa): Declarations
	moved from regex.h.
	(enum nfam_result, nfa_machine_reset, nfa_machine_init,
	nfa_machine_cleanup, nfa_machine_feed, nfa_machine_match_span):
	Renamed from nfam_* and nfa_machine_* to regm_* and regex_machine_*.
	Functions made static. Regex machine is now polymorphic: the
	machine is instantiated based on whether the regex is NFA or
	derivative type, and the behavior of the functions is type dependent.
	(nfa_machine_t): Renamed to regex_machine_t, now typedef name for union
	regex_machine.
	(struct dv_machine, union regex_machine): New types.
	(struct nfa_machine): New member is_nfa. A few members rearranged,
	so that union common members are at the start of the structure.
	(opt_derivative_regex): New global added.
	(char_set_compile, char_set_cobj_destroy): New function.
	(char_set_cobj_ops): New static structure.
	(nfa_compile_set): Refactored to use char_set_compile; made static.
	(nfa_compile_list): New function.
	(nfa_compile_regex): Refactored to follow new syntax from parser.y;
	made static.
	(nfa_free, nfa_run, regex_nfa): Made static.
	(dv_compile_regex, reg_nullable_list, reg_nullable,
	reg_derivative_list, reg_derivative, dv_run): New functions.
	(regex_compile): Can compile either kind of regex now.
	(search_regex, match_regex): Decoupled from dependency on NFA
	implementation.

	* txr.h (opt_derivative_regex): Declared.

	* dep.mk: Regenerated.

2010-01-06  Kaz Kylheku  <kkylheku@gmail.com>

	Remove incorrect implementation of extended
	regex operations (complement, intersection).
	The syntax extensions documentation are retained.

	* regex.c (struct any_char_set, struct small_char_set, struct
	displaced_char_set): refs field removed.
	(nfa_kind_t): Removed enum members nfa_super_accept,
	nfa_reject, nfa_compl_empty, nfa_compl_wild,
	nfa_compl_single, nfa_compl_set.
	(nfa_super_accept_state, nfa_is_accept_state): Removed.
	(char_set_create, char_set_destroy): Reverted.
	(char_set_clone): Removed.
	(nfa_state_empty_convert, nfa_state_merge): Reverted.
	(nfa_compl_state, nfa_compl): Removed.
	(nfa_compile_regex, nfa_all_states, nfa_closure, nfa_move): Reverted.

2010-01-06  Kaz Kylheku  <kkylheku@gmail.com>

	Some fine tuning in regex grammar.

	* parser.y (regex): Empty regex handled by
	allowing regex to generate empty, rather than
	a special case production for '/' '/'. Thus
	empty subexpressions are possible.
	(regbranch, regterm): Complement is handled
	in regbranch, so that it has lower precedence
	than aggregation.

2010-01-05  Kaz Kylheku  <kkylheku@gmail.com>

	Implemented the regular expression ~ and & operators.
	This turns out to be easy to do in NFA land.
	The complement of an NFA has exactly the same number
	and configuration of states and transitions, except
	that the states have an inverted meaning; and furthermore,
	failed character transitions are routed to an extra
	state (which in this impelmentation is permanently
	allocated and shared by all regexes). The regex &
	is implemented trivially using DeMorgan's.

	Also, bugfix: regular expressions like A|B|C are allowed
	now by the syntax, rather than constituting syntax error.
	Previously, this would have been entered as (A|B)|C.

	* lib.c (comp_s, and_s): New symbol globals.
	(obj_init): New symbols interned.

	* lib.h (comp_s, and_s): Declared.

	* parser.l (grammar): Provide new ~ and & tokens in REGEX state.

	* parser.y (regexpr): Constituents of '|' are regexprs,
	rather than regbranches (see bugfix note above).
	The '&' operator is added.
	(regterm): The '~' operator is added.

	* regex.c (struct any_char_set, struct small_char_set, struct
	displaced_char_set): refs field added.
	(nfa_kind_t): New enum members nfa_super_accept,
	nfa_reject, nfa_compl_empty, nfa_compl_wild,
	nfa_compl_single, nfa_compl_set.
	(nfa_super_accept_state): New static structure.
	(nfa_is_accept_state): New inline function.
	(char_set_create): Initialize reference count to 1.
	(char_set_destroy): Decrement refcount, free if zero.
	(char_set_clone): New function.
	(nfa_state_empty_convert, nfa_state_merge): Handle nfa_reject state,
	the complement of nfa_accept.
	(nfa_compl_state, nfa_compl): New functions.
	(nfa_compile_regex): Handle new operators.
	(nfa_all_states, nfa_closure): Handle new state types.
	(nfa_move): Handle new types according to special rules:
	the new complemented states that have character transitions have a next
	move to the super-accept state if they do not match the input
	character.
	
	* txr.1: Documented new regex operators.

2009-12-17  Kaz Kylheku  <kkylheku@gmail.com>

	* lib.c (make_package, find_package): Eliminate declaration
	in the middle of statement block.

	* lib.h (TAG_MASK): Becomes type cnum rather than long.
	(nao): Based off 1 rather than -1 to avoid left shift of
	negative number.

2009-12-09  Kaz Kylheku  <kkylheku@gmail.com>

	* parser.l (YYINPUT): Fix signed/unsigned comparison.

2009-12-09  Kaz Kylheku  <kkylheku@gmail.com>

	* hash.c (sethash): New function.

	* hash.h (sethash): Declared.

	* lib.c (cobj_handle): New function.

	* lib.h (cobj_handle): Declared.

2009-12-08  Kaz Kylheku  <kkylheku@gmail.com>

	All COBJ operations have default implementations now;
	no null pointer check over struct cobj_ops operations.

	New typechecking function for COBJ objects.

	* gc.c (finalize): Assume function pointer destroy
	is not null.
	(cobj_destroy_op): New function.
	(mark_obj): Assume function pointer mark is not null.
	(cobj_mark_op): New function.

	* hash.c (ll_hash): Assume function pointer hash
	is not null.
	(cobj_hash_op): New function.
	(hash_equal): Function removed.
	(hash_ops): Replaced hash_equal with cobj_equal_op.

	* lib.c (class_check, cobj_equal_op): New functions.

	* lib.h (cobj_equal_op, cobj_destroy_op, cobj_mark_op,
	cobj_hash_op): Declarations added.
	(system_package, user_package, class_check): Declaration added.

	* regex.c (regex_equal): Function removed.
	(regex_obj_ops): regex_equal replaced with cobj_equal_op.

	* stream.c (common_equal): Function removed.
	(stdio_ops, pipe_ops, string_in_ops, byte_in_ops,
	string_out_ops, dir_ops): common_equal replaced
	with cobj_equal_op, and all previously null
	function pointers populated with default functions.

2009-12-05  Kaz Kylheku  <kkylheku@gmail.com>

	More void * to mem_t * conversion.

	* stream.c (stdio_put_char_callback, stdio_get_char_callback,
	stdio_put_string, stdio_put_char, stdio_snarf_line, stdio_get_char):
	Convert void * to mem_t *.

	* utf8.c (utf8_encode, utf8_decode): Convert void * to mem_t *.

	* utf8.h (utf8_encode, utf8_decode): Update declarations.

2009-12-04  Kaz Kylheku  <kkylheku@gmail.com>

	Eliminate the void * disease. Generic pointers are of mem_t *
	from now on, which is compatible with unsigned char *.
	No implicit conversion to or from this type, in C or C++.

	* hash.c (make_hash): Convert void * to mem_t *.

	* lib.c (oom_realloc, chk_malloc, chk_realloc, vec_set_fill,
	cobj, init): Convert to using mem_t *.

	* lib.h (mem_t): New typedef.
	(struct cobj): Convert void * to mem_t *.
	(oom_realloc, chk_malloc, chk_realloc, init): Declarations updated.

	* regex.c (regex_compile): Convert void * to mem_t *.

	* stream.c (snarf_line, string_out_put_string, make_stdio_stream,
	make_pipe_stream, make_string_input_stream,
	make_string_byte_input_stream, make_string_output_stream,
	get_string_from_stream): Convert void * to mem_t *.

	* txr.c (oom_realloc_handler): Convert void * to mem_t *.

2009-12-03  Kaz Kylheku  <kkylheku@gmail.com>

	* gc.c (heap_min_bound, heap_max_bound): New static globals.
	(more): Update heap_min_bound and heap_max_bound.
	(in_heap): Do early rejection tests on the pointer. If it's
	not aligned, or it's completely outside of the bounding
	box of the heap area, short circuit to false.

2009-12-03  Kaz Kylheku  <kkylheku@gmail.com>

	Version 027.

	Code cleanup.
	
	gc-related bugfix.

	Improved file copying semantics of make install,
	and adherence for DESTDIR convention.

	* txr.c (version): Bumped to 027.

	* txr.1: Bumped version to 027.

	* configure: Bumped txr_ver to 027.

2009-12-03  Kaz Kylheku  <kkylheku@gmail.com>

	* Makefile (CFLAGS): Better test for g++, when removing
	warning options not appropriate for g++. Sometimes
	g++ may be called something that dosn't end in g++,
	like g++4.

2009-12-03  Kaz Kylheku  <kkylheku@gmail.com>

	* parser.l (YY_NO_UNPUT): Removed superfluous #define. This is not
	needed because suppressing generation of unput is requested via
	the %option. In scanners generated by the legacy version of
	flex, 2.5.4, still widely in use. this redundancy leads to
	a multiple #define YY_NO_UNPUT and a compiler warning.

2009-12-03  Kaz Kylheku  <kkylheku@gmail.com>

	Fix for failing test suite on MIPS machine, due to
	gc failing to mark a local variable in txr_main.

	* txr.c (txr_main): Changed from internal linkage to external.
	This prevents gcc -O2 from inlining txr_main into main.
	We need separate stack frames for main and txr_main,
	in order to be sure that when walking to the bottom of
	stack pointer, we visit all locals in main. This is the
	whole reason why there is a separate txr_main.

2009-12-02  Kaz Kylheku  <kkylheku@gmail.com>

	* Makefile (tests): Don't depend on the executable. Otherwise,
	during make install-tests, if it doesn't exist in the
	install directory, a gcc compile command gets deposited
	into the run.sh generated script.
	(install-tests): Fixes to make this work when using
	a separate build directory. Split the cpio -p job
	into a cpio -i piping into cpio -o.

2009-12-02  Kaz Kylheku  <kkylheku@gmail.com>

	* Makefile (install-tests): New target. Provides a way to make the
	test cases part of the installation, and a generated script to run the
	commands on the installation host.

2009-12-02  Kaz Kylheku  <kkylheku@gmail.com>

	Fix annoyances with dependency generation, such as picking up local
	files that are not in the project.

	* Makefile (depend): Rule passes object file names as arguments
	to depend.txr script.

	* depend.txr: Changed to take names of object files from command line,
	rather than scanning the directory for all .c files. Switched
	to new style next directives, using quasiliterals.

	* dep.mk: Regenerated.

2009-11-28  Kaz Kylheku  <kkylheku@gmail.com>

	* Makefile (CFLAGS): If the compiler matches the pattern %g++,
	then remove some C-front-end-specific warnings from CFLAGS,
	which the g++ front end will complain about.

2009-11-28  Kaz Kylheku  <kkylheku@gmail.com>

	* Makefile (CFLAGS): add -Dlint to CFLAGS when compiling y.tab.o.
	This suppresses some warnings from a byacc-generated parser,
	and gets rid of a useless static sccsid array. May help with
	Bison-generated parser also.

2009-11-28  Kaz Kylheku  <kkylheku@gmail.com>

	* parser.l: Use flex options to suppress generation of the
	unused functons yyunput and yyinput, thus getting rid of
	some compiler diagnostics.

2009-11-28  Kaz Kylheku  <kkylheku@gmail.com>

	Code cleanup. All private functions static. Private stuff
	in regex module not exposed in header. Etc.

	* configure (diag_flags): Add -Wmissing-prototypes and
	-Wstrict-prototypes.

	* gc.c (more): Turn into prototyped definition with (void).

	* gc.h (unmark): Declared.

	* hash.c (hash_equal, hash_destroy, hash_mark, hash_grow): Private
	functions defined static.

	* lib.c (flatten_helper, do_bind2, do_bind2other): Likewise.

	* lib.h (make_package, merge, d): Declared.

	* match.c (dump_shell_string, dump_byte_string, dump_var,
	dump_bindings, depth, weird_merge, bindable, dest_bind, match_line,
	format_field, subst_vars, eval_form, complex_open, complex_snarf,
	complex_stream, robust_length, bind_car, bind_cdr, extract_vars,
	extract_bindings, do_output_line, do_output, match_files): Private
	functions defined static.
	(map_leaf_lists, complex_close): Unused functions removed.
	
	* parser.h (yyerror): Declared.

	* regex.c (bitcell_t, BITCELL_ALL1, CHAR_SET_SIZE,
	chset_type_t, cset_L0_t, cset_L1_t, cset_L2_t, cset_L3_t,
	struct any_char_set, struct small_char_set, struct displaced_char_set,
	struct large_char_set, struct xlarge_char_set, union char_set,
	nfa_kind_t, struct nfa_state_accept, struct nfa_state_empty,
	struct nfa_state_single, struct nfa_state_set, struct nfa_state,
	struct nfa_machine): Definitions moved here from regex.h file.
	(L0_fill_range, L0_contains, L1_full, L1_fill_range, L1_contains,
	L1_free, L2_full, L2_fill_range, L2_contains, L2_free, L3_fill_range,
	L3_contains, L3_free, char_set_create, char_set_destroy,
	char_set_compl, char_set_add, char_set_add_range, char_set_contains,
	nfa_state_accept, nfa_state_empty, nfa_state_single, nfa_state_wild,
	nfa_state_free, nfa_state_shallow_free, nfa_state_set,
	nfa_state_empty_convert, nfa_state_merge, nfa_make, nfa_combine,
	nfa_compile_set, nfa_all-states, nfa_closure, nfa_move): Private
	functions defined static.

	* regex.h (bitcell_t, BITCELL_ALL1, CHAR_SET_SIZE,
	chset_type_t, cset_L0_t, cset_L1_t, cset_L2_t, cset_L3_t,
	struct any_char_set, struct small_char_set, struct displaced_char_set,
	struct large_char_set, struct xlarge_char_set, union char_set,
	nfa_kind_t, struct nfa_state_accept, struct nfa_state_empty,
	struct nfa_state_single, struct nfa_state_set, struct nfa_state,
	struct nfa_machine): Definitions removed.
	(char_set_created, char_set_destroy, char_set_compl, char_set_add,
	char_set_add_range, char_set_contains nfa_state_accept,
	nfa_state_empty, nfa_state_single, nfa_state_wild, nfa_state_set,
	nfa_state_free, nfa_state_shallow_free, nfa_state_merge): Extern
	declarations removed.

	* stream.c (stdio_stream_print, stdio_stream_destroy,
	stdio_stream_mark, stdio_get_char, stdio_get_byte,
	string_in_stream_mark, vformat_str): Private functions defined static.

	* txr.c (oom_realloc_handler, help, hint,
	remove_hash_bang_line): Likewise.

	* unwind.c (uw_unwind_to_exit_point): Likewise.

2009-11-28  Kaz Kylheku  <kkylheku@gmail.com>

	* configure: Workaround in banner code for coreutils printf %.*s bug.

2009-11-27  Kaz Kylheku  <kkylheku@gmail.com>

	Switching to DESTDIR convention for install.
	Make install step does some things more correctly now,
	without relying on the install program.

	* configure: Help text doesn't refer to ``Makefile variables''
	but ``make variables'', or ``variables in config.make''.
	The install_prefix variable becomes DESTDIR now in
	config.make.

	* Make (INSTALL): New rule body macro. 
	(install): Uses of mkdir -p and cp switched to a call
	to the INSTALL macro.

2009-11-26  Kaz Kylheku  <kkylheku@gmail.com>

	Version 026.

	Fixed wchar_t build problem in parser.y.

	Improved configure script to auto-detect yacc program.
	Txr works with either Berkeley yacc (byacc) or Bison.

	Fixed some two uninitialized memory bugs.

	Valgrind API is now used to integrate GC memory manager
	with valgrind.

	The symbols nothrow and args in the next directive
	are now keyword symbols, written :nothrow and
	:args.  (Breaks backward compatibility; sorry!)

	* txr.c (version): Bumped to 026.

	* txr.1: Bumped version to 026.

	* configure: Bumped txr_ver to 026.

2009-11-26  Kaz Kylheku  <kkylheku@gmail.com>

	Not all systems have a yacc alias for the yacc program. 
	txr is known to work with two yacc implementations: GNU Bison
	and Berkeley yacc. Let's add some auto-detection for yacc.

	* Makefile: use "include" rather than "-include" for
	including config.make, so that make fails if the file does
	not exist.
	(conftest.yacc): New target. Just outputs the value of the
	variable expansion of $(YACC).

	* configure (yaccname): New variable.
	(gen_config_make): New function.
	Steps added to test for existence of various yaccs.

2009-11-25  Kaz Kylheku  <kkylheku@gmail.com>

	* gc.c (mark_mem_region): Bugfix: do not mess with the valgrind
	accessibility of the heap object if valgrind debugging is not enabled.

2009-11-25  Kaz Kylheku  <kkylheku@gmail.com>

	* parser.y (grammar): Fixes for bison 2.4.1. Remove superfluous action
	in chrlit.  Include <stdlib.h> for abort.

2009-11-25  Kaz Kylheku  <kkylheku@gmail.com>

	Refinements to Valgrind support.

	* gc.c (mark_mem_region): If a pointer from the stack is valid
	for the heap, it may point to a free object, which is marked
	in accessible. We must grant the garbage collector access
	to the object. If the object is free, close off access.
	This is not 100% correct, because if the object is accessible
	but undefined, then we end up flipping it to defined.
	(sweep): Before sweeping each heap, mark the entire block as defined.
	This is necessary because sweep accesses blocks, which may be free,
	and thus inaccessible. Then, during the sweep, any block
	which is already free must be marked inaccessible again.
	This means that the remaining blocks that are reachable become defined.
	Here that is okay, because gc has marked all those blocks. If any
	of them had uninitialized members, that would have been caught
	by valgrind during the marking phase, if not sooner.

2009-11-25  Kaz Kylheku  <kkylheku@gmail.com>

	More Valgrind support. New option --vg-debug which turns on
	Valgrind protection of free blocks. This works independently
	of --gc-debug.

	* gc.c (opt_vg_debug): New conditionally defined global variable.
	(more): Mark entire heap of free blocks inaccessible, if
	vg debugging is enabled.
	(make_obj): If vg debugging enabled, mark returned block as accessible,
	but undefined, and take care to grant self temporary access while
	manipulating the free list.
	(finalize): Removed old debugging logic of not freeing strings
	and vectors during gc debug. If the null pointers are ever a problem
	during debugging, they can be checked inside obj_print, and
	turned into #<garbage ...> notation.
	(sweep): Switch to FIFO free block recycling if vg debugging is
	enabled, just like when gc debugging is enabled.
	Mark freed blocks as inaccessible, careful to grant self
	temporary access while manipulating the free list.

	* txr.c (txr_main): Parse the --vg-debug option.

	* txr.h (opt_vg_debug): Conditionally declared.

2009-11-25  Kaz Kylheku  <kkylheku@gmail.com>

	Fix a build breakage that may happen on some platforms.
	The parser.y file includes "utf8.h", which uses the the type wint_t.
	It also includes "lib.h" which uses "wchar_t". But it fails
	to include any headers which define these types.
	The generated y.tab.c picks up wchar_t by the Bison-inserted
	inclusion of <stdlib.h>, so that's how we got that. But wint_t does not
	come from any of the headers---if they are standard-conforming.

	* parser.y: Add inclusion of <stddef.h> and <wchar.h>.

2009-11-25  Kaz Kylheku  <kkylheku@gmail.com>

	More valgrind integration. Vector objects keep displaced pointers
	to vector data; they point to element 0 which is actually the third
	element of the vector. If an object is only referenced by interior
	pointers, Valgrind reports it as possibly leaked. This change
	conditionally adds a pointer to the true start of the vector,
	if Valgrind support is enabled.

	* lib.h (struct vec): vec_true_start, new member.

	* lib.c (vector, vec_set_fill):  Maintain vec_true_start.

2009-11-25  Kaz Kylheku  <kkylheku@gmail.com>

	First stab at Valgrind integration. First goal: eliminate false
	positives when gc is accessing uninitialized parts of the stack.

	* configure (valgrind): New variable. Defaults to false (do not
	build valgrind support). New check for whether the valgrind API
	is actually avilable if --valgrind is selected.
	(HAVE_VALGRIND): Conditionally added to config.h.

	* gc.c: Conditionally include valgrind memcheck.h header.
	(mark_mem_region): After pulling out a value from the stack,
	mark that copy as defined memory using VALGRIND_MAKE_MEM_DEFINED.
	(mark): Removed check for a registered root variable pointer
	being null; this cannot happen, unless someone registers a
	null pointer, or the stack is trashed. The comment about a
	possible null was misleading.

2009-11-24  Kaz Kylheku  <kkylheku@gmail.com>

	Fix uninitialized memory locations.

	* hash.c (make_hash): Uninitialized h->count member.

	* lib.c (mkustring): Preallocated string buffer to have its
	null terminator byte initialized, because the caller
	does not do so (e.g. see lit_har_helper in parser.y).
	The calling module is responsible for initializing all API-accessible
	parts of the string, but the null belongs to the string implementation.

2009-11-24  Kaz Kylheku  <kkylheku@gmail.com>

	Switching to keyword symbols for :args and :nothrow.

	* lib.c (args_s, nothrow_s): Renamed to args_k and nothrow_k.
	(flattn_s): Renamed to flatten_s.
	(obj_init): args_k and nothrow_k interned in keyword package.

	* lib.h (args_s, nothrow_s, flattn_s): Declarations updated.

	* match.c (match_files): Follow name changes.

	* tests/004/query1.txr: Changed nothrow to :nothrow.

	* txr.1: Documentation updated.

2009-11-24  Kaz Kylheku  <kkylheku@gmail.com>

	/Now/ this can be released as 025.

	utf8.c (utf8_from_uc): Fix bug introduced several commits ago (porting
	to C++). Caught by regression test suite. Found using git bisect.

2009-11-24  Kaz Kylheku  <kkylheku@gmail.com>

	Version 025

	External changes:

	Flattening an empty list produces an empty list, not (()),
	which is a list containing an empty list.

	Tightened up semantics of bind, merge and other forms.
	Fixed false positives in binding.

	More bugfixes in the parser leading to garbage error messages.
	(Still no regression test cases for error cases, oops).

	Fixed crash in regexp function.

	Symbol packages added. Keyword symbols (symbols in keyword package)
	introduced.

	Clarified semantics that t, nil and keywords evaluate to themselves.

	Fixed bugs in the system for building in a separate directory.

	Configuration script now tests the compiler for sanity, and runs
	compiler-based tests to detects which integer type to use for casting
	an obj_t * value to a number, and what specifiers to use for
	inline functions.

	Internal changes:
	
	Macros replaced with inline functions.

	Uses of obj_t * replaced with val typedef everywhere.

	Exceptions occuring during early initialization no longer
	lead to an infinite recursion due to streams not working.

	The long type is no longer used, but a configured typedef.

	Configure script now spits out a "config.h" header that is
	widely included.

	Symbol globals renamed to _s naming scheme.

	Code made portable to C++. A new configure flag --ccname make it easier
	to switch compilers.

	* txr.c (version): Bumped to 025.

	* txr.1: Bumped version to 025.

	* configure: Bumped txr_ver to 025.

2009-11-24  Kaz Kylheku  <kkylheku@gmail.com>

	Auto-detect what specifiers to use for inline functions.
	Allow compiler command to be set independently of full path
	for easier compiler switching.

	* Makefile (conftest.o): Target removed. What this rule does
	is already an implicit rule; and nowhere else in the Makefile
	are there rules for .c -> .o.
	(conftest2): New target, for two-translation-unit config test program.
	(INLINE_FLAGS): Removed.

	* configure (ccname, inline): New variables.
	(inline_flags): Variable removed. INLINE_FLAGS not generated
	any more in config.make.  Added test for what inline specifiers to use,
	which is turned into #define INLINE ... in the config.h header.

	* lib.h: (tag, is_ptr, is_num, is_chr, is_lit, type, auto_str,
	static_str, litptr): Changed from inline to INLINE.

2009-11-24  Kaz Kylheku  <kkylheku@gmail.com>

	Changes to make the code portable to C++ compilers, which
	can be taken advantage of for better diagnostics.

	* gc.c (more, mark_obj, sweep, unmark): Obey stricter C++ rules
	with regard to enumerations. 
	(make_obj): Avoid using C++ keyword "try".

	* lib.c: Removed duplicate definitions of objects, found by C++.
	(chk_malloc, chk_realloc): Casts needed when converting from void *.
	(list): Discovered and fixed lack of va_end.
	(trim_str, acons_new_l): Avoid use of C++ keyword "new".
	(make_sym): Follow rename of struct member.

	* lib.h (struct sym): Renamed val member to value.
	(null): Added missing declaration.

	* match.c (enum fpip_close, struct fpip): Moved and named enum out of
	struct.

	* regex.c (L0_full): Cast added in signed/unsigned comparison.
	(L1_fill_range, L2_fill_range, L3_fill_range, char_set_create):
	Don't mark static blank structures const; then they need initializers
	in C++.
	(char_set_compl, char-set_destroy, char_set_contains, nfa_compile_set):
	Avoid using the C++ keyword "compl".

	* regex.h (struct any_char_set, struct small_char_set, struct
	displaced_char_set, struct large_char_set, struct xlarge_char_set):
	Renamed compl member to comp.

	* utf8.c (utf8_from_uc, ut8_decode): Obey stricter C++ rules
	with regard to enumerations.

2009-11-24  Kaz Kylheku  <kkylheku@gmail.com>

	Fixed broken yyerrorf. It was still taking char *, and passing
	that as an object to vformat, resulting in #<garbage: ...>
	output.

	* parser.h (yybadtoken): Declaration updated.

	* parser.l (yybadtoken): Redefined to take val argument.
	The tok stays as int; this is closely coupled to yacc,
	so why bother with num().

	* parser.y (grammar): Fix occurences of yybadtoken to pass
	proper literal objects using the lit macro, or nil in
	the one case when there is no context.

2009-11-24  Kaz Kylheku  <kkylheku@gmail.com>

	Renaming global variables that denote symbols, such that they
	have a _s suffix.

	* lib.c (cons_t, str_t, chr_t, num_t, sym_t, pkg_t, fun_t, vec_t,
	stream_t, hash_t, lcons_t, lstr_t, cobj_t var, regex, set, cset, wild,
	oneplus zeroplus, optional, compound, or, quasi skip, trailer, block,
	next, freeform, fail, accept all, some, none, maybe, cases, collect,
	until, coll define, output, single, frst, lst, empty, repeat, rep
	flattn, forget, local, mrge, bind, cat, args try, catch, finally,
	nothrow, throw, defex error, type_error, internal_err, numeric_err,
	range_err query_error, file_error, process_error): Symbol globals
	renamed to cons_s, str_s, chr_s, num_s, sym_s, pkg_s, fun_s, vec_s, t,
	cons_s, str_s, chr_s, num_s, sym_s, pkg_s, fun_s, vec_s, stream_s,
	hash_s, lcons_s, lstr_s, cobj_s, var_s, regex_s, set_s, cset_s, wild_s,
	oneplus_s, zeroplus_s, optional_s, compound_s, or_s, quasi_s, skip_s,
	trailer_s, block_s, next_s, freeform_s, fail_s, accept_s, all_s,
	some_s, none_s, maybe_s, cases_s, collect_s, until_s, coll_s, define_s,
	output_s, single_s, first_s, last_s, empty_s, repeat_s, rep_s,
	flattn_s, forget_s, local_s, merge_s, bind_s, cat_s, args_s, try_s,
	catch_s, finally_s, nothrow_s, throw_s, defex_s, error_s, type_error_s,
	internal_error_s, numeric_error_s, range_error_s, query_error_s,
	file_error_s, process_error_s,
	(code2type, typeof, make_package, intern, obj_init): Symbols
	references follow rename.

	* lib.h (cons_t, str_t, chr_t, num_t, sym_t, pkg_t, fun_t, vec_t,
	stream_t, hash_t, lcons_t, lstr_t, cobj_t var, regex, set, cset, wild,
	oneplus zeroplus, optional, compound, or, quasi skip, trailer, block,
	next, freeform, fail, accept all, some, none, maybe, cases, collect,
	until, coll define, output, single, frst, lst, empty, repeat, rep
	flattn, forget, local, mrge, bind, cat, args try, catch, finally,
	nothrow, throw, defex error, type_error, internal_err, numeric_err,
	range_err query_error, file_error, process_error): Declarations
	updated.

	* hash.c (make_hash): Symbol references follow rename.

	* match.c (sem_error, file_err, dump_var, match_line, subst_vars,
	eval_form, complex_stream, extract_vars, do_output_line, do_output,
	match_files): Likewise.

	* parser.y (grammar, repeat_rep_helper, define_transform): Likewise.

	* regex.c (nfa_compile_set, nf_compile_regex, regex_compile,
	regexp, regex_nfa): Likewise.

	* stream.c (stdio_maybe_read_error, stdio_maybe_write_error,
	stdio_close, pipe_close, make_stdio_stream, make_pipe_stream,
	make_string_input_stream, make_string_byte_input_stream,
	make_string_output_stream, get_string_from_stream, make_dir_stream,
	close_stream, get_line, get_char, get_byte, vformat, format,
	put_string, put_char): Likewise.

	* txr.c (txr_main): Likewise.

	* unwind.c (uw_throw,  uw_errorf, type_mismatch, uw_register_subtype,
	uw_init): Likewise.

	* unwind.h (internal_error, numeric_assert, range_bug_unless);
	Likewise.

2009-11-23  Kaz Kylheku  <kkylheku@gmail.com>

	* configure (platform_flags, remove_flags): New config variables.

	* Makefile (CFLAGS): Take into account new flags.

2009-11-23  Kaz Kylheku  <kkylheku@gmail.com>

	Follow up on 64 bit compilation warnings.

	* lib.c (chr, chrp): Do not convert directly between wchar_t and
	the pointer type; go through cnum intermediate value.

	* stream.c (vformat): Fix bad cast from pointer to int; this was
	missed in the conversion to cnum because it should have been a
	cast to long originally.

2009-11-23  Kaz Kylheku  <kkylheku@gmail.com>

	* Makefile (conftest.o): revert change that took CFLAGS from
	this target.

2009-11-23  Kaz Kylheku  <kkylheku@gmail.com>

	* configure: Don't rely on higher precision arithmetic from the build
	machine's shell. POSIX requires shell arithmetic to be only signed
	long. We can't compute the INT_PTR_MAX constant in the shell, but
	rather generate a constant C expression to compute it.

2009-11-23  Kaz Kylheku  <kkylheku@gmail.com>

	Reporting of compile errors during configuration for easier
	configure debugging.

	* Makefile (conftest): Pass all of the CFLAGS when building
	conftest. This way bad compiler options are caught
	right in the basic compiler sanity test.

	* configure: Compiler jobs are redirected to temporary error
	file conftest.err which is dumped if there is a failure.
	Parting text is improved: the user should not blindly
	trust the success of the configuration but check its sanity.

2009-11-23  Kaz Kylheku  <kkylheku@gmail.com>

	* configure: Bugfix in parsing configuration variables
	which contain the = character.

	* Makefile (conftest.o): Pass full CFLAGS to configuration test
	builds. If some flags don't work with the compiler, this should
	be caught.

2009-11-23  Kaz Kylheku  <kkylheku@gmail.com>

	* Makefile (CFLAGS): Added -I. so current directory is first
	in the include search path. This is needed for finding
	generated header files, when building in a separate directory.

2009-11-23  Kaz Kylheku  <kkylheku@gmail.com>

	* lib.c (chk_malloc, chk_realloc): Fix diagnosable conversion,
	caught by gcc 4.1.1.

2009-11-23  Kaz Kylheku  <kkylheku@gmail.com>

	* configure (cross): Print out value of $cross in --help.

	* depend.txr: Add "config.h" to list of headers that are not
	prefixed with $(top_srcdir).

	* dep.mk: Regenerated.

2009-11-23  Kaz Kylheku  <kkylheku@gmail.com>

	Improving portability. It is no longer assumed that pointers
	can be converted to a type long and vice versa. The configure
	script tries to detect the appropriate type to use. Also,
	some run-time checking is performed in the streams module
	to detect which conversions specifier strings to use for
	printing numbers.

	* Makefile (conftest, conftest.o, conftest.syms): New targets.
	Used by the configure script. 

	* configure (intptr, nm): New configuration variables.
	Generating config.make is no longer the last step; compiler tests are
	performed after config.make is set up, so that rules in the Makefile
	can be used for doing the compiling. (This is the cleanest way to do
	it, since the paths to the tools may contain Make variable expansion
	syntax).  New steps are added to try to detect whether the compiler has
	a wider integer type than the c89 long, and which of the available
	types (including, potentially, the extra wide type) is suitable for
	holding a pointer. Results are generated into a header config.h.

	* dep.mk: Regenerated.

	* lib.h (NUM_MAX, NUM_MIN): Now derived from INT_PTR_MAX and
	INT_PTR_MIN macros, which come from config.h.
	(cnum): New typedef name.
	(cobj ops, tag, auto_str, static_str, litptr, lit_noex):
	Changed long to cnum.
	(num, c_num): Declaration updated.

	* lib.c (equal, length, num, c_num, plus, minus, neg, search_str,
	cat_str, vector, vec_set_fill, obj_print, obj_pprint): Changed
	long to cnum.

	* gc.c (mark_obj): Changed long to cnum.

	* hash.c (stuct hash, ll_hash, hash_mark, hash_grow,
	hash_process_weak): Changed long to cnum.

	* match.c (complex_open, do_output_line, do_output, match_files):
	Changed long to cnum.

	* parser.h (lineno): Declaration updated.

	* parser.l (lineno): Redefined as cnum.
	(grammar): Changed long to cnum.

	* parser.y (%union/yystype): num member changed to cnum.
	of config.h added.

	* regex.c (nfa_run, nfa_machine_match_span, search_regex):
	Changed long to cnum.

	* regex.h (struct nfa_machine): Members last_accept_pos and count
	changed to cnum.
	(nfa_run, nfa_machine_match_span): Declarations updated.

	* stream.c (struct fmt): New type.
	(fmt_tab): New static array.
	(num_fmt): New static pointer.
	(detect_format_string): New function.
	(vformat): Changed long to cnum. Formatting of numbers uses
	num_fmt.
	(stream_init): Call detect_format_string.

	* txr.c, unwind.c, utf8.c: include config.h.

	* unwind.h (internal_error): Local declaration of num updated.

2009-11-21  Kaz Kylheku  <kkylheku@gmail.com>

	Introducing symbol packages. Internal symbols are now in
	a system package instead of being hacked with the $ prefix.
	Keyword symbols are provided. In the matcher, evaluation
	is tightened up. Keywords, nil and t are not bindeable, and
	errors are thrown if attempts are made to bind them.
	Destructuring in dest_bind is strict in the number of items.
	String streams are exploited to print bindings to objects
	that are not strings or characters. Numerous bugfixes.

	* lib.h (enum type, type_t): new member: PKG.
	(struct stym): New member: package.
	(struct package): New type.
	(union obj, obj_t): New member pk.
	(interned_syms): Declaration removed.
	(keyword_package, pkg_t): Declared.
	(intern, acons_new_l): Declarations updated.
	(find_package, symbol_package, keywordp): Declared.

	* lib.c (interned_syms): Definition removed.
	(packages, pkg_t, system_package, keyword_package, user_package): New
	global variables.
	(code2type, equal, obj_pprint): Handle PKG case.
	(symbol_package, make_package, find_package, keywordp): New functions.
	(make_sym): Initialize package field of symbol.
	(intern): Takes package argument. Rewritten using packages,
	which use hash tables to store symbols.
	(acons_new_l): Takes extra pointer argument to return an extra
	value.
	(obj_init): Updated to handle packages. The orders of some
	initializations have to change. The way nil is added as a symbol is
	quite different, and a special hack for the symbol t is used.
	Most symbols go into the user_package, but symbols that were
	previously namespaced with $ go to the system package.
	(obj_print): SYM cases now considers the packge of a symbol.
	Symbols in the user package are printed as before.
	Symbols with no package are printed using #: notation;
	keywords with : notation; and all others with their package prefix.
	PKG case is handled.

	* gc.c (finalize): Handle PKG case.
	(mark_obj): For SYM, mark the new package member. Handle PKG case.

	* hash.h (gethash_l): Declaration updated.

	* hash.c (ll_hash): Handle PKG case.
	(gethash_l): Extra argument added to distinguish new addition
	from existing find.

	* match.c (dump_var): Dumps any object now by printing to
	a string with a string stream.
	(bindable): New function.
	(dest_bind): Tightened up to distinguish bindable symbols
	from non-bindable. Symbols that stand for themselves, including nil,
	can only match themselves. Destructuring matches have to
	match in the number of elements: dot notation can be used
	to match superfluous elements.
	(eval_form): Tightened up to recognize bindable symbols.
	(match_files): Various directives honor non-bindable symbols (cat,
	merge, flatten).

	* parser.l (yybadtoken): Handle KEYWORD case.
	(grammar): TOK can start with : . Returned as KEYWORD terminal,
	with a lexeme that no longer has the : character.

	* parser.y (KEYWORD): New nonterminal.
	(grammar): Calls to intern given extra parameter.
	In the expr rule, KEYWORD turned into symbol in keyword package.

	* regex.c (regexp): Bugfix: dereferencing non pointer.

	* stream.c (vformat): Bugfixes in state machine: handling
	of prefix digits; printing of numbers in ~s. 

	* txr.c (txr_main): Intern calls updated.

	* txr.1: Updated with information about nil, t and keywords.
	More details about destructuring matching in bind.

2009-11-20  Kaz Kylheku  <kkylheku@gmail.com>

	* unwind.c (uw_throw): If streams are not initialized,
	we have an unhandled exception too early in initialization.
	Use C stream to print an error message and abort.
	Using the nil stream variable will just cause a recursion bomb.

2009-11-20  Kaz Kylheku  <kkylheku@gmail.com>

	* lib.c (intern): Symbol interning to hash tables.
	(obj_init): interned_syms must be created as a hash
	table. Rearranged the order of some initializations so
	the vector code called by hash works.

2009-11-20  Kaz Kylheku  <kkylheku@gmail.com>

	* lib.c (dest_bind): Fix breakage from two commits ago;
	was falling through to unsuccessful return in the
	consp case.

2009-11-20  Kaz Kylheku  <kkylheku@gmail.com>

	* parser.y (grammar): Fix error actions that do not assign
	a value to $$.

2009-11-20  Kaz Kylheku  <kkylheku@gmail.com>

	* match.c (dest_bind): Extended to handle more general forms
	by using eval_form rather than direct symbol binding lookups.
	False positive return fixed.
	(match_line): Fixed merge to use eval_from
	rather than direct symbol binding.

2009-11-20  Kaz Kylheku  <kkylheku@gmail.com>

	* lib.c (flatten): Semantics change. The flatten function
	should not map nil -> (nil), but nil -> nil.

2009-11-20  Kaz Kylheku  <kkylheku@gmail.com>

	Changing ``obj_t *'' occurences to a ``val'' typedef. (Ideally,
	we wouldn't have to declare object variables at all, so why
	use an obtuse syntax to do so?)

	* lib.h (val): New typedef name. Used throughout.

	* gc.c, gc.h, hash.c, hash.h, lib.c, match.c, match.h, parser.h,
	parser.l, parser.y, regex.c, regex.h stream.c,, stream.h, txr.c,
	unwind.c, unwind.h: Replace obj_t * with val almost everywhere.
	Low-level gc functinos that work with arrays of obj_t use
	obj_t *. Seeing pointer arithmetic on a val doesn't make sense.
	In macros we use obj_t *, to reduce the chances of clashing
	with some local variable called val.

2009-11-19  Kaz Kylheku  <kkylheku@gmail.com>

	* txr.1: Fixed mangled formatting of exception handling example.

2009-11-19  Kaz Kylheku  <kkylheku@gmail.com>

	Get rid of macros in favor of safer inline functions. 

	The recent auto_str("byte str") error could have been caught
	at compile time.

	* Makefile (CFLAGS): Include expansion of INLINE_FLAGS.

	* configure (inline_flags): New variable.
	(INLINE_FLAGS): New variable generated in config.make.

	* lib.h (tag, is_ptr, is_num, is_chr, is_lit, type,
	auto_str, static_str, litptr): Function-like macros converted to
	functions.

2009-11-19  Kaz Kylheku  <kkylheku@gmail.com>

	Version 024

	Fixed show-stopper breakage in parse error diagnostic function.

	Fixed bug introduced back in 015: collects that don't yield
	any variable bindings being wrongly treated as failed.

	* txr.c (version): Bumped to 024.

	* txr.1: Bumped version to 024.

2009-11-19  Kaz Kylheku  <kkylheku@gmail.com>

	Use unsigned char * as allocator return value.

	* lib.c (chk_malloc, chk_realloc): Return unsigned char *.

	* lib.c (chk_malloc, chk_realloc): Declarations updated.

	* utf8 (utf8_dup_to_uc): Remove cast to unsigned char *.

2009-11-18  Kaz Kylheku  <kkylheku@gmail.com>

	Following-up on diagnostics obtained by running code through C++
	compiler. Idea: allocator functions return char * instead of void *,
	like malloc did in classic pre-ANSI C. That way we are forced to 
	use a cast except when the target pointer is char * already.

	* lib.c (progname): Duplicate definition of global removed.
	(equal): Some default: cases to switch statements added.
	(chk_malloc): Returns char *.
	(chk_realloc): Returns char *, but takes void * on the way in.
	That way we get C++-like behavior.
	(chk_strdup): Oops, this returned void * instead of wchar_t *.
	c++ catches boo boo.
	(stringp): Added default: case to switch.
	(vec_set_fill): Cast return value of chk_realloc.

	* lib.h (chk_malloc, chk_realloc, chk_strdup): Declarations updated.

	* parser.h (lineno): extern qualifier added to prevent duplicate
	definitions of.

	* regex.c (nfa_free, nfa_run, nfa_machine_init, regex_compile): Cast
	return value of chk_malloc.

	* stream.c (snarf_line, get_string_from_stream): Cast return value of
	chk_realloc.

2009-11-18  Kaz Kylheku  <kkylheku@gmail.com>

	* match.c (match_line, match_files): Fix broken behavior of collect
	that doesn't match anything. It is not a failed match, as the
	documentation makes perfectly clear.  Collect/coll were introduced
	in txr-006 and had the proper non-failing semantics.
	However, in txr-015, during code restructuring, a bug crept in.
	When changing to a different debugiging function, for some reason
	I added the nil returns.

2009-11-18  Kaz Kylheku  <kkylheku@gmail.com>

	* parser.l (yyerror): Total breakage: can't take auto_str of char *
	string. 
	(yyerrorf): Total breakage: arguments of wrong types. Detected
	by vformat as garbage.

2009-11-18  Kaz Kylheku  <kkylheku@gmail.com>

	txr.1: Clarified handling of UTF-8, now that it's precise and portable.

2009-11-18  Kaz Kylheku  <kkylheku@gmail.com>

	Version 023

	Minor bugfix.

	Code cleanup. Portability.

	Completely removed dependency on C99 wide character stream functions,
	and character encoding support from glibc. All UTF-8 encoding
	and decoding is done by the program itself.

	Removed the use of all GNU extensions and C99 syntax.

	txr now requires a C90 compiler, and POSIX 1003.1 and 1003.2.

	* txr.c (version): Bumped to 023.

	* txr.1: Bumped version to 023.

2009-11-17  Kaz Kylheku  <kkylheku@gmail.com>

	More removal of C99 wide character I/O, and tightening up
	of standard conformance.

	* configure (lang_flags): Specify -D_POSIX_C_SOURCE=2 to obtain
	POSIX 1003.1 and POSIX 1003.2 functions from the headers,
	without GNU extensions. Specify -std=c89 to get C89 conformance
	from gcc. 

	* match.c (dump_byte_string): New function.
	(dump_shell_string): Retargetted to object streams.
	(dump_var, dump_bindings): Retargetted to object streams.
	Changed back to using a byte string for the array index prefixes,
	to avoid using the wide-character swprintf.

	* parser.l (grammar): Eliminate wcsdup uses in favor of chk_strdup.
	Not only is wcsdup a GNU extension, it doesn't have the OOM check.

	* stream.c: Added <sys/wait.h> header to define WIFEXITED and others.

	* txr.c: Added include of <stdarg.h>. Removed <locale.h>,
	(main): Removed setlocale call. Not needed any more, since wide
	stream and string I/O is no longer used from the C library.

2009-11-17  Kaz Kylheku  <kkylheku@gmail.com>

	Removing use of C99 wide character I/O.

	* stream.c (BROKEN_POPEN_GETWC): Macro removed. Work around no
	longer needed since the program does not call getwc.
	(struct stdio_handle): #ifdef text removed.
	New member added: utf8 decoder.
	(stdio_maybe_read_error, stdio_maybe_write_error): Treat
	null handle as an exception rather than nil return. No need
	to check ferror in stdio_maybe_write_error, since there is no
	need to distinguish an end-of-file situation from error.
	(stdio_put_char_callback, stdio_get_char_callback): New functions.
	(stdio_put_string, stdio_put_char): Retargetted to utf8 encoder.
	Null handle treated as separate kind of error.
	(snarf_line, stdio_get_line, stdio_get_char): Retargetted to utf8
	decoder.
	(pipe_close): #ifdef text removed.
	(make_stdio_stream): utf8 decode initialized.
	(make_pipe_stream): utf8 decoder initialized. #ifdef text removed.

2009-11-17  Kaz Kylheku  <kkylheku@gmail.com>

	Warning fixes.

	* hash.c (hash_ops): Add missing initializer.

	* match.c (complex_open): Add missing intializer to ret variable.

	* regex.c (regex_obj_ops): Add missing initializer.

	* stream.c (stdio_ops, pipe_ops, string_in_ops, byte_in_ops,
	string_out_ops, dir_ops): Likewise.

2009-11-17  Kaz Kylheku  <kkylheku@gmail.com>

	* lib.c (chrp): Fix broken is_chr(num) call.

2009-11-17  Kaz Kylheku  <kkylheku@gmail.com>

	* regex.c (nfa_all_states, nfa_closure): visited parameter
	should be unsigned.

2009-11-17  Kaz Kylheku  <kkylheku@gmail.com>

	Fixes for compliance to C89.

	* lib.c (init): Do not define variable after statements.

	* match.c (match_files): Likewise.

	* regex.h (struct any_char_set, struct small_char_set, struct
	displaced_char_set, struct large_char_set,
	struct xlarge_char_set): do not use enum bitfields, which is a GCC
	extension.

	* unwind.h (enum uw_frtype, uw_frtype_t): Combine into one
	declartion, eliminating forward enum reference which is a GCC
	extension.
	(uw_block_begin): Add dummy typedef to macro so that it requires
	a following semicolon. Without this, if the macro use is followed
	by a semicolon, that semicolon looks like a null statement. A
	subsequent declaration thus follows a statement and is not conforming
	to C89. Also added an opening do.
	(uw_block_end): Add while(0) to match do in uw_block_begin.
	(uw_env_begin, uw_env_end): Add do/while(0) to macro pair, so
	uw_env_end reuqires a semicolon.
	(uw_catch_begin, uw_catch_end): Likewise.

2009-11-17  Kaz Kylheku  <kkylheku@gmail.com>

	Version 022

	Fix for bug 28033: crash in string output stream.
	(Used by exception handling).

	New kernel object type introduced which allows C string literals
	to be used as first-class objects.

	Use of printf-like C formatting eliminated from the code base.

	The dependency on C99 wide character I/O is now minimized.

	* txr.c (version): Bumped to 022.

	* txr.1: Bumped version to 022.

2009-11-16  Kaz Kylheku  <kkylheku@gmail.com>

	* Makefile (rebuild): New target. Tired of doing make clean; make.

2009-11-16  Kaz Kylheku  <kkylheku@gmail.com>

	Big round of changes to switch the code base to use the stream
	abstraction instead of directly using C standard I/O,
	to eliminate most uses of C formatted I/O,
	and fix numerous bugs, such variadic argument lists which
	lack a terminating ``nao'' sentinel. 
	
	Bug 28033 is addressed by this patch, since streams no longer provide
	printf-compatible formatting. The native formatter is extended with
	some additional capabilities to take over.

	The work on literal objects is expanded and they are now used
	throughout the code base.

	Fixed bad realloc in string output stream: reallocating by number
	of wide chars rather than bytes.

	* gc.c (sweep): Debugging code switched from fprintf to format.

	* lib.c (typ_check, type_check2, car, cdr, car_l, cdr_l, list,
	num, chrp, apply, cobj_print_op, dump): Retargetted, with help of new
	literals, to new funtions that take string objects, rather than raw C
	strings.
	(obj_print, obj_pprint): Revamped with support for LIT type.
	Retargetted to not use C style I/O functions in streams.

	* lib.h (lit): Macro retargetted to another macro so that it expands
	its argument.
	(lit_noex): New macro, like lit, but does not macro-expand argument.
	(auto_str): New macro.
	(static_str): New macro.

	* match.c (debugf, debuglf, sem_error, file_err): Converted from C
	string to string object.
	(dest_bind, match_line, LOG_MISMATCH, LOG_MATCH, match_files):
	Retargetted to new interfaces that take string objects rather than raw
	C strings.
	(complex_stream): New function.
	(do_output_line, do_output, extract): Retargetted from C streams to
	object streams.	

	* parser.h (yyerrorf): Declaration updated.

	* parser.l (yyerror): Call new yyerrorf interface, using auto_str
	macro to dress up C string as a temporary object.
	(yyerrorf): Changed from C strings to object strings.	
	(yybadtoken, grammar): Retargetted to new yyerrorf.

	* stream.c (strm_ops): put_string and put_char function pointers
	changed to take object strings rather than C strings.  vcformat and
	vformat virtuals removed. C formatting is not supported, and vformat is
	handled above the stream switch level in one place for all streams.
	(common_vformat, stdio_vcformat, string_out_vcformat, cformat,
	put_cstring, put_cchar): Functions removed.	
	(stdio_stream_print, stdio_stream_destroy, stdio_maybe_write_error,
	stdio_put_string, stdio_put_char, stdio_close, pipe_close,
	string_out_put_char, make_pipe_stream, make_string_input_stream,
	make_string_output_stream, make_dir_stream, close_stream,
	get_line, put_line, get_char, put_char, put_string): Retargetted to new
	string object interfaces.
	(stdio_ops, pipe_ops): stdio_vcformat and common_vcformat initializers
	(string_out_ops): string_out_vcformat and common_vcformat initializers
	removed.
	(string_in_ops, byte_in_ops, dir_ops): Two null initializers removed.
	(string_out_put_string): Converted to object string interface.
	Unnecessary chk_realloc call suppressed.
	(get_string_from_stream): Fixed bad call to realloc with incorrect
	size.
	(vformat_num, vformat_str): New functions, helper to vformat.
	(vformat): Rewritten. Is now the formatting engine.
	(format, put_string, put_char): Interface converted from C string to
	object string.

	* stream.h (vformat, format): Declarations updated.
	(vcformat, cformat, put_cstring, put_cchar): Declarations removed.

	* txr.c (oom_realloc_handler, help, txr_main): Retargetted to object
	stream and strings.

	* unwind.c (uw_throw, type_mismatch, uw_register_subtype): Retargetted
	to new string object interfaces.
	(uw_throwf, uw_errorf): Interface changed from C string to object
	string.
	(uw_throwcf, uw_errorcf): Functions removed.

	* unwind.h (uw_throwf, uw_errorf, type_mismatch): Declarations updated.
	(uw_throwcf, uw_errorcf): Declarations removed.
	(internal_error): Macro interface changed and retargetted to
	object strings. Also, num hygiene problem worked around with local
	extern declaration.
	(numeric_assert, range_bug_unless): Retargetted to object strings.

	* utf8.c (utf8_to, utf8_dup_from_uc, utf8_dup_from,
	utf8_dup_to_uc): Casts of chk_malloc return value added.

2009-11-15  Kaz Kylheku  <kkylheku@gmail.com>

	Use the 11 tag bit pattern to denote a new type: LIT. This is a
	pointer to a C static string, intended for literals. We can now
	treat literal strings as light-weight objects.

	* lib.h (TAG_MASK): Ensure the constant expr has long type.
	(TAG_LIT): New macro.
	(enum type, type_t): New enum member, LIT.

	* gc.c (finalize, mark_obj): Handle LIT type.

	* hash.c (ll_hash): Likewise.

	* lib.c (code2type, equal, stringp, length_str, c_str,
	obj_print): Likewise.
	(obj_init): Intern symbols using literal strings.
	(type): Parentheses added to macro expansion.
	(is_lit, lit, litptr): New macros.

2009-11-15  Kaz Kylheku  <kkylheku@gmail.com>

	* lib.c (chr): Take wchar_t argument, not int. Dropped range check.
	(c_chr): Return wchar_t not int.

	* lib.h (chr, c_chr): Declarations updated.
	
2009-11-15  Kaz Kylheku  <kkylheku@gmail.com>

	Version 021.

	Text is represented using wide characters now. Queries and data
	are parsed as UTF-8, so extended characters can be directly used.
	Numeric character escapes can go up to \x10FFF.  (More limited on
	platforms where wchar_t is 16 bit).  Regular expressions support
	extended characters, directly or through escapes. Regex character set
	matches can use full Unicode range.  New test case 005 exercises
	some of these features over Japanese text.

	Failed exit status of pipes, and file close errors are exceptions now.

	Bug fixed in regex character classes.

	Fixed off-by-one error in lazy string implementation, which broke
	some uses of the @(freeform) directive.

	Fixed all instances of gc bug 28086: objects being prematurely
	reclaimed.  This showed up when compiling for profiling (gcc -pg).

	The --cc argument of the configure script works properly now.

	Numbers and characters are unboxed types now, encoded directly in
	the (obj_t *) value. Lowest two bits of (obj_t *) are a tag
	distinguishing characters, integers and pointers.  The program
	performs better from not having to cons memory when operating
	on numbers and characters.

	Discovered bug in glibc: getwc function segfaults when applied to
	stream returned by popen. Worked around this bug. Bug is filed
	as 10958 in glibc bugzilla.

	Internals: 
	
	Hash tables implemented. Hash tables support weak keys and values.

	* configure, hash.c, lib.c, stream.c, utf8.c: Removed trailing
	from some lines.
	
	* txr.c (version): Bumped to 021. Removed trailing whitespace.

	* txr.1: Bumped version to 021.

2009-11-14  Kaz Kylheku  <kkylheku@gmail.com>

	Provide both char * and unsigned char * interfaces in UTF-8 module.
	Fix unsigned and plan char * mixing.

	* utf8.c (utf8_from_uc, utf8_to_uc, utf8_dup_from_uc,
	utf8_dup_to_uc): New functions.
	(utf8_from): Fix type of backtrack pointer to unsigned char *.

	* utf8.h (utf8_from_uc, utf8_to_uc, utf8_dup_from_uc,
	utf8_dup_to_uc): Declared.

	* lib.c (string_utf8): Changed to take char * argument.
	
	* lib.h (string_utf8): Declaration updated.

2009-11-14  Kaz Kylheku  <kkylheku@gmail.com>

	* Makefile (depend): Marked phony and $(PROG) prerequisite dropped. 
	(clean, distclean, tests, install): Phony targets marked phony.

	* dep.mk: Regenerated.

2009-11-14  Kaz Kylheku  <kkylheku@gmail.com>

	* configure (cc): Compute variable properly.

2009-11-14  Kaz Kylheku  <kkylheku@gmail.com>

	Fixes for bug 28086. When constructing a cobj, whose associated
	C structure contains obj_t * references, we should initialize
	that C structure after allocating the cobj. If we initialize
	the structure first, it may end up having the /only/ references
	to the objects. In that case, the objects are invisible to the
	garbage collector. The subsquent allocation of the cobj itself
	then may invoke gc which will turn these objects into dust.
	The result is a cobj which contains a handle structure that
	contains references to free objects. The fix is to allocate
	the handle structure, then the cobj which is associated with
	that handle, and then initialize the handle, at which point it
	is okay if the handle has the only references to some objects.
	Care must be taken not to let a cobj escape with a partially
	initialized handle structure, and not to trigger gc between
	allocating the cobj, and initializing the fields.

	* hash.c (make_hash): Fix cobj construction order.

	* stream.c (make_stdio_stream): Fix cobj construction order.
	(make_pipe_stream): Fix cobj construction order. Also
	noticed and fixed a bug: h->descr field not being initialized
	in the currently enabled BROKEN_POPEN_GETWC variant of the code.

2009-11-13  Kaz Kylheku  <kkylheku@gmail.com>

	New testcase which does some UTF-8 scanning, Unicode regexes,
	and @(freeform).

	* tests/005/data: New UTF-8 file.

	* tests/005/query-1.txr: Likewise.

	* tests/005/query-1.expected: Likewise.

	* Makefile (TXR_ARGS): New target-specific assignment to set
	data for test case set 005.

2009-11-13  Kaz Kylheku  <kkylheku@gmail.com>

	* lib.c (symbolp): Bugfix: function crashed on NUM argument.
	(lazy_str): Fix for gc correctness: object from make_obj must be
	completely intialized before any gc-triggering operation is invoked,
	otherwise the garbage collector will be traversing an object
	whose fields contain old garbage.
	(lazy_str_force_upto): Off-by-one error. To force the object
	up to index position N, means forcing up to length N+1.
	This bug can make it look like a lazy string is much shorter
	than it really is.

2009-11-13  Kaz Kylheku  <kkylheku@gmail.com>

	Allow -c scripts to not have a trailing newline.
	Test suite exercises -c now.

	txr.c (txr_main): If the script specified with -c is not terminated
	by a newline, just add a newline. On the shell command line, it's a
	nuisance to have to add the extra line before closing the quote. 
	It's also awkward in scripting, because the shell (or at
	least Bash 3.0) does not produce a final terminating newline in command
	substitution syntax like -c "$(cat file)". The last newline in
	the file is trimmed, and has to be explicitly added in the script
	itself, which is wrong in the case when the file is empty.

	Makefile (TXR_SCRIPT_ON_CMDLINE): New target-specific variable,
	arbitarily set for test 002.
	(%.ok: %.txr): Rule updated to honor TXR_SCRIPT_ON_CMDLINE
	variable, passing the script body to txr using -c rather than
	as a file argument.

	txr.1: Document -c change.

2009-11-13  Kaz Kylheku  <kkylheku@gmail.com>

	Previous commit broke UTF-8 lexing, by changing the get_char
	semantics on the input stream to wide character input.
	Also, reading a query the command line (-c) must
	read bytes from a UTF-8 encoding of the string.
	We introduce a new get_byte function which can extract bytes
	from streams which provide it.

	* parser.l (YYINPUT): Call get_byte instead of get_char.

	* stream.c (struct strm_ops): New function pointer, get_byte.
	(stdio_get_byte): New function.
	(stdio_ops, pipe_ops): Add new function.
	(string_in_ops, string_out_ops, dir_ops): Null pointer added.
	(struct byte_input): New struct type.
	(byte_in_get_byte): New function.
	(byte_in_ops): New structure.
	(make_string_byte_input_stream, get_byte): New functions.

	* stream.h (make_string_byte_input_stream, get_byte): New functions.

	* txr.c (txr_main): Make a byte input stream from the command
	line spec, rather than a string input stream.

2009-11-12  Kaz Kylheku  <kkylheku@gmail.com>

	Continuing wchar_t conversion. Making sure all stdio calls
	use wide character functions so that there is no illicit
	mixing. (But the goal is to replace this usage with txr streams).

	* lib.c (list, cobj_print_op, obj_print, obj_pprint): Use
	wide string literals and I/O functions.

	* match.c (debuglcf): Converted to wchar_t.
	(dump_bindings, match_line, match_lines, extract): Use wide string
	literal and I/O function.

	* parser.h (yyerrorf): Declaration updated.

	* parser.l (yyerror): Use wide-string yyerrorf. Users of
	yyerror continue to pass multibyte strings.
	(yyerrorf): Converted to wchar_t.
	(yybadtoken, grammar): Use wide string literals to call yyerrorf.

	* stream.c (struct strm_ops): vcformat changed to wchar_t.
	(stdio_vcformat, string_out_vcformat, vcformat, cformat): Likewise.

	* stream.h (vformat, vcformat, cformat): Declarations updated.

	* txr.c (oom_realloc_handler, help, hint, txr_main): Use wide string
	literals and I/O functions.

	* unwind.c (uw_throwcf, uw_errorcf): Converted to wchar_t.

	* unwind.h (uw_throwcf, uw_errorcf): Declarations updated.
	(internal_error, numeric_assert, range_bug_unless): Macros
	fixed to use wide string literals.

2009-11-12  Kaz Kylheku  <kkylheku@gmail.com>

	* utf8.c (utf8_from): Fix total breakage.
	Was writing out incomplete wide characters on internal
	state transtions while traversing a single multi-byte character.
	Also, improved handling of bad bytes close to EOF: if EOF
	occurs in a multi-byte character, it will backtrack,
	and skip one bad byte, etc.
	(utf8_encode, utf8_decoder_init, utf8_decode): New functions.

	* utf8.h (enum utf8_state): New enum.
	(struct utf8_decoder, utf8_decoder_t): New struct.
	(utf8_encode, utf8_decoder_init, utf8_decode): Declared.

2009-11-12  Kaz Kylheku  <kkylheku@gmail.com>

	Documenting extended characters in man page.
	Cleaned up some more issues related to extended characters.

	* parser.l (grammar): Added error sctions for invalid UTF-8 bytes.

	* stream.c (BROKEN_POPEN_GETWC): New macro. Enables workaround
	for a glibc bug, whereby getwc blows up when applied to a FILE *
	stream returned from a popen call.
	(struct strm_ops): put_char function takes wchar_t.
	(common_format): Use wchar_t rather than int.
	(stdio_put_string): fputws returns -1, not EOF.
	(stdio_put_char, put_cchar): Character argument changed to wchar_t.
	Output done with putwc used instead of putc.
	(snarf_line, stdio_get_char): Use getwc to read from the stream.
	(pipe_close, make_pipe_stream): Implement workaround form glibc bug.

	* stream.h (put_cchar): Declaration updated.

	* txr.1: Added notes about international characters.

2009-11-12  Kaz Kylheku  <kkylheku@gmail.com>

	Regular expression module updated to do unicode character sets.
	Most of the changes are in the area of representing sets.

	Also, a bug was found in the compilation of regex character sets:
	ranges straddling two adjacent blocks of 32 characters were
	not being added to the character set. However, ranges falling
	within a single 32 block, or spanning three or more such blocks,
	worked properly. This bug is not tickled by common ranges
	such as A-Z, or 0-9, which land within a 32 block.

	* regex.h (BITCELL_LIT): Macro removed.
	(CHAR_SET_SIZE): Macro does not depend on UCHAR_MAX any more,
	but hard-codes a set size of 256. UCHAR_MAX means nothing to us any
	more since we are using wchar_t. The number 256 is simply an
	arbitrarily chosen size for representing the small character
	sets (or the leaves of the radix tree for representing large sets).
	(chset_type_t): New enum typedef.
	(cset_L0_t, cset_L1_t, cset_L2_t, cset_L3_t): New array typedefs.
	(struct char_set): Replaced by union char_set.
	(struct any_char_set, struct small_char_set, struct displaced_char_set,
	struct large_char_set, struct xlarge_char_set): New struct types.
	(char_set_clear): Declaration removed.
	(char_set_create, char_set_destroy): Declared.
	(char_set_add, char_set_add_range, char_set_contains,
	nfa_state_single, nfa_state_set, nfa_machine_feed): Declarations
	updated for wchar_t.
	(struct nfa_state_single): member ch changed to wchar_t.

	* regex.c (char_set_clear): Function removed.
	(CHAR_SET_L0, CHAR_SET_L1, CHAR_SET_L2, CHAR_SET_L3, CHAR_SET_L2_L0,
	CHAR_SET_L2_HI, CHAR_SET_L1_L0, CHAR_SET_L1_HI, CHAR_SET_L0_L0,
	CHAR_SET_L0_HI): New macros.
	(L0_full, L0_fill_range, L0_contains, L1_full, L1_fill_range,
	L1_contains, L1_free, L2_full, L2_fill_range, L2_contains,
	L2_free, L3_fill_range, L3_contains, char_set_create,
	char_set_destroy): New functions.
	(char_set_compl): Works using a flag rather than by actually
	computing a complemented set. Also, is no longer a toggle (and
	was never used that way).
	(char_set_add, char_set_add_range, char_set_contains): Polymorphic over
	the different set types.
	(nfa_state_single, nfa_move, nfa_run, nfa_machine_feed): Converted
	to wchar_t.
	(nfa_state_free): Use char_set_destroy to free set.
	(nfa_state_set): Does not construct the set internally but
	takes it as a parameter.
	(nfa_compile_set): Rewritten to perform two passes over the
	s-expression representing the list of characters and ranges
	making up the set.  The first pass determines what representation
	will be used for the set. The second pass stuffs the characters and
	ranges into the set.

2009-11-11  Kaz Kylheku  <kkylheku@gmail.com>

	* txr.c (main): call setlocale to set the LC_CTYPE to en_US.UTF-8,
	so that the C library streams do the encoding. Once the program
	is weaned from C library wide character stream I/O, this can go away.

2009-11-11  Kaz Kylheku  <kkylheku@gmail.com>

	Big conversion to wide characters and UTF-8 support.
	This is incomplete. There are too many dependencies on
	wide character support from the C stream I/O library.
	The regex code does not handle wide characters properly.
	Character type is still int in some places, rather than wchar_t.
	Test suite passes though.

	* hash.c (hash_str): Converted to wchar_t.

	* lib.c (progname, type_check, type_check2, type_check3,
	car, cdr, car_l, cdr_l, equal, chk_strdup, string_own,
	string, mkstring, mkustring, init_str, length_str,
	c_str, search_str, sub_str, cat_str, split_str, trim_str,
	chrp, apply, lazy_str, lazy_str_get_trailing_list,
	cobj, obj_init, obj_print, obj_pprint, init): Converted to wchar_t.
	(vector): Cast of chk_malloc return value added.
	(string_utf8): New function.

	* lib.h (struct string): Member str changed to wchar_t *.
	(progname, chk_strdup, string_own, string, init_str,
	c_str, init): Declarations updated.
	(string_utf8): Declared.

	* match.c (debugf, debuglf, sem_error, file_err, dump_shell_string,
	dump_var, dump_bindings, dest_bind, match_line, do_output_line,
	do_output, match_files): Converted to wchar_t.

	* parser.h (spec_file): Declaration updated.

	* parser.l (yy_errorf, char_esc, num_esc): Converted to wchar_t.
	(ASC, ASCN, U, U2, U3, U4, UANY, UNANN, UONLY): New named
	regexes, used for lexing utf-8.
	(grammar): Converted to wchar_t and utf-8 handling.

	* parser.y (%union/yystype): lexeme member changed to wchar_t *,
	chr member changed to wchar_t.

	* regex.c (nfa_run): Input string is wchar_t *.
	(search_regex): String from haystack is wchar_t *.

	* regex.h (nfa_run): Declaration updated.

	* stream.c (struct strm_ops, common_vformat, stdio_stream_print,
	stdio_maybe_read_error, stdio_maybe_write_error, stdio_put_string,
	stdio_put_char, snarf_line, stdio_get_line, stdio_close, pipe_close,
	struct string_output, string_out_put_string, string_out_put_char,
	string_out_vcformat, dir_get_line, make_string_output_stream,
	get_string_from-stream, make_dir_stream, get_line, get_char,
	vformat, vcformat, format, cformat, put_string, put_cstring,
	put_char, put_cchar, stream_init): Converted to wchar_t.

	* stream.h (vformat, format, put_cstring): Declarations updated.

	* txr.c  (version, progname, spec_file, oom_realloc_handler,
	help, hint, remove_hash_bang_line, main, txr_main): Converted
	to wchar_t.

	* txr.h (version, progname): Declarations updated.

	* unwind.c (uw_throw, uw_throwf, uw_errorf, type_mismatch,
	uw_register_subtype): Converted to wchar_t.

	* unwind.h (uw_throwf, uw_errorf, type_mismatch): Declarations updated.

	* utf8.c, utf8.h: New files.

2009-11-10  Kaz Kylheku  <kkylheku@gmail.com>

	hash.c (hash_grow): Rewritten to avoid resizing the vector
	in place, and thus having to pulling all conses into a big list.
	TODO: avoid recomputing the hash function over the keys.
	We could enhance cons cells with two more fields without using
	additional storage.

2009-11-06  Kaz Kylheku  <kkylheku@gmail.com>

	Changing representation of objects to allow for unboxed characters.
	Now numbers and characters fit into a cell. We lose one more bit
	from the range of numbers.

	* lib.h (TAG_SHIFT, TAG_MASK, TAG_NUM, TAG_PTR, NUM_MASK, NUM_MIN,
	is_ptr, is_num):  Macros updated.
	(is_chr, tag): New macros.
	(struct chr): Removed.
	(union obj): Updated.

	* lib.c (typeof, equal, chr, chrp, c_chr, obj_print): Updated.

	* hash.c (ll_hash): Characters aren't pointers any longer;
	use abstract accessor.

2009-11-06  Kaz Kylheku  <kkylheku@gmail.com>

	Add hash removal.

	* hash.c (remhash): New function.

	* hash.h (remhash): Declared.

2009-11-06  Kaz Kylheku  <kkylheku@gmail.com>

	Add hash table growth.

	hash.c (hash_grow): New function.
	(l_gethash): Renamed to gethash_l. Increment count; if load
	factor gets to two, call hash_grow to double the size.

	hash.h (l_gethash): Declaration changed to gethash_l.

2009-11-06  Kaz Kylheku  <kkylheku@gmail.com>

	Changing representation of objects to allow the NUM type to be
	unboxed. If the lowest bit of the obj_t * pointer is 1, then
	the remaining bits are a number. A lot of assumptions are made:
	- the long type can be converted to and from a pointer
	- two's complement.
	- behavior of << and >> operators when the sign bit is involved.

	* lib.h (TAG_SHIFT, TAG_MASK, TAG_NUM, TAG_PTR, NUM_MASK, NUM_MIN,
	is_ptr, is_num, type): New macros.
	(struct num): Removed.
	(nao): Redefined, so that it doesn't have the numeric tag.

	* lib.c (typeof, type_check2, type_check3, car, car_l, cdr, cdr_l,
	equal, consp, atom, listp, num, c_num, nump, plus, minus,
	stringp, lazy_stringp, obj_print, obj_pprint): Fixed these
	functions to use the new number representation, and not to deference
	the obj_t * poitner if it is actually a number.
	(obj_init): Adjusted values of maxint and minint.

	* gc.c (mark_obj, gc_is_reachable): Avoid dereferencing numbers.

	* hash.c (ll_hash): Likewise.

	* match.c (match_line, do_output_line): Likewise.

2009-11-06  Kaz Kylheku  <kkylheku@gmail.com>

	First cut at hash tables. One known problem is allocation during gc,
	due to use of boxed numbers for vector access.

	* gc.c (gc): Disable gc when doing garbage collection, in case
	something tries to allocate memory during gc, triggering a recursive
	gc, which would be very bad. Also, call the new function,
	hash_process_weak, in between the mark and sweep phases.
	(gc_is_reachable): New function.

	* gc.h (gc_is_reachable): Declared.

	* lib.c (hash_t): New symbol global.
	(acons_new_l): New function.
	(obj_init): New symbol interned.

	* lib.h (hash_t, acons_new_l): Declared.

	* hash.c, hash.h: New files.

	* Makefile: New target, hash.o.

	* dep.mk: Regenerated.

2009-11-06  Kaz Kylheku  <kkylheku@gmail.com>

	Throw exception on stream error during close, or I/O operations.  This
	is needed for pipes that terminate abnormally or return failed
	termination. Pipe and stdio streams have an extra description field
	so they are printed in a readable way.

	* lib.c (process_error): New global defined.
	(obj_init): New symbol interned.
	(lazy_stream_func): Pass t to close_stream, so exception
	is thrown if the close fails.
	(lazy_stream_cons): Ditto.
	
	* lib.h (process_error): Declared.

	* match.c (complex_snarf): Pass new desr argument to make_stdio_stream
	and make_pipe_stream.

	* stream.c (strm_ops): New argument on close function pointer.
	(common_destroy): Close without throwing exception. For objects
	being finalized, we don't care if the close works or not; the
	program has shown that it doesn't care about the stream by
	letting it become unreachable, so we don't bother the program
	by throwing an exception.
	(stdio_handle): New struct.
	(stdio_stream_print, stdio_stream_destroy, stdio_stream_mark,
	stdio_maybe_read_error, stdio_maybe_write_error): New functions.
	(stdio_put_string, stdio_put_char, stdio_get_line, 
	stdio_get_char, stdio_vcformat, stdio_close): Updated to new
	handle format, and throw errors now.
	(stdio_ops, pipe_ops): Redirected to new functions stdio_stream_print,
	stdio_stream_destroy and stdio_stream_mark.
	(pipe_close): Updated to new handle format. Parses status from
	pclose and throws exceptions appropriate to the situation.
	(dir_close): Takes extra argument.
	(make_stdio_stream, make_pipe_stream): New argument added.
	(make_string_output_stream): Some casts added. 
	(close_stream): Pass new argument down to virtual function.
	(stream_init): Pass new argument to make_stdio_stream
	when creating streams for stdin, stdout and stderr.

	* stream.h (make_stdio_stream, make_pipe_stream, close_stream):
	Declarations updated.

	* txr.c (txr_main): Pass new argument to make_stdio_stream.

	* unwind.c (uw_init): Register process_error.

2009-11-01  Kaz Kylheku  <kkylheku@gmail.com>

	Version 020

	Improved documentation.

	Building via configure script.

	Support for cross compiling support.

	Support for building in separate build directory.

	Internal bugfixes.

	Portability bugs fixed; works on x86-64 GNU/Linux.

2009-11-01  Kaz Kylheku  <kkylheku@gmail.com>

	Bug ID 27898: Directory order dependencies in test case.
	Converted some directories to text files.

	* tests/002/proc/*/task: Directories removed.

	* tests/002/proc/*/tasks: Files created.

	* tests/002/query-1.txr: Query updated.

	* tests/002/query-1.expected: Expected output updated.

2009-11-01  Kaz Kylheku  <kkylheku@gmail.com>

	Bug ID 27895: Calls to protect have an argument list terminated
	by the integer constant 0 rather than a proper null pointer constant.

	lib.c (obj_init): Properly terminate argument list of protect call.

	stream.c (stream_init): Likewise.

	unwind.c (unwind_init): Likewise.

	txr.c (txr_main): two-argument protect calls rewritten using prot1.

2009-11-01  Kaz Kylheku  <kkylheku@gmail.com>

	Bug ID 27899: Garbage collection problem: method of locating stack
	bottom is unreliable due to the unpredictable allocation order of local
	variables. The addresses of stack_bottom_0 and stack_bottom_1 variables
	do not necessarily bracket the others which means that some local
	variables in main can be out of the reach of the garbage collector:
	our stack bottom is wrongly in the middle of the frame.

	* lib.c (init): Removed one of the stack bottom parameters, so there
	is only one. This is passed straight down to gc_init.
	Also noticed that the oom_realloc variable was not being set
	from the oom parameter.

	* lib.h (init): Declaration updated.

	* txr.c (txr_main): New static function.
	(main): Calls init, and then txr_main. The idea is that txr_main
	should get fresh stack frame. So the stack_bottom variable in main
	should be outside of that stack frame.

2009-10-22  Kaz Kylheku  <kkylheku@gmail.com>

	* lib.c (equal): Fix broken LSTR and FUN cases.

2009-10-22  Kaz Kylheku  <kkylheku@gmail.com>

	Got "make tests" working in separate build directory,
	with .out files going to local tests/ tree.

	* Makefile (depend): Refer to depend.txr and dep.mk
	using $top_srcdir; no need for symlinks.
	Changed a few more ./txr references to use $(PROG).
	(TESTS): Path munging to generate targets with local paths.
	(%.ok): Fixed diff logic to compare between .expected file
	in $(top_srcdir) and local .out file.

	* configure: Don't generate symlinks for tests and dep.mk.

2009-10-22  Kaz Kylheku  <kkylheku@gmail.com>

	Got "make install" working.

	* Makefile (install): New target.

	* configure (mandir, bindir): New variables.

2009-10-22  Kaz Kylheku  <kkylheku@gmail.com>

	Got build to work in separate build directory.

	* Makefile (CFLAGS): Added -I flag to point header inclusion to the
	source directory.
	(PROG): New variable to hold program name.
	(VPATH): Variable set, as a quick and dirty way to get GNU make
	to find the prerequisites back in the source directory.
	* configure: Added steps to symlink the tests directory and dep.mk.
	* depend.txr: Modified to generate the dependencies with
	correct references to the top_srcdir, with the exception of
	locally generated headers.
	* dep.mk: Regenerated.

2009-10-22  Kaz Kylheku  <kkylheku@gmail.com>

	Build configuration via configure script, with cross compiling support.
	(Tested by cross-compiling txr on an x86 GNU/Linux system
	to run on a MIPS-based GNU/Linux system).

	* configure: New script.
	* Makefile: (OPT_FLAGS, LANG_FLAGS, DIAG_FLAGS, DBG_FLAGS,
	LEX_DBG_FLAGS, TXR_DBG_OPTS, LEXLIB): Variables removed;
	these are now generated in config.make by configure.
	(config.make): New target to print friendlier diagnostic if
	the build is not configured.
	(distclean): New target to do clean, plus remove config.make.

2009-10-22  Kaz Kylheku  <kkylheku@gmail.com>

	* parser.l (YY_INPUT): Kill tabs with spaces (how did they sneak in?).
	Fix possible use of uninitialized ch.

2009-10-21  Kaz Kylheku  <kkylheku@gmail.com>

	* txr.1: Fixed misleading wording (separation versus termination).
	Added Introduction headings to some major sections.
	Improved exception handling intro.

2009-10-21  Kaz Kylheku  <kkylheku@gmail.com>

	Version 019

	Regexps can be bound to variables.

	New freeform directive.

	* txr.c (version): Bump.
	* txr.1: Bump version and date.

	* lib.c, match.c, regex.c, regex.h, stream.c: Trailing whitespace
	removed from lines.

2009-10-21  Kaz Kylheku  <kkylheku@gmail.com>

	* txr.1: Documented freeform.

2009-10-21  Kaz Kylheku  <kkylheku@gmail.com>

	Change the freeform line catenation semantics to termination
	rather than separation.

	* lib.h (lazy_str): Declaration updated.

	* lib.c (lazy_str): Tack terminator onto initial prefix
	string. Parameter renamed. Also, terminator string cached
	in the object.
	(lazy_str_force, lazy_str_force_upto): Terminate, rather
	than separate.

	* match.c (match_files): sep variable renamed to term.

2009-10-21  Kaz Kylheku  <kkylheku@gmail.com>

	* gc.c (mark_obj): Bugfix: recurse over recently added
	member, opts, in the lazy_string structure.

2009-10-20  Kaz Kylheku  <kkylheku@gmail.com>

	Got regex working over lazy strings from freeform.

	Bugfixes.

	* lib.c (length_str): Fixed recursion to wrong length function.
	(lazy_str_force):  March down list properly. Update lazy
	string's limit value.

	* match.c (match_line): Convert to lazy-string-aware style; i.e.
	avoidance of triggering a force of the whole string.
	(match_files): Bugfix in argument processing of freeform directive.

	* regex.h (nfam_result_t): New typedef.
	(nfa_machine_reset): New function declaration.
	(nfa_machine_feed): Updated declaration.

	* regex.c (nfa_machine_init): Refactor to use nfa_machine_reset.
	(nfa_machine_feed): Return nfam_result_t rather than just int.
	(search_regex, match_regex): Refactor to work with lazy strings well.

2009-10-20  Kaz Kylheku  <kkylheku@gmail.com>

	Implement custom separator and limit in freeform.

	* lib.h (lazy_string): New struct member, opts.
	(lazy_str): Declaration updated.

	* lib.c (lazy_str): New constructor parameters to set the
	seprator string and numeric line limit.
	(lazy_str_force, lazy_str_upto): Honor the line limit,
	and use the separator string if provided.

	* match.c (match_files): Process the arguments for freeform
	directive.

2009-10-20  Kaz Kylheku  <kkylheku@gmail.com>

	* lib.c (sub_str): Avoid invoking c_str which forces the
	lazy string.

2009-10-20  Kaz Kylheku  <kkylheku@gmail.com>

	Start of implementation for freestyle matching.

	Lazy strings implemented, incompletely.

	Changed string function to implicitly strdup; non-strdup
	version changed to string_own. Fixed wrong uses of strdup
	rather than chk_strdup.

	Functions added to regex module to provide regex matching
	as a state machine to which characters are fed.

	* lib.h (type_t): New enum member LSTR, for lazy strings.
	(lstr_t, freestyle, type_check3, string_own): Declared.
	(string): Parameter changed to const char *.
	(lazy_stringp, split_str, lazy_str, lazy_str_force_upto,
	lazy_str_force, lazy_str_get_trailing_list, length_str_gt,
	length_str_ge, length_str_lt, length_str_le): Declared.

	* lib.c (lstr_t, freestyle): New symbol globals.
	(code2type, obj_print, obj_pprint, equal): Extended to handle LSTR.
	(type_check3): New function.
	(string_own): New function; does what string used to do.
	(string): Duplicates the string with strdup, so callers don't have to.
	(mkstring, copy_str, trim_str): Use string_own.
	(stringp): A lazy string is a kind of string.
	(lazy_stringp): New function.
	(length_str, c_str, search_str, sub_str, chr_str,
	chr_str_set): Handle lazy strings.
	(split_str): New function.
	(lazy_str, lazy_str_force_upto, lazy_str_force,
	lazy_str_get_trailing_list, length_str_gt, length_str_ge,
	length_str_lt, length_str_le): New functions.
	(obj_init): New symbols interned. Eliminated strdup calls.
	
	* gc.c (finalize, mark_obj): Changed to handle LSTR type.
	Eliminated default case from switch so we get a gcc
	diagnostic if a case is not handled.

	* match.c (match_files): Eliminated strdup calls.
	Added freeform directive.

	* parser.y (grammar): Changed string calls to string_own.

	* stream.c (stdio_get_line, get_string_from_stream):
	Changed string calls to string_own.
	(dir_get_line): Eliminated chk_strdup call.

	* txr.c (remove_hash_bang_line, main): Eliminated strdup calls.

	* regex.h (nfam_result): New union.
	(nfa_machine, nfa_machine_t): New struct and typedef.
	(nfa_machine_init, nfa_machine_cleanup, nfa_machine_feed,
	nfa_machine_match_span): New functions declared.

	* regex.c (nfa_machine_init, nfa_machine_cleanup, nfa_machine_feed,
	nfa_machine_match_span): New functions defined.

2009-10-18  Kaz Kylheku  <kkylheku@gmail.com>

	Trivial change allows regexps to be bound to variables,
	and used for matching. This Just Works because of
	the way match_line treats variables.

	* match.c (eval_form): Check for a regexp form and return
	it as a value representing itself.
	* regex.c (regexp): New function.
	* regex.h (regexp): Declared.

2009-10-17  Kaz Kylheku  <kkylheku@gmail.com>

	* deps.mk: Updated.

2009-10-17  Kaz Kylheku  <kkylheku@gmail.com>

	Version 018

	Bugfixes: mistakes in debugging calls; infinite looping
	bug in collect; skip directive not advancing match
	by proper number of lines bug.

	* match.c (debuglcf): Cosmetic fix.
	(match_files): After recognizing nothrow in the file spec,
	replace it by a string. A few places expect first(files) to be
	a string. The skip directive must return whatever
	return value it obtained from the nested match_files call,
	and not substitute the current line number, so that the
	caller can proceed past the correct number of lines that
	were matched. Fixed obj_t * being passed to %s printf specifier
	in debug printf. Collect directive must make progress even
	if the nested spec makes no progress (returns successfully,
	but with the original line number).
	* txr.c (version): Bump.
	* txr.1: Bump version and date.
	* txr/tests/004/query-1.txr: New test case.
	* tests/004/query-1.expected: Expected result for new test case.

2009-10-17  Kaz Kylheku  <kkylheku@gmail.com>

	Version 017

	Bugfix in exception subtype definition (defex).

	Tail recursion in marking function of garbage collector.

	-f option for specifying query file, allowing more
	options to follow, useful in hash-bang scripting and
	other situations.

	* txr.c: (version): Bump to 016
	* txr.1: Bump version to 016.

2009-10-17  Kaz Kylheku  <kkylheku@gmail.com>

	* txr.1: Documented defex.
	* unwind.c (uw_register_subtype): Bugfix: if the subtype
	exists already, we must not delete it and create a new entry, but
	destructively point its entry to its assigned supertype.
	An exceptions is thrown rather than abort for attempts
	to make t a subtype of something other than itself.
	An attempt to make something other than nil a subtype of nil
	is diagnosed.  Attempts to redefine the relationship
	between two types if they are already connected by one;
	this covers circularity and other cases, while still allowing
	a relaxed order of definition.

2009-10-17  Kaz Kylheku  <kkylheku@gmail.com>

	* gc.c (mark_obj_tail): New macro.
	(mark_obj): Optimized with manual tail recursion.
	The funtion will no longer generate long call stacks
	for long lists. Descending to the car field of
	a cons is still recursive, but ``car-heavy''
	trees are rare.

2009-10-16  Kaz Kylheku  <kkylheku@gmail.com>

	Resurrect -f option, with different meaning.
	We need "-f query-file" so that hash-bang scripts
	can be written which can pass options to txr.

	* txr.c (help, main): Inplement and document -f.
	Also bugfix: do not throw file open errors as exceptions
	of type error, because these cause an abort, potentially leading to a
	core dump. They are now thrown as file_error.
	* txr.1: Documented -f.

2009-10-16  Kaz Kylheku  <kkylheku@gmail.com>

	Implemented @(next arg) for treating the command line
	as an input source.

	* txr.1: Updated, and fixed a few unrelated mistakes.
	* lib.c (dir): Removed unused symbol globa.
	(args): New symbol global.
	* lib.h (dir): Declaration removed.
	(args): Declared.
	match.c (match_files): Implemented @(next arg).
	Had to hack laziness to the file opening logic in match_files.
	If the function is entered with a spec whose first
	directive is @(next), then it defers opening the first
	file in the list of files (since it will be immediately
	abandoned in favor of another input source).
	This prevents an error in the situation when the
	arguments do not name files, and there is a @(next args)
	directive to process them as an input source.

2009-10-16  Kaz Kylheku  <kkylheku@gmail.com>

	Version 016

	Catch clauses with parameters.

	Directive for throwing exceptions: throw.

	Directive for defining exception types: defex.

	-f option renamed to -c.

	* txr.c: (version): Bump to 016
	* txr.1: Bump version to 016.

2009-10-16  Kaz Kylheku  <kkylheku@gmail.com>

	* txr.c (help, main): Changed -f argument to -c. This
	is consistent with the -c argument of the shell;
	-f looks like awk's -f option, which specifies a file,
	not a literal script body.

	* txr.1: Updated.

2009-10-15  Kaz Kylheku  <kkylheku@gmail.com>

	* txr.1: Grammar, spelling.

2009-10-15  Kaz Kylheku  <kkylheku@gmail.com>

	* parser.y (clauses_opt): Long overdue nonterminal added.
	(define_clause) simplified with clauses_opt.
	(try_clause): Error handling improved.
	(catch_clauses_opt): Catch and finally clauses can be empty.
	Error cases added.
	* txr.1: Updated.

2009-10-15  Kaz Kylheku  <kkylheku@gmail.com>

	* match.c (match_files): Use alist_remove1 for a one
	element removal.

2009-10-15  Kaz Kylheku  <kkylheku@gmail.com>

	* unwind.c (uw_throw): Add program prefix before
	unhandled exception text. Print it in the
	standard notation if it's not a string literal.
	* match.c (sem_error, file_err): Don't stick program
	prefix into exception text.

2009-10-15  Kaz Kylheku  <kkylheku@gmail.com>

	* unwind.c (uw_exception_subtype_p, uw_init):
	Slight change in representation for exception subtypes,
	saving one node in the list.

2009-10-15  Kaz Kylheku  <kkylheku@gmail.com>

	New throw and defex directives, catches with arguments.

	* lib.c (defex, throw): New symbol globals.
	(obj_init): Symbols interned.
	* lib.h (defex, throw): Declared.
	* match.c (match_files): Implemented throw and defex.
	Argument handling in catches.
	* unwind.c (uw_register_subtype): Returns right
	argument, so we can cleverly use it with reduce_left.
	* unwind.h (uw_register_subtype): Declaration updated.
	* txr.1: Updated.

2009-10-14  Kaz Kylheku  <kkylheku@gmail.com>

	Version 015

	Code restructuring.

	Corruption bugfix in gc-debugging code.

	The nil symbol more properly implemented.

	Semantics change: collect treated as a failed match if it
	does not collect anything.

	Bugfix in function argument reconciliation: must only
	be done for unbound parameters.

	New @(local) directive (synonym of forget) for expressing
	local variables in functions.

	Quasi-literals: backquote-delimited literals that contain interpolated
	variables. Useful in next, output, bind and function calls.

	Hygiene: some implementation-inserted syntax tree elements
	are now in their own namespace so they can't clash with user-defined
	constructs.

	Rewritten streams implementation.

	Exception handling: try/catch/finally.

	Exceptions used internally and externally.

	File errors are mapped to exceptions now.

	Hash bang (#!) scripting supported.

	New -f paramater, allowing entire query to be specified
	as argument rather than from a file or stdin.

	* txr.c: (version): Bump to 014.
	* txr.1: Bump version to 014. More documentation about
	exceptions.

2009-10-14  Kaz Kylheku  <kkylheku@gmail.com>

	Support for hash bang execution, and embedding query
	in a command line argument.

	* txr.c (remove_hash_bang_line): New function.
	(main): Added -f option. Initialize and gc-protect yyin_stream, and
	use it in all places where yyin was previously set up.
	Diagnose when -a, -D and -f are wrongly clumped with other options.
	Remove the first line of the query if it starts with #!.
	* parser.h (yyin): Declaration removed.
	(yyin_stream): Declared.
	* parser.l (YY_INPUT): Macro defined.
	(yyin_stream): New global.
	* stream.c (string_in_get_line, string_in_get_char): Bugfix:
	wrong length function used.
	(string_in_ops): Bugfix: wrong get_char function wired in.
	(get_char): New function.
	* stream.h (get_char): Declared.
	* txr.1: -f option documented.

2009-10-14  Kaz Kylheku  <kkylheku@gmail.com>

	* lib.c (obj_print, obj_pprint): Print #<garbage ...>
	syntax if an object has a bad type code; do not just return
	without printing anything.

2009-10-14  Kaz Kylheku  <kkylheku@gmail.com>

	Code cleanup and documentation.

	* txr.1: Start documenting quasiliterals, exception handling and
	nothrow in next and output.
	* parser.y (catch_clauses_opt): Add missing empty production, so that
	a try block doesn't have to have a finally clause.
	* lib.h (or2, or3, or4): New macros.
	* match.c (match_files): Allow output and next forms which just
	have one argument that is nothrow, as documented.
	* stream.c common_vformat, string_out_vcformat, string_out_vcformat,
	make_string_output_stream, make_dir_stream, close_stream, get_line,
	vformat, vcformat, format, cformat, put_string, put_cstring,
	put_char): Switch to new style type assertions.

2009-10-13  Kaz Kylheku  <kkylheku@gmail.com>

	New syntax for next and output directives, taking advantage
	of quasi-literals. Non-throwing behavior can be specified in
	both using nothrow. The old syntax is supported, and has
	the old semantics (non-throwing). Hence, the test cases
	pass again without modification.

	File open errors thrown as file_error type.

	* lib.c (nothrow, file_error): New symbol globals.
	(obj_init): New symbols interned.
	* lib.h (nothrow, file_error): Declared.
	* match.c (file_err): New function.
	(eval_form): Bugfix: if input is nil, or an atom other than a symbol,
	return the value hoisted into a cons. A nil return strictly means,
	unbound variable.
	(match_files): Support new syntax for next and and output.
	Throw open errors as file_err.
	* parser.l (grammar): Change how OUTPUT is returned to the
	style similar to DEFINE, so interior forms can be parsed.
	* parser.y (grammar): Fix up output_clause with new syntax.
	* unwind.c (uw_throw): Do not abort on unhandled file_error,
	but terminate with a failed status.
	(uw_init): Register file_error as a subtype of error exception.

2009-10-13  Kaz Kylheku  <kkylheku@gmail.com>

	First cut at working try/catch/finally implementation.

	* lib.c (try, catch, finally): New symbol globals.
	(obj_init): New symbols interned.
	* lib.h (try, catch, finally: Declared.
	* parser.y (TRY, CATCH, FINALLY): New tokens.
	(try_clause, catch_clauses_opt): New nonterminal grammar symbols.
	* parser.l (yybadtoken): TRY, CATCH and FINALLY handled.
	(grammar): New cases for try, catch and finally.
	* unwind.h (struct uw_catch): New member called visible.
	(uw_continue): New parameter added.
	(uw_exception_subtype_p): Declared.
	(uw_catch_begin): Macro rewritten to use switch logic
	around setjmp.
	(uw_do_unwind, uw_catch, uw_unwind): New macros.
	(uw_catch_end): Rewritten to close switch, and automatically
	continue the unwinding if the block is entered as an unwind.
	* unwind.c (uw_unwind_to_exit_point): Exception catching
	frames made invisible via new flag prior to control passing to them.
	longjmp code 2 introduced for distinguishing a catch from
	an unwind. Visibility flag is checked and invisible frames
	are skipped.
	(uw_push_catch): cont member of the unwind frame initialized to zero.
	(exception_subtype_p): Renamed to uw_exception_subtype_p, changed
	to extern. Fixed wrong order of arguments to assoc.
	(uw_throw): Honor visibility flag: do not consider invisible
	catch frames.
	(uw_register_subtype): sup/sub mixup bugfix.
	(uw_continue): Takes extra argument: the continuation frame
	that (re)establishes the exit point for the unwinding.
	This allows nested unwinding action to take place in a finally,
	and then to continue to the original exit point.
	* match.c (match_files): Handling for try directive added.

2009-10-13  Kaz Kylheku  <kkylheku@gmail.com>

	* parser.l (yybadtoken): Bugfix: added missing LITCHAR case.
	* unwind.h (internal_error): Fixed broken macro.
	* match.c (match_line, match_files): sem_error bugfix: used %a instead
	of ~a.
	(match_files): Wrap block handler in compound statement, otherwise the
	macroexpansion declares a variable in the middle of a statement, which
	is a gcc extension to C90 (or a C99 feature,
	but we aren't using C99).

2009-10-08  Kaz Kylheku  <kkylheku@gmail.com>

	Exception handling for query errors.
	Verbose logging decoupled from yyerror functions.
	Superior object-oriented formatting used for cleaner code.

	* lib.c (query_error): New symbol global.
	(obj_init): New symbol interned.
	* lib.h (query_error): Declared.
	* match.c (output_produced): Variable changed to external linkage.
	(debugf, debuglf, debuglcf, sem_error): New static functions.
	(dest_bind, match_line, match_files): Regtargetted away from
	the yyerrorf and yyerrorlf functions to use debugf,
	debuglf, debuglcf for logging and sem_error for throwing
	query errors as exceptions.
	* parser.h (spec_file_str): New global declared.
	* parser.l (yyerror): Calls yyerrorf instead of yyerrorlf;
	lets yyerrorf increment error count.
	(yyerrorf): Loses level argument.
	(yyerrorlf): Function removed.
	(yybadtoken): Retargetted from yyerrorlf to yyerrorf.
	(grammar): yyerrorf call fixed up.
	* txr.c (spec_file_str): New global defined.
	(main): Protects new global against gc, and initializes it.
	* unwind.c (uw_throw): If an unhandled exception is of
	type query_error, it results in an exit rather than abort.
	The false string is conditionally printed.
	(uw_init): Register query_error as subtype of error.

2009-10-08  Kaz Kylheku  <kkylheku@gmail.com>

	Exception handling framework implemented.

	* lib.c (cobj_t, error, type_error, internal_err, numeric_err,
	range_err): New symbol globals.
	(prog_string): New string global.
	(code2type): New static function.
	(typeof): Rewritten using code2type.
	(type_check, type_check2): New static functions.
	(car, cdr, list, plus, minus, length_str, chr_p, chr_str,
	chr_str_set, apply, funcall, funcall1, funcall2,
	vec_get_fill, vecref_l, lazy_stream_cons): Checks and
	assertions rewritten using new functions and macros.
	(obj_init): prog_string protected from gc.
	New symbols interned.
	(init): uw_init() call moved after obj_init() because
	it needs stable symbols.
	* lib.h (cobj_t, error, type_error, internal_err, numeric_err,
	range_err, prog_string, type_check, type_check2): Declared.
	* match.c (dump_var, complex_snarf, complex_close): abort
	calls rewritten to use exception handling.
	* regex.c (nfa_all_states, nfa_closure, nfa_move): Likewise.
	* stream.c (string_out_vcformat): Bugfix: fill index not updated.
	(make_string_output_stream): Bugfix: initial buffer not null terminated.
	(get_string_from_stream): New function.
	* stream.h (get_string_from_stream): Declared.
	* txr.c (main): Some error prints turned to throws.
	* unwind.c (unwind_to_exit_point): Supports UW_CATCH frames,
	whose finalization logic has to be invoked during unwinding,
	and as target exit points.
	(uw_init): Installs exception symbols into
	subtyping hirearchy.
	(uw_push_catch, exception_subtype_p, uw_throw, uw_throwf,
	uw_errorf, uw_throwcf, uw_errorcf, type_mismatch,
	uw_register_subtype, uw_continue): New functions.
	(exception_subtypes): New static global.
	* unwind.h (noreturn): New macro, conditionally defined on __GNUC__.
	(enum uw_frtype): New member, UW_CATCH.
	(struct uw_catch): New struct type.
	(union uw_frame): New member, ca.
	(uw_push_catch, exception_subtype_p, uw_throw, uw_throwf,
	uw_errorf, uw_throwcf, uw_errorcf, type_mismatch,
	uw_register_subtype, uw_continue): New functions declared.
	(uw_catch_begin, uw_catch_end, internal_error, type_assert,
	bug_unless, numeric_assert, range_bug_unless): New macros.

2009-10-07  Kaz Kylheku  <kkylheku@gmail.com>

	Rewritten streams implementation.

	* stream.h, stream.c: New files.
	* Makefile (OBJS): New object file stream.o.
	* dep.mk: Dependencies updated.
	* gc.c (finalize): STREAM case removed.  Call destroy only if not null.
	(mark_obj): STREAM case removed.
	* lib.c (push, pop): New functions.
	(equal): STREAM case removed.
	(sub_str): Allow from parameter to be nil, defaulting to zero.
	(stdio_line_read, stdio_line_write, stdio_close, stdio_line_stream,
	pipe_close, pipe_line_stream, dirent_read, dirent_close,
	dirent_stream, stream_get, stream_pushback, stream_put,
	stream_close): Functions removed.
	(stream_ops dirent_stream_ops, stdio_line_stream_ops,
	struct stream_ops, pipe_line_stream_op): Static structs removed.
	(lazy_stream_func, lazy_stream_cons): Retargetted to new streams.
	(cobj_print_op): Likewise.
	(init): Disables and restores GC, instead of doing it in obj_init.
	(obj_print): Retargetted to new streams.
	(obj_pprint): New function.
	(obj_init): Does not manipulate gc_state any more, moved to init.
	Call to stream_init added.
	(d, snarf): Retargetted to new streams.
	(snarf_line): Removed, now appears in stream.c, retargetted
	to new streams.
	* lib.h (enum type): STREAM removed.
	(struct stream, struct stream_ops): Removed.
	(struct cobj_ops): Retargetted to new streams.
	(union obj): sm member removed.
	(push, pop, obj_pprint): Declared.
	(stdio_line_stream, pipe_line_stream, dirent_stream, stream_get,
	stream_pushback, stream_put, stream_close, snarf_line): Removed.
	(cobj_print_op, dump, snarf): Modified.
	* match.c (dump_bindings, complex_snarf): Retargetted to new streams.
	* txr.c (main): format used to dump bindings and specs in verbose mode.

2009-10-07  Kaz Kylheku  <kkylheku@gmail.com>

	Implemented quasi-literals: string literals which may
	contain variables to be interpolated.

	Also, took care of a hygiene problem with respect to some
	parser-generated forms, which must be invisible to the user.

	* Makefile (LEX_DB_FLAGS): New variable; helpful
	in generating a lexical analyzer with debug tracing.
	* parser.l (nesting, closechar): Static variables removed.
	(char_esc): Add \` escape for quasi-literals.
	(stack): New %option, to generate a scanner which has
	a start condition stack.
	(QSILIT): New start condition.
	(grammar): Refactored to use start condition stacks.
	Quasi-literal lexical analysis added.
	* parser.y (lit_char_helper): New function, for factoring out
	some common logic between string literals and quasi literals.
	(quasilit, quasi_item, quasi_items): New grammar symbols and
	production rules.
	(strlit): Rule shortened with new helper function.
	Bugfix: error case assigns nil to $$.
	(chrlist): Bugfix: error case assigns nil to $$.
	(LITCHAR): Added to %prec table to fix shift-reduce problem.
	(expr): Production now can generate a quasilit.
	* lib.c (quasi): New symbol global.
	(obj_init): Intern quasi as "$quasi", so the user can
	make a function called quasi.  Also, var and regex are now interned
	with the names "$var" and "$regex" for the same reason.
	* lib.h (quasi): Declared.
	* match.c (eval_form): Rewritten with recursive processing
	to handle deeply embedded variables, as well as quasi-strings.
	(subst_vars): Handles quasi-strings.
	(match_files): Function calls now use eval_form for function
	argument evaluation, except of course in the special case that if an
	argument is a symbol, it may be unbound.

2009-10-06  Kaz Kylheku  <kkylheku@gmail.com>

	* match.c (match_files): No error message for merging to
	a symbol which is already bound; the existing behavior
	is to destructively update the binding, which is useful,
	and so the error is pointless.

2009-10-06  Kaz Kylheku  <kkylheku@gmail.com>

	Introduce local as synonym to forget. It does exactly the
	same thing; a previous binding is forgotten. This spelling
	is nicer for functions.
	* lib.h (local): Declared.
	* lib.c (local): Defined.
	(obj_init): New symbol interned.

2009-10-06  Kaz Kylheku  <kkylheku@gmail.com>

	Bugfix: function parameter reconciliation (after function call
	completes) must only consider the unbound parameters.
	Otherwise false mismatches result if the function destructively
	manipulated some bindings of bound parameters.
	E.g. @(define foo (a)) is called as @(foo "bar") and internally
	it rebinds bound parameter a to "baz". This situation is
	not a mismatch. The rebinding is thrown away.

	* match.c (match_files): When processing a function call,
	keep an alist which associates arguments and unbound parameters.
	Then, after the function call, process the alist, rather
	than the full parameter list.

2009-10-06  Kaz Kylheku  <kkylheku@gmail.com>

	Semantics change: collect fails if it does not collect
	anything. Non-failing behavior can be obtained by
	wrapping with @(maybe) (but no such workaround for coll yet).

	* match.c (match_line): Return nil if coll collected nothing.
	(match_files): Return nil if collect collected nothing.


2009-10-06  Kaz Kylheku  <kkylheku@gmail.com>

	Bugfix: nil must be on the list of interned symbols.

	* lib.c (sym_name): Function removed. This was like
	symbol_name but did not accept nil.
	(intern): Use symbol_name instead of sym_name, allowing
	nil to be on the list of interned symbols.
	(obj_init): Add nil to interned_syms list.
	(nil_string): Changed from "NIL" to "nil".
	* match.c (dest_bind): Treat nil as a value, not a symbol.
	(match_files): Treat nil as a value when it's
	a function argument.

2009-10-06  Kaz Kylheku  <kkylheku@gmail.com>

	* gc.c (more): Bugfix: free_tail was incorectly calculated,
	thereby destroying the validity of the FIFO recycling algorithm
	used when GC debugging is enabled. This showed up as mysterious
	assertions and crashes.
	(mark_obj): Do not abort if a free object is marked.
	(mark_mem_region): Renamed bottom and top variables to low
	and high. The naming was confusing inverted relative
	to that in the caller.
	(sweep): Abort if somehow a block is free and marked reachable.

2009-10-06  Kaz Kylheku  <kkylheku@gmail.com>

	* match.c (match_files): Fixed nonexitent symbol warning for merge
	directive (complained about wrong symbol).

2009-10-05  Kaz Kylheku  <kkylheku@gmail.com>

	Refactoring matching code.

	* lib.h (cobj_ops): New function pointer, mark.
	* gc.c (mark_obj): For a COBJ type, call the mark function
	if the pointer is non-null.
	(gc_mark): New public function, wrapper that calls
	the private mark_obj. Implementations of mark for COBJ
	objects will need to call this.
	* gc.h (mark_obj): Declared.
	* regex.c (regex_obj_ops): Explicitly initialize mark function pointer
	 to null.

2009-10-05  Kaz Kylheku  <kkylheku@gmail.com>

	Code restructuring.

	* Makefile (match.o): New object file.
	(depend): New rule for generating dep.mk, using txr.
	(lib.o, lex.yy.o, regex.o, y.tab.o unwind.o, txr.o, match.o, gc.o):
	Dependency rules removed.
	* dep.mk: New make include file; captures dependencies. Generated
	by new depend rule in Makefile, using txr.
	* depend.txr: Txr query to generate dependencies.
	* extract.y: File renamed to parser.y
	(output_produced): Variable removed,
	moved into new file match.c.
	(dump_shell_string, dump_shell_string, dump_var, dump_bindings, depth,
	weird_merge, map_leaf_lists, dest_bind, eval_form, match_line,
	format_field, subs_vars, complex_open, complex_open_failed,
	complex_close, complex_snarf, robust_length, bind_car, bind_cdr,
	extract_vars, extract_bindings, do_output_line, do_output,
	match_files, extract): Functions removed, added to match.c.
	(struct fpip): Definition removed, added to match.c
	(<stdlib.h>, <string.h>, <ctype.h>, <errno.h>, <setjmp.h>,
	"gc.h", "unwind.h"): Unneeded headers removed.
	* match.c: New file.
	* extract.l: Renamed to parser.l.
	* extract.h: Renamed to parser.h.
	(opt_loglevel, opt_nobindings, opt_arraydims, version, progname):
	Declarations moved to txr.h.
	(extract): Dclaration moved to match.h.
	* txr.h, match.h: New headers.
	* gc.h (opt_gc_debug): Moved to txr.h.

2009-10-03  Kaz Kylheku  <kkylheku@gmail.com>

	Version 014

	New cases directive.

	New define directive: user-defined dynamically scoped functions.

	String literals in bind and function calls.

	EOF in the middle of a line handled properly.

	* extract.l (version): Bump to 014.
	* txr.1: Bump version to 014.


2009-10-02  Kaz Kylheku  <kkylheku@gmail.com>

	New cases directive.

	* extract.l (yybadtoken): Add case for CASES.
	(grammar): Tokenize cases directive.
	* extract.y (CASES): New token kind.
	(cases_clause): New grammar symbol.
	(grammar): Implement new grammar cases.
	(match_files): Implement semantics for cases.
	* lib.c (cases): New global.
	(obj_init): Intern cases symbol.
	* lib.h (cases): Declared.
	* txr.1: Documented.

2009-10-02  Kaz Kylheku  <kkylheku@gmail.com>

	Support for string and character literals.

	* extract.l (char_esc): Support \' and \" escapes.
	(STRLIT, CHRLIT): New flex start conditions.
	(grammar): New rules for tokenizing string literals.
	* extract.y (LITCHAR): New token kind.
	(strlit, chrlit, litchars): New grammar symbols.
	(grammar): Implement string literal parsing.
	(dump_var): Support character objects, treating
	them as one-character strings.
	(eval_form): New function.
	(match_files): In bind directive, allow the right
	hand side to be an arbitrary object.
	* lib.c (mkustring, init_str): New functions.
	(cat_str): Allow characters in the mix, treating
	them as one-character strings.
	* lib.h (mkustring, init_str): Declared.
	(chrp, chr_str, chr_str_set): New function.
	* txr.1: Documented.

2009-10-02  Kaz Kylheku  <kkylheku@gmail.com>

	Support for query-defined functions.

	* extract.l (yybadtoken): New DEFINE case.
	(NESTED): New flex start condition.  This allows for different lexing
	rules in nested lists, so even though for instance @(collect) is a
	special token @((collect)) isn't.
	(grammar): Refactored with NESTED.
	Tokenize define directive.
	* extract.y (define_transform): New function.
	(DEFINE): New token kind.
	(define_clause): New grammar symbol.
	(match_files): Implement define semantics, and function calls.
	* lib.c (define): New global.
	* lib.h (define): Declared.
	(proper_listp, alist_remove1, copy_cons, copy_alist): New functions.
	(obj_init): Intern define symbol.
	(init): Call new function uw_init.
	* unwind.c (toplevel_env): New static structure.
	(uw_unwind_to_exit_point): Support new UW_ENV frame type.
	(uw_init, uw_find_env, uw_push_env, uw_get_func, uw_set_func): New
	functions.
	* unwind.h (UW_ENV): New enumeration member in uw_frtype.
	(uw_dynamic_env): New struct.
	(uw_block_begin, uw_block_end): Renamed some variables.
	(uw_env_begin, uw_env_end): New macros.
	* txr.1: Documented.

2009-10-02  Kaz Kylheku  <kkylheku@gmail.com>

	Misc. bugfixes and improvements.

	* extract.l (grammar): Newline in a directive
	no longer an error. Why not allow it.
	* extract.y (grammar): Productions for catching empty bodies in some
	constructs now end with END newl, rather
	than just END, so parsing can continue sanely.
	(match_lines): In diagnostics, don't say "ignored" about material which
	causes an error that fails the query!
	* lib.c (mkstring): Initialize length since we know it!
	(c_str): Take a symbol as an arg, so we don't have
	to keep writing c_str(symbol_name(sym)).
	(obj_print): Use isprint rather than isctrl to decide
	whether to print a character as an escape.
	(snarf_line): Properly handle EOF in the middle of line.

2009-09-29  Kaz Kylheku  <kkylheku@gmail.com>

	Version 013

	Some minor garbage collection issues fixed.

	Infinite looping bug fixed.

	New @(trailer) directive.

	* extract.y (match_files): Implemented trailer directive.
	* extract.l (version): Bump to 013.
	* lib.h (trailer): Declaration added.
	* lib.c (trailer): External definition added.
	(obj_init): Initializer trailer with interned symbol.
	* txr.1: Documented @(trailer) and bumped version to 013.

2009-09-29  Kaz Kylheku  <kkylheku@gmail.com>

	Looping bug fixed. Certain directives could cause an infinite
	loop if the query has run out of data.

	* extract.y (match_files): The semantics of the first_file_parsed
	argument changes a little bit. Previously, if nil was passed,
	a new lazy stream would be opened for the first file.
	But this is ambiguous because nil also means empty list;
	sometimes when we recurse into match_files, the data has ran
	out and this argument is thus nil. Now, that argument must be
	the symbol t in order to mean ``open the first file''.
	If the argument is nil, it unambiously means ``we are at the end of the
	current file; don't open anything''.
	(extract): The initial call to match_files now passes
	the symbol t for the first_file_parsed argument.

2009-09-29  Kaz Kylheku  <kkylheku@gmail.com>

	Fixing some gc issues. The test cases were found to bomb
	with an assertion when run with --gc-debug enabled,
	due to a garbage-collected object still being used.
	This was due to the way the main function was structured.

	Also, the stack ``top'' terminology in the gc was stupidly wrong. Leaf
	function frames are at the stack top, and main is near the bottom.
	I was thinking of the ``top caller''.

	* Makefile (TXR_DBG_OPTS): New variable.
	Tests are now run with --gc-debug, which makes them slower,
	but has much greater chance of trapping gc problems.
	* extract.l (main): Two variables are now used for determining the
	stack bottom. We don't know in which order the compiler
	places local variables into a stack frame.  (This is a separate
	question from that of the direction of stack growth).
	The call to the init function is now done right away.
	The argument processing section of main does some processing
	with GC objects, but the init function was being called afterward,
	before the list of interned symbols is protected from garbage
	collection! So with --gc-debug turned on, parts of the interned
	symbol list were being garbage collected (since the variable
	has not yet been added to the set of root pointers, which is
	done in the init function).  Also, the use of an unknown --long-option
	is diagnosed properly now.
	* gc.c (gc_stack_top): Renamed to gc_stack_bottom, and converted from
	extern to static.
	(mark): Follows rename of gc_stack_top to gc_stack_bottom.
	(sweep): Eliminated the freed variable for counting freed objects,
	and the associated debug message, which was not useful.
	Commented why the free list is managed differently when dbg
	is turned on.
	(gc_init): New function.
	* gc.h (gc_stack_top): Declaration removed.
	(gc_init): Declaration added.
	* lib.c (min): New macro.
	(init): Takes two additional arguments which are used to
	determine the stack bottom. The function first determiens
	whether the stack grows up or down. Then it takes the
	greater or smaller of the two potential stack top pointers,
	based on that. The result is passed go gc_init.
	* lib.h (init): Declaration updated.

2009-09-28  Kaz Kylheku  <kkylheku@gmail.com>

	Version 012

	Semantics change of @(until) in @(collect) and @(coll).

	Minor fixes.

	* extract.y (match_line, match_files): The until clauses
	continue to be processed after the main clauses of the collect
	or coll (to see the bindings), but are processed before
	the collection occurs, so that the until will veto
	the bindings of the last iteration.  Moreover, the data
	positions stays where it is when this happens, and no
	arrangement is made to match the until material again.

	* txr.1: Tried to document the change.


2009-09-27  Kaz Kylheku  <kkylheku@gmail.com>

	* txr.1: following proofread, fixed various escaping problems and
	instances of missing text.

2009-09-26  Kaz Kylheku  <kkylheku@gmail.com>

	* lib.c (equal): Bugfixes: wrong fallthrough of FUN case.
	VEC case must return nil, not break.

2009-09-26  Kaz Kylheku  <kkylheku@gmail.com>

	Preparation for some sorting support.

	* extract.y (merge): Renamed to weird_merge.
	(map_leaf_lists): New functino.
	(match_file): Follow weird_merge rename.
	* lib.c (all_satisfy, none_satisfy, string_lt, do_bind2other,
	bind2other, merge, do_sort, sort): New functions.
	* lib.h (all_satsify, none_satisfy, string_lt,
	bind2other, sort): Declared.

2009-09-25  Kaz Kylheku  <kkylheku@gmail.com>

	Version 011

	New @(maybe) clause optionally matches (does not fail if none of
	its clauses match anything).

	New blocks feature: allows a query or subquery to be
	abruptly terminated by invoking an exit to a named or anonymous
	block. @(collect) and @(skip) have implicit anonymous blocks now.

	The @(skip) directive takes a numeric argument now, which limits
	how many lines are searched.

	* Makefile, extract.l, extract.y, extract.h, gc.c, gc.h, lib.c, lib.h,
	regex.c, regex.h, txr.1, unwind.c, unwind.h: Copyright notice and
	license text updated or added, and version bumped up to 011.
	* tests/001/query-1.txr, tests/001/query-2.txr, tests/001/query-3.txr,
	tests/002/query-1.txr: Assigned to public domain.

2009-09-25  Kaz Kylheku  <kkylheku@gmail.com>

	New features:
	- named blocks;
	- maybe clause;
	- optional iteration bound on skip.

	* extract.y: includes added: "unwind.h", <setjmp.h>.
	(MAYBE, OR): New grammar tokens.
	(maybe_clause): New nonterminal grammar symbol.
	(expr): A NUMBER can be an expression now, so that @(skip 42)
	is valid syntax.
	(match_files): Support for numeric argument in skip directive
	to bound the search to a maximum number of lines.
	Anonymous block established around skip.
	New directives implemented: maybe, block, accept and fail.
	Anonymous block established around collect.
	* txr.1: Documentation updated with new features.
	* Makefile: new object file unwind.o, and associated rules.
	* extract.l (yybadtoken): New cases for MAYBE and OR.
	(grammar): Likewise.
	* lib.c (block, fail, accept): New symbol variables.
	(obj_init): New symbols interned.
	* lib.h (block, fail, accept): Declared.
	(if2, if3): Macros fixed so test expression is not compared to nil,
	but implicitly tested as boolean.
	* unwind.c, unwind.h: New source files.

2009-09-24  Kaz Kylheku  <kkylheku@gmail.com>

	Stability fixes.

	* extract.y (match_files): Fixed invalid string("-") to
	string(chk_strdup("-")) which caused a freeing of
	a non-malloced string at gc finalization time.
	* regex.c (nfa_state_shallow_free): New function: does not
	free satellite objects, just the structure itself.
	(nfa_combine): Use nfa_state_shallow_free instead of nfa_state_free,
	because the merged state inherits ownership of objects from the state
	being spliced out.
	(nfa_state_set): Fix lack of initialization of s.visited member of the
	state structure.

2009-09-24  Kaz Kylheku  <kkylheku@gmail.com>

	Version 010

	A file specs can start with $, which means read a directory.

	Data sources are not into memory at once, but on demand,
	which can reduce memory for many queries.

	Regular expressions are now compiled once, when the
	query is parsed.

	Character escapes are now supported in regular expressions,
	and as a special syntax.

	* extract.l (version): Bumped to 010.
	(grammar): 8 and 9 are not octal digits; handle all regex
	backslash escaping in lexical grammar.
	* extract.y (grammar): Get rid of backslash handling from
	regex grammar. Lexer returns a REGCHAR for every escaped
	item. In situations where an operator character is implicily
	literal, like * in a character class, we use the grammar
	to include that alongside REGCHAR. Bugfixes: the character ], when not
	closing a class, is not a syntax error but stands for itself;
	the character - stands for itself outside of character class;
	the | character is literal in a character class.
	* txr.1: Updated version. Documented character escapes.

2009-09-24  Kaz Kylheku  <kkylheku@gmail.com>

	Lazy stream list improvement: no extra NIL element caused
	by end-of-file. Requires push-back support in streams.
	To avoid introducing a new structure member into streams,
	we extend the semantics of the label member, and rename
	it to label_pushback.

	* lib.c (stdio_line_stream, pipe_line_stream,
	dirent_stream): Follow rename of struct stream member;
	assert that label is an atom.
	(stream_get): Check pushback stack first and get item from there.
	(stream_pushback): New function.
	(lazy_stream_func): Pull one more item from the stream and
	use /that/ to decide whether to continue the lazy stream.
	The extra item is pushed back, if valid.
	(lazy_stream_cons): Simplified: no hack involving regular cons. Starts
	the induction by peeking into the stream. If something is there, it is
	pushed back, and a lazy cons is constructed which will fetch it.
	(obj_print): Made aware of the pushback, which must be skipped
	to get to the terminating label.
	* lib.h (struct stream): Member renamed from label to label_pushback.
	(stream_pushback): New function declaration.

2009-09-23  Kaz Kylheku  <kkylheku@gmail.com>

	Escape syntax in regexes, and text. The
	standard seven character escapes are supported,
	namely \a, \b, \t, \n, \v, \f, and \r,
	as well as hex and octal escapes, plus
	the code \e for ASCII ESC.

	* extract.l (char_esc, num_esc): New functions.
	(grammar): New lex cases.
	* lib.c (obj_print): Support all character escapes in printing.
	Bugfix: backslash printed as two backslashes, not one.

2009-09-23  Kaz Kylheku  <kkylheku@gmail.com>

	* tests/002/query-1.txr: Modified to use $ to scan thread
	subdirectories.
	* tests/002/query-1.expected: Updated.

2009-09-23  Kaz Kylheku  <kkylheku@gmail.com>

	New COBJ type for wrapping arbitrary C objects into the
	Lisp-like framework. Compiled regexes are objects now.
	Regexes in a query are now compiled just once.

	* extract.y (grammar): Regexes compiled while parsing.
	(match_line): Modify with respect to the abstract syntax
	tree change, and the interface changes in the match_regex,
	and search_regex functions.
	* gc.c (mark_obj, finalize): Handle marking and finalization
	of COBJ objects.
	* lib.c (typeof, equal, obj_print): Handle COBJ.
	(cobj, cobj_print_op): New functions.
	* lib.h (type_t): New enum element, COBJ.
	(struct cobj, struct subj_ops): New types.
	(union obj): New member, co.
	(cobj, cobj_print_op): New functions declared.
	* regex.c (regex_equal, regex_destroy, regex_compile, regex_nfa): New
	functions.
	(regex_obj_ops): New static struct.
	(search_regex, match_regex): Interface change. Regex arguments
	are now compiled regexes. Functions won't handle raw regexes.
	* regex.h (regex_compile, regex_nfa): New functions declared.

2009-09-23  Kaz Kylheku  <kkylheku@gmail.com>

	New feature: file specs that start with $ read directories.
	Reading from an ``ls'' pipe is too slow.

	Streams and lazy conses implemented. Lazy conses allow us to treat a
	file or other kind of stream exactly as if it were a list.
	We can use car and cdr, etc. But only the parts of the list
	that we actually touch are instantiated on-the-fly by
	reading from the underlying stream.

	* extract.l: inclusion of <dirent.h> added.
	* extract.l: inclusion of <dirent.h> added.
	* extract.y (fpip_closedir): new enumeration in struct fpip,
	and fpip_noclose removed.
	(complex_open): Check for leading $, use opendir.
	(complex_open_failed): New function.
	(complex_close): Handle fpip_closedir case. Not closing
	stdin and stdout is handled by explicit comparison now.
	(complex_snarf): New function, constructs stream of
	a suitable type, over object returned from complex_close,
	wraps it in a lazy list.
	(match_files): Use complex_snarf instead of snarf to get a lazy list.
	* gc.c: Handle LCONS and STREAM cases.
	* lib.c (stream_t, lcons_t): New variables holding symbols.
	(typeof, equal, obj_print): Handle LCONS and STREAM.
	(car, cdr, car_l, cdr_l, consp, atom, listp): Rewritten to handle
	LCONS.
	(chk_strdup, stdio_line_read, stdio_line_write, stdio_close
	stdio_line_stream, pipe_close, pipe_line_stream,
	dirent_read, dirent_close, dirent_stream,
	stream_get, stream_put, stream_close,
	make_lazycons, lazy_stream_func, lazy_stream_cons): New functions.
	(stdio_line_stream_ops, pipe_line_stream_ops,
	dirent_stream_ops): New static structs.
	(obj_init): Intern new symbols lstream, lcons, and dir.
	* lib.h (type_t): New enum members STREAM and LCONS.
	(struct stream, struct stream_ops, struct lazy_cons): New types.
	(union obj): New members sm and lc.
	(chk_strdup, stdio_line_stream, pipe_line_stream,
	dirent_stream, stream_get, stream_put, stream_close,
	lazy_stream_cons): New function declarations.
	* regex.c: inclusion of <dirent.h> added

2009-09-23  Kaz Kylheku  <kkylheku@gmail.com>

	Version 009

	User-friendly error messages from parser.
	Fixed -q option.

	* extract.l (version): Bumped to 009.
	* txr.1: Updated version.

2009-09-22  Kaz Kylheku  <kkylheku@gmail.com>

	* Makefile (LIBLEX): New variable.
	Refer to lex library as -lfl, using variable
	that can be overridden.

2009-09-22  Kaz Kylheku  <kkylheku@gmail.com>

	* extract.h (yybadtoken): New function declaration.
	* extract.l (yybadtoken): New function.
	(main): Fixed -q option.
	* extract.y (grammar): Lots of new error productions, some
	phrase rules refactored, resulting in much more user-friendly
	error diagnosis.
	* txr.1: -q option semantics clarified.<|MERGE_RESOLUTION|>--- conflicted
+++ resolved
@@ -1,4 +1,17 @@
-<<<<<<< HEAD
+2012-10-30  Kaz Kylheku  <kaz@kylheku.com>
+
+	* lib.c (string_lt): Bugfix: wcscmp returns some value less than zero,
+	not specifically -1.
+
+2012-10-30  Kaz Kylheku  <kaz@kylheku.com>
+
+	* mpi-patches/config-types: Include the header as "config.h"
+	rather than "../config.h" because the dependency generation script
+	checks for this as a special case and treats it relative to the
+	build directory.
+
+	* dep.mk: Regenerated.
+
 2012-10-01  Kaz Kylheku  <kaz@kylheku.com>
 
 	* arith.c (bignum_from_long): New function.
@@ -9,21 +22,6 @@
 	wcstol fails, because now we have bignum_from_long to handle all values
 	of long. Ensure that the bignum is normalized, in case it falls in the
 	fixnum range (does not happen on our usual platforms). 
-=======
-2012-10-30  Kaz Kylheku  <kaz@kylheku.com>
-
-	* lib.c (string_lt): Bugfix: wcscmp returns some value less than zero,
-	not specifically -1.
-
-2012-10-30  Kaz Kylheku  <kaz@kylheku.com>
-
-	* mpi-patches/config-types: Include the header as "config.h"
-	rather than "../config.h" because the dependency generation script
-	checks for this as a special case and treats it relative to the
-	build directory.
-
-	* dep.mk: Regenerated.
->>>>>>> 028668d2
 
 2012-09-25  Kaz Kylheku  <kaz@kylheku.com>
 

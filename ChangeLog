2011-10-01  Kaz Kylheku  <kaz@kylheku.com>

<<<<<<< HEAD
	* txr.1: Documented choose and horizontal mode for paralle
	constructs.
=======
	Regression bug fix: longest match variables broken by
	2011-09-28 commit which introduced the double var match.

	* match.c (match_line): Handle case where modifier is t.

	* parser.y (var_op): Produce modifir as (t) rather than t.
>>>>>>> a1349b59

2011-10-01  Kaz Kylheku  <kaz@kylheku.com>

	New directive: choose.

	* match.c (choose_s, longest_k, shortest_k): New variables.
	(match_line, match_files): Introduced choose directive.
	(match_init): Initialize new variables.

	* match.h (choose_s): Declared.

	* parser.l (yybadtoken): Handle CHOOSE.
	(CHOOSE): Clause added for returning this token.

	* parser.y: Added #include "match.h".
	(CHOOSE): New token symbol.
	(choose_clause): New nonterminal symbol.
	(clause): choose_clause added.
	(all_clause, some_clause, none_clause,  maybe_clause,
	cases_clause): Abstract syntax tree tweaked.
	(choose_clause): New syntax.
	(elem): Abstract syntax trees tweaked for many clauses.
	New CHOOSE clauses.
	(out_clause): New error case for choose_clause.

2011-09-30  Kaz Kylheku  <kaz@kylheku.com>

	* HACKING: Updated with debugging hints.

2011-09-29  Kaz Kylheku  <kaz@kylheku.com>

	* txr.1: Clarified consecutive variables and documented double
	variable match.

2011-09-29  Kaz Kylheku  <kaz@kylheku.com>

	* parser.l: Implemented backslash continuations in SPECIAL
	state, regexes and string literals.

	* txr.1: Documented.

2011-09-29  Kaz Kylheku  <kaz@kylheku.com>

	* match.c (match_line): Implemented horizontal all, some,
	none, maybe and cases directives.
	(match_files): Recognize horizontal version of these directives
	by the presence of the extra symbol t and do not process.
	Also, bugfix in the all directive: not resetting the
	all_match flag when short circuiting out.
	* parser.y (clause_parts_h, additional_parts_h): New nonterminals.
	(elem): New clauses added.

2011-09-29  Kaz Kylheku  <kaz@kylheku.com>

	* match.c (chars_k): New variable.
	(match_line): Keyword arguments in coll implemented.
	(match_init): chars_k variable initialized.

	* parser.l (COLL): Lexical syntax changed to allow for
	argument material.

	* parser.y (elem): Coll syntax rewritten for arguments.

	* txr.1: Updated.

2011-09-28  Kaz Kylheku  <kaz@kylheku.com>

	* match.c (mingap_k, maxgap_k, gap_k, times_k, lines_k): New
	symbol variables.
	(match_lines): Keyword arguments in collect implemented.
	(match_init): New function.

	* match.h (match_init): Declared.

	* parser.l (COLLECT): Lexical syntax changed for COLLECT to
	allow for argument material.

	* parser.y (%union): obj renamed to val.
	(exprs_opt): New nonterminal.
	(collect_clause): Rewritten for arguments.

	* txr.c (main): Call to match_init introduced.

2011-09-28  Kaz Kylheku  <kaz@kylheku.com>

	* match.c (match_line): Bugfix in double var. Do not
	prepend the next_pat to the specline if it is nil.

2011-09-28  Kaz Kylheku  <kaz@kylheku.com>

	* match.c (match_line): Logic restructured to allow for
	regex variables which also have nested variables.
	Previously this code was assuming that the cases were
	mutually exclusive, and the parser happened to work that way.
	Also, added support for a "double var" match which occurs
	when an unbound variable is followed by a regex variable.
	This case should be allowed because it makes sense.
	It's similar to a variable followed by a regex, except
	that the regex is also a variable binding.

	* parser.y (o_elems_transform): New function.
	(o_elems_opt, o_elems_opt2, quasilit): Transform o_elems with new
	function. This is needed because subst_vars doesn't
	deal with the nested var syntax for consecutive variables.
	(var): New syntax case '{' IDENT exprs '}' elem. This
	allows consecutive variables to be nested in all cases.

2011-09-27  Kaz Kylheku  <kaz@kylheku.com>

	* parser.y ('{', '}'): Nope, still not right.
	These must have exactly the same precedence as
	IDENT for this to work right, of course.

2011-09-27  Kaz Kylheku  <kaz@kylheku.com>

	* parser.y ('{', '}'): Bugfix: precedence of these
	terminals was causing @foo@foo to be parsed differently
	from @foo@{foo}. We need consecutive variables to be
	specially folded in the syntax under a single var_s
	node.

2011-09-27  Kaz Kylheku  <kaz@kylheku.com>

	* match.c (match_files): One more fix to this, argh.
	The test for !data should be done after matching,
	before incrementing to the next line. Then it is a true
	bottom of the loop test. This commit allows
	@(skip)
	@first_line
	@(skip nil 3)
	@(eof)
	to correctly match the first line of the input, not
	the fourth one from the bottom, since the
	second skip has an unbounded range.

2011-09-27  Kaz Kylheku  <kaz@kylheku.com>

	* match.c (match_files): Another bugfix to skip.
	If a hard skip tries to go beyond EOF, then the query
	must fail. However, a skip to exactly EOF is fine.
	I.e. data can hit nil at the same time as the right
	number of skip iterations is performed.

2011-09-27  Kaz Kylheku  <kaz@kylheku.com>

	* match.c (match_files): Bugfix in skip directive.
	We should try the match at least once even if there is no data
	after a hard skip, so that the query has an opportunity
	to do an explicit match for no data, as with @(endp).
	This commit makes possible queries like:
	@fourth_line_from_bottom
	@(skip 1 3)
	@(eof)
	This query depends on @(skip 1 3) not failing when
	it runs out of data, because @(eof) checks for htis.

2011-09-27  Kaz Kylheku  <kaz@kylheku.com>

	* lib.c (eof_s): New symbol variable.
	(obj_init): New variable initialized.

	* lib.h (eof_s): Declared.

	* match.c (match_files): New @(eof) directive explicitly
	matches end of data.

	* txr.1: Updated.

2011-09-26  Kaz Kylheku  <kaz@kylheku.com>

	Version 037

	Short-circuiting behavior for @(all) and @(none).

	Obsolete forms of @(next) and @(output) syntax are gone.

	New filtering feature for substitutions in output.  Filtering to and
	from HTML built in, plus user-defined filtering with deffilter.

	Bugfixes: wrong error message in throw; lack of support for escaping
	backslashes in literals and regexes.

	* txr.c (version): Bumped to 037.

	* txr.1: Set version to 037 and bumped date.

	* configure: Bumped txr_ver to 037.

2011-09-26  Kaz Kylheku  <kaz@kylheku.com>

	Support &#NNNN; decimal escapes also.

	* filter.c (html_hex_continue): Bail with nil if no digits
	are collected. The &#x; syntax is not translated to anything.
	(html_dec_continue): New function.
	(html_hex_handler): Function renamed to html_numeric_handler.
	(filter_init): Change function-based trie node over to
	html_numeric_handler.

2011-09-26  Kaz Kylheku  <kaz@kylheku.com>

	Support &#xNNNN; hex escapes in html.  Bugfix in field formatting.
	chr function inlined.

	* filter.c (trie_value_at, trie_lookup_feed_char): Handle function
	case.
	(build_filter): New parameter, compress_p.
	(html_hex_continue, html_hex_handler): New functions.
	(filter_init): Add a function-based node to the from_html trie.

	* lib.c (chr): Function removed.
	(functionp) New function.

	* lib.h (chr): Declaration replaced with inline function.
	(functionp): Declared.

	* match.c (format_field): Bugfix: failed to apply filter
	that came in as an argument.

2011-09-26  Kaz Kylheku  <kaz@kylheku.com>

	Bugfixes: Consistent escaping in various literals. Double
	backslash codes for single backslash. Output clause can be empty.

	* parser.l (char_esc): Backslash handled.
	Use internal_error rather than abort.
	(REGCHAR, LITCHAR): Backslash added to lexical syntax.

	* parser.y (output_clause): Allow empty output clause.

2011-09-26  Kaz Kylheku  <kaz@kylheku.com>

	New feature: @(deffilter)

	Bugfix in @(throw) when non-symbol is thrown: exception message
	referred to the symbol throw rather than the erroneous object.

	* filter.c (build_filter_from_list, register_filter): New functions.

	* filter.h (register_filter): New function declared.

	* lib.c (deffilter_s): New variable defined.
	(chain): Function changed from single list argument to variable
	argument list to reduce the complexity of use.
	(do_and, and): New functions.
	(obj_init): deffilter_s initializatio added.

	* lib.h (deffilter_s, and): New declarations.
	(chain): Declaration updated to new function signature.
	(eq): Changed from macro to inline function.

	* match.c (do_output_line): Simplified expression involving chain.
	(do_output): Likewise.
	(match_files): Bugfix in error handling of throw.
	Implementation of deffilter.

	* txr.1: Documented deffilter.

2011-09-26  Kaz Kylheku  <kaz@kylheku.com>

	Trie compression. Hash table iteration.
	Bugfix in typeof.

	* filter.c (trie_compress): New function.
	(trie_value_at, trie_lookup_feed_char, filter_string): Handle cons cell
	nodes in trie.
	(build_filter): Call trie_compress.

	* gc.c (cobj_destroy_op): Function renamed to cobj_destroy_stub_op
	since it doesn't do anything.
	(cobj_destroy_free_op): New function.
	* hash.c (struct hash_iter): New type.
	(hash_destroy): Function removed.
	(hash_ops): Reference to hash_destroy replaced with
	cobj_destroy_free_op.
	(hash_count, hash_iter_mark, hash_begin, hash_next): New functions.
	(hash_iter_ops): New static structure.
	* hash.h (hash_count, hash_begin, hash_next): New functions declared.
	* lib.c (hash_iter_s): New symbol variable.
	(typeof): Bugfix: TAG_LIT type tag not handled.
	(vecref): New function.
	(obj_init): Initialize hash_iter_s.
	* lib.h (cobj_destroy_op): Declaration renamed.
	(cobj_destroy_free_op, vecref): New functions declared.
	(hash_iter_s): New variable declared.
	* stream.c (string_in_ops, byte_in_ops): cobj_destroy_op
	renamed to cobj_destroy_stub_op.

2011-09-25  Kaz Kylheku  <kaz@kylheku.com>

	Filtering from HTML implemented.

	* filter.c (from_html_k): New variable.
	(to_html_table): New static array.
	(filter_init): Intern new symbol. Instantiate new filter
	and store in filters hash.

2011-09-25  Kaz Kylheku  <kaz@kylheku.com>

	Filtering feature for variable substitution in output.

	* filter.c, filter.h: New files.

	* Makefile (OBJS): filter.o added.

	* gc.c (mark_obj): Mark new alloc field of string objets.

	* hash.c (struct hash): New member, userdata.
	(hash_mark): Mark new userdata member of hash.
	(make_hash): Initialize userdata.
	(get_hash_userdata, set_hash_userdata, hashp): New functions.

	* hash.h (get_hash_userdata, set_hash_userdata, hashp): New functions
	declared.

	* lib.c (getplist, string_extend, cobjp): New functions.
	(string_own, string, string_utf8): Initialize new alloc field to nil.
	(mkstring, mkustring): Initialize new alloc field to actual size.
	(length_str): When length is computed and cached, also compute
	and cache alloc.
	(init): Call filter_init.

	* lib.h (string string): New member, alloc.
	(num_fast): Macro converted to inline function.
	(getplist, string_extend, cobjp): New functions declared.

	* match.c (match_line): Follows change of modifier s-exp syntax.
	(format_field): New parameter, filter.
	New modifier syntax parsed. Filter retrieved, and applied.
	(subst_vars): New parameter, filter. Filter is either applied
	in this function or passed to format_field, as needed.
	(eval_form): Pass nil to new parameter of subst_vars.
	(do_output_line): New parameter, filter. Passed down to subst_vars.
	(do_output): New parameter, filter. Passed down to do_output_line.
	(match_files): Pass nil filter to subst_vars in cat directive.
	Output directive refactored to parse keywords, extract the
	filter and pass down to do_output.

	* parser.y (regex): Generate (sys:regex regex syntax ...)
	instead of (regex syntax ...).
	(elem, expr): Updated w.r.t. regex syntax change.
	(var): Cases '{' IDENT regex '}' and '{' IDENT NUMBER '}'
	are removed. new syntax '{' IDENT exprs '}' to handle these
	more generally and allow for keywords.

	* txr.1: Updated.

2011-09-23  Kaz Kylheku  <kaz@kylheku.com>

	Numeric constants become real constants.

	Vector code cleanup.

	* lib.h (zero, one, two, negone, maxint, minint): Extern declarations
	removed, macros introduced for these identifiers.

	* lib.c (zero, one, two, negone, maxint, minint): File scope
	definitions removed.
	(vector): Use vec_alloc and vec_fill enums instead of constants.
	(obj_init): Remove references to removed definitions.

2011-09-23  Kaz Kylheku  <kaz@kylheku.com>

	* LICENSE, Makefile, configure, gc.c, gc.h, hash.c, hash.h, lib.c,
	lib.h, match.c, match.h, parser.h, parser.l, parser.y, regex.c,
	regex.h, stream.c, stream.h, txr.1, txr.c, txr.h, unwind.c, unwind.h,
	utf8.c, utf8.h: Updated copyright year.

2011-09-23  Kaz Kylheku  <kaz@kylheku.com>

	* match.c, parser.y: Support for old output syntax removed.
	Leading :nothrow with trailing material is an error now.

	* txr.1: Updated. Made note of errors in pipes being asynchronous.

2011-09-23  Kaz Kylheku  <kaz@kylheku.com>

	* tests/002/query-1.txr: Old next syntax rewritten to new.

2011-09-23  Kaz Kylheku  <kaz@kylheku.com>

	* match.c (match_files): Some cleanup in preparation of new
	features. Support for obsolescent @(next) syntax is gone.

2011-09-23  Kaz Kylheku  <kaz@kylheku.com>

	Semantics tweak: short circuiting behavior for @(all) and @(none).

	* match.c (match_files): Added a couple of break statements.

	* txr.1: Updated.

2011-09-22  Kaz Kylheku  <kaz@kylheku.com>

	Version 036

	Extension to @(skip).

	* txr.c (version): Bumped to 036.

	* txr.1: Set version to 036.

	* configure: Bumped txr_ver to 036.

2011-09-22  Kaz Kylheku  <kaz@kylheku.com>

	Useful second argument in skip directive for skipping
	a minimum number of lines.

	* match.c (match_files): New behavior in skip_s case.

	* txr.1: Documented.

2010-10-05  Kaz Kylheku  <kkylheku@gmail.com>

	Version 035

	Fixes garbage-collection-related problem affecting @(freeform)
	that was revealed by "make tests" on x86-64 system, gcc 4.3.2.

	Fixes show-stopper stupidity, again: a query that matches 
	the end of data terminates successfully rather than failing.  This
	is because version 032 did not properly address the breakage
	introduced in the 2010-01-21 change to match.c involving the dataline
	variable. The "fix" only prevented the program from aborting in that
	situation.

	* txr.c (version): Bumped to 035.

	* txr.1: Set version to 035.

	* configure: Bumped txr_ver to 035.

2010-10-04  Kaz Kylheku  <kkylheku@gmail.com>

	* match.c (match_files): Bugfix. A (sub)query that runs out of data
	lines to match must fail. Extra data lines relative to the spec
	are tolerated; extra spec lines unmet by data aren't.

2010-10-03  Kaz Kylheku  <kkylheku@gmail.com>

	* lib.h (lazy_string): Fix incorrect comment.

	* lib.c (split_str, split_str_set): It is necessary to protect input
	parameters against GC, because we cache their internal pointers,
	after which we no longer refer to the objects themselves. Moreover,
	we perform object allocation, and then keep using the internal
	pointers.

2010-09-30  Kaz Kylheku  <kkylheku@gmail.com>

	* txr.1: Fix formatting problem.

2010-03-01  Kaz Kylheku  <kkylheku@gmail.com>

	* txr.1: Fix inaccuracies: files are not read into memory all at
	once, and a query doesn't execute if it had errors.

2010-02-28  Kaz Kylheku  <kkylheku@gmail.com>

	Version 034

	Patched up broken @(freeform) directive.

	* txr.c (version): Bumped to 034.

	* txr.1: Set version to 034.

	* configure: Bumped txr_ver to 034.

2010-02-28  Kaz Kylheku  <kkylheku@gmail.com>

	New testcases for freeform.

	* tests/006/data: New UTF-8 file.

	* tests/006/freeform-1.txr: Likewise.

	* tests/006/freeform-1.expected: Likewise.

	* tests/006/freeform-2.txr: Likewise.

	* tests/006/freeform-2.expected: Likewise.

	* Makefile (TXR_ARGS): New target-specific assignment to set
	data for test case set 006.

2010-02-27  Kaz Kylheku  <kkylheku@gmail.com>

	* lib.c (length_str_gt, length_str_ge, length_str_lt, length_str_le):
	Added missing support for literal string type.

2010-02-27  Kaz Kylheku  <kkylheku@gmail.com>

	* lib.c (search_str): Bugfix for empty haystack case: checks for end
	of string must use postincrement on the index, otherwise the access
	goes past the null terminator.

2010-02-27  Kaz Kylheku  <kkylheku@gmail.com>

	* match.c (match_lines): Bugfix in freeform directive.
	If the virtual line is partially matched, the remainder of
	the line is folded back into list form. In this case, the
	data line number must be incremented. Otherwise the calling
	context may conclude that no progress was made, and
	skip a line of input. I.e. the unmatched part of the input
	is a new line, even if there had originally
	been no line break at that point.

2010-02-27  Kaz Kylheku  <kkylheku@gmail.com>

	* lib.h (split_str_sep): Declared.

	* lib.c (split_str_sep): New function. 
	(split_str): Semantics changed; the second argument
	is not a set of separator characters (like in split_str_sep)
	but rather a separator string. Fixed bug: if the input
	string is empty, the output list is empty. This caused
	infinite looping behavior in @(freeform).

2010-02-24  Kaz Kylheku  <kkylheku@gmail.com>

	* lib.c (init_str): Bugfix: copy only len characters, not len + 1, so
	that we don't clobber the null terminator in the target string, or try
	read past the end of the source data.  This affects the @(freeform)
	directive.

2010-01-26  Kaz Kylheku  <kkylheku@gmail.com>

	Version 033

	Addressed exponential memory behaviors
	in derivative-based regex matching.

	* txr.c (version): Bumped to 033.

	* txr.1: Set version to 033.

	* configure: Bumped txr_ver to 033.

2010-01-26  Kaz Kylheku  <kkylheku@gmail.com>

	hash.c (hash_process_weak): There is no point in fixing up
	the type codes of spuriously reached nodes; reached objects
	will not be removed by weak processing and so it's better
	to just detect those situations and short-circuit.

2010-01-26  Kaz Kylheku  <kkylheku@gmail.com>

	Optimization in derivative-based regex engine.
	Exponential memory consumption behavior was observed when
	matching the input aaaaaa....
	against the regex a?a?a?a?....aaaa....
	The fix is to eliminate common subexpressions
	from the derivative for the or operator.

	* lib.c (memqual, mapcon): New functions

	* lib.h (memqual, mapcon): Declared.

	* regex.c (flatten_or, unflatten_or,
	unique_first, reduce_or): New functions.
	(reg_derivative): Apply reduce_or
	to the constructed disjunction.

2010-01-25  Kaz Kylheku  <kkylheku@gmail.com>

	Fixing weak hash tables.

	* gc.c, gc.h (REACHABLE, FREE): Moved to header.

	* hash.c (hash_mark): Fix broken list push code.
	(has_process_weak): Defend against conservative
	garbage collector. We cannot trust that the
	conses which make up the chain backbone
	and hash entry pairs are unmarked, because the
	hash vectors might be reached through
	spurious references.

2010-01-25  Kaz Kylheku  <kkylheku@gmail.com>

	Version 032

	Fix showstopper stupidity.

	* match.c (match_files): Fix incorrect change involving dataline
	variable made on 2010-01-21; failure to check for end of data.

	* txr.c (version): Bumped to 032.

	* txr.1: Set version to 032.

	* configure: Bumped txr_ver to 032.

2010-01-25  Kaz Kylheku  <kkylheku@gmail.com>

	Version 031

	Addresses some spurious object retention problems related to the GC's
	conservative scan of the stack.

	* txr.c (version): Bumped to 031.

	* txr.1: Set version to 031.

	* configure: Bumped txr_ver to 031.

2010-01-25  Kaz Kylheku  <kkylheku@gmail.com>

	* match.c (match_files): Workaround for GC issue
	discovered on Red Hat EL 4 with gcc 3.4.3.
	In the collect loop, set car(success) to nil.
	Somehow the generated code hangs on to the last
	matching position for a regex, preventing GC.

2010-01-24  Kaz Kylheku  <kkylheku@gmail.com>

	* stream.c (vformat_num): Fix bad width calculation.

2010-01-21  Kaz Kylheku  <kkylheku@gmail.com>

	Fix for unbounded memory growth problem reproduced with GCC 4.4.1
	on 32 bit x86 Fedora. This happens because the lazy list variable
	``data'' in the match_files function is optimized to a register,
	but a stale value of that variable persists in the backing storage.

	* gc.h (gc_hint): New macro.
	(gc_hint_func): Declared.

	* gc.c (gc_hint_func): New function.

	* match.c (match_files): Use gc_hint on the data lazy list.

2010-01-21  Kaz Kylheku  <kkylheku@gmail.com>

	* match.c (match_files): Reduce scope, and bogus use of, dataline
	variable.

2010-01-19  Kaz Kylheku  <kkylheku@gmail.com>

	Version 030

	Fixed grammar conflicts.

	R1~R2 syntax supported in regexes.

	* txr.c (version): Bumped to 030.

	* txr.1: Set version to 030.

	* configure: Bumped txr_ver to 030.

2010-01-19  Kaz Kylheku  <kkylheku@gmail.com>

	* parser.y (regex): Getting rid of empty '/' '/' production
	again.
	(regexpr): Re-introducing empty production; this time using
	%prec LOW trick to give this interpretation the lowest
	possible precedence. Thus expressions like /&/ work again.
	(regbranch): New production to allow R1~R2 to be valid.

	* txr.1: Documented.

2010-01-19  Kaz Kylheku  <kkylheku@gmail.com>

	* parser.l (grammar): The ^ character is no longer considered
	a special regex token, just a regular character.

	* parser.y (LOW): New phony terminal symbol, used as place holder
	for lowest precedence.
	(grammar): Fixed numerous conflicts in regex section by refactoring.
	The regex nonterminal no longer has an empty derivation.
	A regex character class no longer has an empty derivation; this is
	handled by special rules. Ambiguity around ^ is resolved; this is
	parsed as a regular character and specially recognized.
	Ambiguity between catenation of terms and postfix operators
	resolved in favor of shift by giving catenation low
	precedence using %prec LOW.

2010-01-18  Kaz Kylheku  <kkylheku@gmail.com>

	Version 029

	Performance optimizations of derivative-based regexes.

	New syntax: [] and [^].

	Saner semantics for % operator.

	* txr.c (version): Bumped to 029.

	* txr.1: Set version to 029.

	* configure: Bumped txr_ver to 029.

2010-01-18  Kaz Kylheku  <kkylheku@gmail.com>

	* regex.c (reg_derivative_list, reg_derivative): Recognition
	of cases to reduce consing. In reg_derivative_list, we avoid
	consing the full or expression if either branch is t, and
	also save a cons when the first element has a null derivative.
	In reg_derivative the oneplus and zeroplus cases are split,
	since zeroplus can re-use the input expression, when it's
	just a one-character match, deriving nil.

2010-01-18  Kaz Kylheku  <kkylheku@gmail.com>

	Adjust semantics of non-greedy operator R%S, to avoid the broken
	case whereby R%S matches nothing at all when S is not empty
	but equivalent to empty, or more generally when S is nullable.
	A much nicer definition is ``the intersection of R* and
	the set of all strings that do not contain a non-empty substring
	that matches S, followed by S''.

	* regex.c (dv_compile_regex): Adjust syntactic sugar for the %
	operator, taking advantage of the reg_nullable function to keep the
	simpler syntactic sugar for cases where S is not nullable.

	* txr.1: Document accordingly.

2010-01-17  Kaz Kylheku  <kkylheku@gmail.com>

	* parser.y (regterm, regclass): Relocate handling
	of empty [] into regterm, via empty derivation.

2010-01-16  Kaz Kylheku  <kkylheku@gmail.com>

	Regex syntactic tweaks: support the [] syntax
	to match no character and [^] as its complement,
	being synonymous with the wildcard dot.

	* parser.y (regterm): Added new productions.

	* txr.1: Documented.

2010-01-16  Kaz Kylheku  <kkylheku@gmail.com>

	Version 028.

	Code cleanup.

	New additional regex implementation using regex derivatives,
	providing new operators: regex complement, intersection,
	non-greedy match.

	Regex syntax bugfixes.

	* txr.c (version): Bumped to 028.

	* txr.1: Bumped version to 028.

	* configure: Bumped txr_ver to 028.

	* match.c (dest_bind): Remove spurious syntax.

2010-01-15  Kaz Kylheku  <kkylheku@gmail.com>

	* txr.1: Get rid of parens from regex operator descriptions.
	Correct wrong text: all operators can take an empty regex.
	Clarify escaping rules within a character class.
	Describe Kleene and non-greedy behavior more accurately.

2010-01-15  Kaz Kylheku  <kkylheku@gmail.com>

	* genman.txr, txr.1: Encode version differently; extract
	from text during HTML conversion.

2010-01-15  Kaz Kylheku  <kkylheku@gmail.com>

	Automate the maintenance of the HTML-ized man page.

	* Makefile (txr-manpage.html): New target, generated from txr.1
	man page.

	* genman.txr: New txr query to transform the output of man2html.

2010-01-15  Kaz Kylheku  <kkylheku@gmail.com>

	Implemented non-greedy operator.

	* lib.c (nongreedy_s): New symbol globals.
	(obj_init): New symbol interned.

	* lib.h (nongreedy_s): Declared.

	* parser.l (grammar): Support % as a regex operator.

	* parser.y (grammar): Define '%' nonterminal,
	on th esame precedence level as '*'.
	(regterm): Add the % expression as a term.
	(regchar): Recognize % as ordinary character in a character
	class. Also, bugfix: recognize & and ~ similarly.

	* regex.c (dv_compile_regex): Implement % as a syntactic sugar
	via an algebraic transformation to a more complex expression.
	(regex_requires_dv): A regex containing the % operator requires
	derivatives.

	* txr.1: Documented %; moved exotic regex notes to end of document.

2010-01-15  Kaz Kylheku  <kkylheku@gmail.com>

	* regex.c (reg_derivative_list): Bugfix: wrong algebra,
	taking a double derivative of the first item.

2010-01-15  Kaz Kylheku  <kkylheku@gmail.com>

	* txr.1: Fix accidental edit garbage.

2010-01-14  Kaz Kylheku  <kkylheku@gmail.com>

	* txr.1: Fix accidental .b, which should have been .B.
	Revised description of regex operators. Added section
	on intersection and complement, which may not be familiar
	to regex users.

2010-01-14  Kaz Kylheku  <kkylheku@gmail.com>

	* regex.c (reg_derivative): Bugfix: remove invalid
	algebraic reductions in the derivative for the or operator.

2010-01-13  Kaz Kylheku  <kkylheku@gmail.com>

	Bugfix: allow unescaped / to be used in regex character classes.

	To do this, we no longer make the lexer look for the terminating
	slash which ends the regex syntax. This is driven by the parser,
	which calls a special function in the lexer to indicate that
	the regex parsing is done.

	* parser.h (end_of_regex): New function declared.

	* parser.l (REGCLASS): Unused start condition removed.
	(grammar): A slash character in the REGEX start condition is now simply
	returned as an operator token; no popping of the state stack takes
	place. The scanner stays in REGEX mode.
	(end_of_regex): New function.

	* parser.y (regex): Call end_of_regex when a regex is successfully
	scanned through to terminating slash, or if a syntax error occurs.
	(regchar): Can derive a / terminal now, thus including it in a
	regex character class.

2010-01-13  Kaz Kylheku  <kkylheku@gmail.com>

	* parser.y (precedence): bugfix: character classes like this [^*]
	being treated as a non-complemented set of two characters.

2010-01-13  Kaz Kylheku  <kkylheku@gmail.com>

	Dynamically determine which regex implementation to use:
	NFA or derivatives. The default behavior is NFA, with
	derivatives used if the regular expression contains
	uses of complement or intersection. The --dv-regex
	option forces derivatives always.

	* regex.c (opt_derivative_regex): Default value is 0 now.
	(regex_requires_dv): New function.
	(regex_compile): If regex_requires_dv function reports
	true, or if the opt_derivative_regex flag is true,
	treat the regex with the derivative-based implementation.

	* txr.c (txr_main): Implemented --dv-regex option
	to set the opt_derivative_regex flag.

2010-01-13  Kaz Kylheku  <kkylheku@gmail.com>

	* lib.h (c_num): Remove redundant declaration.

2010-01-13  Kaz Kylheku  <kkylheku@gmail.com>

	Impelement derivative-based regular expressions.

	* lib.c (chset_s, compiled_regex_s): New symbol globals.
	(obj_init): New symbols interned.

	* lib.h (chest_s, compiled_regex_s): Declared.

	* match.c (match_line, match_files): Use regexp predicate
	function instead of typeof for detecting regex.

	* parser.y (regexpr, regbranch, regterm): Minor syntactic refactoring.

	* regex.h (union nfa_state, nfa_state_t, struct nfa, enum nfam_result,
	nfa_machine_t, nfa_compile_regex, nfa_free, nfa_run,
	nfa_machine_reset, nfa_machine_init, nfa_machine_cleanup,
	nfa_machine_feed, nfa_machine_match_span, regex_nfa): Declarations
	for internal material removed from header, some moved into regex.c.

	* regex.c: Includes txr.h now to get declaration of new option global.
	(union nfa_state, nfa_state_t, struct nfa,
	nfa_compile_regex, nfa_free, nfa_run, regex_nfa): Declarations
	moved from regex.h.
	(enum nfam_result, nfa_machine_reset, nfa_machine_init,
	nfa_machine_cleanup, nfa_machine_feed, nfa_machine_match_span):
	Renamed from nfam_* and nfa_machine_* to regm_* and regex_machine_*.
	Functions made static. Regex machine is now polymorphic: the
	machine is instantiated based on whether the regex is NFA or
	derivative type, and the behavior of the functions is type dependent.
	(nfa_machine_t): Renamed to regex_machine_t, now typedef name for union
	regex_machine.
	(struct dv_machine, union regex_machine): New types.
	(struct nfa_machine): New member is_nfa. A few members rearranged,
	so that union common members are at the start of the structure.
	(opt_derivative_regex): New global added.
	(char_set_compile, char_set_cobj_destroy): New function.
	(char_set_cobj_ops): New static structure.
	(nfa_compile_set): Refactored to use char_set_compile; made static.
	(nfa_compile_list): New function.
	(nfa_compile_regex): Refactored to follow new syntax from parser.y;
	made static.
	(nfa_free, nfa_run, regex_nfa): Made static.
	(dv_compile_regex, reg_nullable_list, reg_nullable,
	reg_derivative_list, reg_derivative, dv_run): New functions.
	(regex_compile): Can compile either kind of regex now.
	(search_regex, match_regex): Decoupled from dependency on NFA
	implementation.

	* txr.h (opt_derivative_regex): Declared.

	* dep.mk: Regenerated.

2010-01-06  Kaz Kylheku  <kkylheku@gmail.com>

	Remove incorrect implementation of extended
	regex operations (complement, intersection).
	The syntax extensions documentation are retained.

	* regex.c (struct any_char_set, struct small_char_set, struct
	displaced_char_set): refs field removed.
	(nfa_kind_t): Removed enum members nfa_super_accept,
	nfa_reject, nfa_compl_empty, nfa_compl_wild,
	nfa_compl_single, nfa_compl_set.
	(nfa_super_accept_state, nfa_is_accept_state): Removed.
	(char_set_create, char_set_destroy): Reverted.
	(char_set_clone): Removed.
	(nfa_state_empty_convert, nfa_state_merge): Reverted.
	(nfa_compl_state, nfa_compl): Removed.
	(nfa_compile_regex, nfa_all_states, nfa_closure, nfa_move): Reverted.

2010-01-06  Kaz Kylheku  <kkylheku@gmail.com>

	Some fine tuning in regex grammar.

	* parser.y (regex): Empty regex handled by
	allowing regex to generate empty, rather than
	a special case production for '/' '/'. Thus
	empty subexpressions are possible.
	(regbranch, regterm): Complement is handled
	in regbranch, so that it has lower precedence
	than aggregation.

2010-01-05  Kaz Kylheku  <kkylheku@gmail.com>

	Implemented the regular expression ~ and & operators.
	This turns out to be easy to do in NFA land.
	The complement of an NFA has exactly the same number
	and configuration of states and transitions, except
	that the states have an inverted meaning; and furthermore,
	failed character transitions are routed to an extra
	state (which in this impelmentation is permanently
	allocated and shared by all regexes). The regex &
	is implemented trivially using DeMorgan's.

	Also, bugfix: regular expressions like A|B|C are allowed
	now by the syntax, rather than constituting syntax error.
	Previously, this would have been entered as (A|B)|C.

	* lib.c (comp_s, and_s): New symbol globals.
	(obj_init): New symbols interned.

	* lib.h (comp_s, and_s): Declared.

	* parser.l (grammar): Provide new ~ and & tokens in REGEX state.

	* parser.y (regexpr): Constituents of '|' are regexprs,
	rather than regbranches (see bugfix note above).
	The '&' operator is added.
	(regterm): The '~' operator is added.

	* regex.c (struct any_char_set, struct small_char_set, struct
	displaced_char_set): refs field added.
	(nfa_kind_t): New enum members nfa_super_accept,
	nfa_reject, nfa_compl_empty, nfa_compl_wild,
	nfa_compl_single, nfa_compl_set.
	(nfa_super_accept_state): New static structure.
	(nfa_is_accept_state): New inline function.
	(char_set_create): Initialize reference count to 1.
	(char_set_destroy): Decrement refcount, free if zero.
	(char_set_clone): New function.
	(nfa_state_empty_convert, nfa_state_merge): Handle nfa_reject state,
	the complement of nfa_accept.
	(nfa_compl_state, nfa_compl): New functions.
	(nfa_compile_regex): Handle new operators.
	(nfa_all_states, nfa_closure): Handle new state types.
	(nfa_move): Handle new types according to special rules:
	the new complemented states that have character transitions have a next
	move to the super-accept state if they do not match the input
	character.
	
	* txr.1: Documented new regex operators.

2009-12-17  Kaz Kylheku  <kkylheku@gmail.com>

	* lib.c (make_package, find_package): Eliminate declaration
	in the middle of statement block.

	* lib.h (TAG_MASK): Becomes type cnum rather than long.
	(nao): Based off 1 rather than -1 to avoid left shift of
	negative number.

2009-12-09  Kaz Kylheku  <kkylheku@gmail.com>

	* parser.l (YYINPUT): Fix signed/unsigned comparison.

2009-12-09  Kaz Kylheku  <kkylheku@gmail.com>

	* hash.c (sethash): New function.

	* hash.h (sethash): Declared.

	* lib.c (cobj_handle): New function.

	* lib.h (cobj_handle): Declared.

2009-12-08  Kaz Kylheku  <kkylheku@gmail.com>

	All COBJ operations have default implementations now;
	no null pointer check over struct cobj_ops operations.

	New typechecking function for COBJ objects.

	* gc.c (finalize): Assume function pointer destroy
	is not null.
	(cobj_destroy_op): New function.
	(mark_obj): Assume function pointer mark is not null.
	(cobj_mark_op): New function.

	* hash.c (ll_hash): Assume function pointer hash
	is not null.
	(cobj_hash_op): New function.
	(hash_equal): Function removed.
	(hash_ops): Replaced hash_equal with cobj_equal_op.

	* lib.c (class_check, cobj_equal_op): New functions.

	* lib.h (cobj_equal_op, cobj_destroy_op, cobj_mark_op,
	cobj_hash_op): Declarations added.
	(system_package, user_package, class_check): Declaration added.

	* regex.c (regex_equal): Function removed.
	(regex_obj_ops): regex_equal replaced with cobj_equal_op.

	* stream.c (common_equal): Function removed.
	(stdio_ops, pipe_ops, string_in_ops, byte_in_ops,
	string_out_ops, dir_ops): common_equal replaced
	with cobj_equal_op, and all previously null
	function pointers populated with default functions.

2009-12-05  Kaz Kylheku  <kkylheku@gmail.com>

	More void * to mem_t * conversion.

	* stream.c (stdio_put_char_callback, stdio_get_char_callback,
	stdio_put_string, stdio_put_char, stdio_snarf_line, stdio_get_char):
	Convert void * to mem_t *.

	* utf8.c (utf8_encode, utf8_decode): Convert void * to mem_t *.

	* utf8.h (utf8_encode, utf8_decode): Update declarations.

2009-12-04  Kaz Kylheku  <kkylheku@gmail.com>

	Eliminate the void * disease. Generic pointers are of mem_t *
	from now on, which is compatible with unsigned char *.
	No implicit conversion to or from this type, in C or C++.

	* hash.c (make_hash): Convert void * to mem_t *.

	* lib.c (oom_realloc, chk_malloc, chk_realloc, vec_set_fill,
	cobj, init): Convert to using mem_t *.

	* lib.h (mem_t): New typedef.
	(struct cobj): Convert void * to mem_t *.
	(oom_realloc, chk_malloc, chk_realloc, init): Declarations updated.

	* regex.c (regex_compile): Convert void * to mem_t *.

	* stream.c (snarf_line, string_out_put_string, make_stdio_stream,
	make_pipe_stream, make_string_input_stream,
	make_string_byte_input_stream, make_string_output_stream,
	get_string_from_stream): Convert void * to mem_t *.

	* txr.c (oom_realloc_handler): Convert void * to mem_t *.

2009-12-03  Kaz Kylheku  <kkylheku@gmail.com>

	* gc.c (heap_min_bound, heap_max_bound): New static globals.
	(more): Update heap_min_bound and heap_max_bound.
	(in_heap): Do early rejection tests on the pointer. If it's
	not aligned, or it's completely outside of the bounding
	box of the heap area, short circuit to false.

2009-12-03  Kaz Kylheku  <kkylheku@gmail.com>

	Version 027.

	Code cleanup.
	
	gc-related bugfix.

	Improved file copying semantics of make install,
	and adherence for DESTDIR convention.

	* txr.c (version): Bumped to 027.

	* txr.1: Bumped version to 027.

	* configure: Bumped txr_ver to 027.

2009-12-03  Kaz Kylheku  <kkylheku@gmail.com>

	* Makefile (CFLAGS): Better test for g++, when removing
	warning options not appropriate for g++. Sometimes
	g++ may be called something that dosn't end in g++,
	like g++4.

2009-12-03  Kaz Kylheku  <kkylheku@gmail.com>

	* parser.l (YY_NO_UNPUT): Removed superfluous #define. This is not
	needed because suppressing generation of unput is requested via
	the %option. In scanners generated by the legacy version of
	flex, 2.5.4, still widely in use. this redundancy leads to
	a multiple #define YY_NO_UNPUT and a compiler warning.

2009-12-03  Kaz Kylheku  <kkylheku@gmail.com>

	Fix for failing test suite on MIPS machine, due to
	gc failing to mark a local variable in txr_main.

	* txr.c (txr_main): Changed from internal linkage to external.
	This prevents gcc -O2 from inlining txr_main into main.
	We need separate stack frames for main and txr_main,
	in order to be sure that when walking to the bottom of
	stack pointer, we visit all locals in main. This is the
	whole reason why there is a separate txr_main.
 
2009-12-02  Kaz Kylheku  <kkylheku@gmail.com>

	* Makefile (tests): Don't depend on the executable. Otherwise,
	during make install-tests, if it doesn't exist in the
	install directory, a gcc compile command gets deposited
	into the run.sh generated script.
	(install-tests): Fixes to make this work when using
	a separate build directory. Split the cpio -p job
	into a cpio -i piping into cpio -o.

2009-12-02  Kaz Kylheku  <kkylheku@gmail.com>

	* Makefile (install-tests): New target. Provides a way to make the
	test cases part of the installation, and a generated script to run the
	commands on the installation host.

2009-12-02  Kaz Kylheku  <kkylheku@gmail.com>

	Fix annoyances with dependency generation, such as picking up local
	files that are not in the project.

	* Makefile (depend): Rule passes object file names as arguments
	to depend.txr script.

	* depend.txr: Changed to take names of object files from command line,
	rather than scanning the directory for all .c files. Switched
	to new style next directives, using quasiliterals.

	* dep.mk: Regenerated.

2009-11-28  Kaz Kylheku  <kkylheku@gmail.com>

	* Makefile (CFLAGS): If the compiler matches the pattern %g++,
	then remove some C-front-end-specific warnings from CFLAGS,
	which the g++ front end will complain about.

2009-11-28  Kaz Kylheku  <kkylheku@gmail.com>

	* Makefile (CFLAGS): add -Dlint to CFLAGS when compiling y.tab.o.
	This suppresses some warnings from a byacc-generated parser,
	and gets rid of a useless static sccsid array. May help with
	Bison-generated parser also.

2009-11-28  Kaz Kylheku  <kkylheku@gmail.com>

	* parser.l: Use flex options to suppress generation of the
	unused functons yyunput and yyinput, thus getting rid of
	some compiler diagnostics.

2009-11-28  Kaz Kylheku  <kkylheku@gmail.com>

	Code cleanup. All private functions static. Private stuff
	in regex module not exposed in header. Etc.

	* configure (diag_flags): Add -Wmissing-prototypes and
	-Wstrict-prototypes.

	* gc.c (more): Turn into prototyped definition with (void).

	* gc.h (unmark): Declared.

	* hash.c (hash_equal, hash_destroy, hash_mark, hash_grow): Private
	functions defined static.

	* lib.c (flatten_helper, do_bind2, do_bind2other): Likewise.

	* lib.h (make_package, merge, d): Declared.

	* match.c (dump_shell_string, dump_byte_string, dump_var,
	dump_bindings, depth, weird_merge, bindable, dest_bind, match_line,
	format_field, subst_vars, eval_form, complex_open, complex_snarf,
	complex_stream, robust_length, bind_car, bind_cdr, extract_vars,
	extract_bindings, do_output_line, do_output, match_files): Private
	functions defined static.
	(map_leaf_lists, complex_close): Unused functions removed.
	
	* parser.h (yyerror): Declared.

	* regex.c (bitcell_t, BITCELL_ALL1, CHAR_SET_SIZE,
	chset_type_t, cset_L0_t, cset_L1_t, cset_L2_t, cset_L3_t,
	struct any_char_set, struct small_char_set, struct displaced_char_set,
	struct large_char_set, struct xlarge_char_set, union char_set,
	nfa_kind_t, struct nfa_state_accept, struct nfa_state_empty,
	struct nfa_state_single, struct nfa_state_set, struct nfa_state,
	struct nfa_machine): Definitions moved here from regex.h file.
	(L0_fill_range, L0_contains, L1_full, L1_fill_range, L1_contains,
	L1_free, L2_full, L2_fill_range, L2_contains, L2_free, L3_fill_range,
	L3_contains, L3_free, char_set_create, char_set_destroy,
	char_set_compl, char_set_add, char_set_add_range, char_set_contains,
	nfa_state_accept, nfa_state_empty, nfa_state_single, nfa_state_wild,
	nfa_state_free, nfa_state_shallow_free, nfa_state_set,
	nfa_state_empty_convert, nfa_state_merge, nfa_make, nfa_combine,
	nfa_compile_set, nfa_all-states, nfa_closure, nfa_move): Private
	functions defined static.

	* regex.h (bitcell_t, BITCELL_ALL1, CHAR_SET_SIZE,
	chset_type_t, cset_L0_t, cset_L1_t, cset_L2_t, cset_L3_t,
	struct any_char_set, struct small_char_set, struct displaced_char_set,
	struct large_char_set, struct xlarge_char_set, union char_set,
	nfa_kind_t, struct nfa_state_accept, struct nfa_state_empty,
	struct nfa_state_single, struct nfa_state_set, struct nfa_state,
	struct nfa_machine): Definitions removed.
	(char_set_created, char_set_destroy, char_set_compl, char_set_add,
	char_set_add_range, char_set_contains nfa_state_accept,
	nfa_state_empty, nfa_state_single, nfa_state_wild, nfa_state_set,
	nfa_state_free, nfa_state_shallow_free, nfa_state_merge): Extern
	declarations removed.

	* stream.c (stdio_stream_print, stdio_stream_destroy,
	stdio_stream_mark, stdio_get_char, stdio_get_byte,
	string_in_stream_mark, vformat_str): Private functions defined static.

	* txr.c (oom_realloc_handler, help, hint,
	remove_hash_bang_line): Likewise.

	* unwind.c (uw_unwind_to_exit_point): Likewise.

2009-11-28  Kaz Kylheku  <kkylheku@gmail.com>

	* configure: Workaround in banner code for coreutils printf %.*s bug.

2009-11-27  Kaz Kylheku  <kkylheku@gmail.com>

	Switching to DESTDIR convention for install.
	Make install step does some things more correctly now,
	without relying on the install program.

	* configure: Help text doesn't refer to ``Makefile variables''
	but ``make variables'', or ``variables in config.make''.
	The install_prefix variable becomes DESTDIR now in
	config.make.

	* Make (INSTALL): New rule body macro. 
	(install): Uses of mkdir -p and cp switched to a call
	to the INSTALL macro.

2009-11-26  Kaz Kylheku  <kkylheku@gmail.com>

	Version 026.

	Fixed wchar_t build problem in parser.y.

	Improved configure script to auto-detect yacc program.
	Txr works with either Berkeley yacc (byacc) or Bison.

	Fixed some two uninitialized memory bugs.

	Valgrind API is now used to integrate GC memory manager
	with valgrind.

	The symbols nothrow and args in the next directive
	are now keyword symbols, written :nothrow and
	:args.  (Breaks backward compatibility; sorry!)

	* txr.c (version): Bumped to 026.

	* txr.1: Bumped version to 026.

	* configure: Bumped txr_ver to 026.

2009-11-26  Kaz Kylheku  <kkylheku@gmail.com>

	Not all systems have a yacc alias for the yacc program. 
	txr is known to work with two yacc implementations: GNU Bison
	and Berkeley yacc. Let's add some auto-detection for yacc.

	* Makefile: use "include" rather than "-include" for
	including config.make, so that make fails if the file does
	not exist.
	(conftest.yacc): New target. Just outputs the value of the
	variable expansion of $(YACC).

	* configure (yaccname): New variable.
	(gen_config_make): New function.
	Steps added to test for existence of various yaccs.

2009-11-25  Kaz Kylheku  <kkylheku@gmail.com>

	* gc.c (mark_mem_region): Bugfix: do not mess with the valgrind
	accessibility of the heap object if valgrind debugging is not enabled.

2009-11-25  Kaz Kylheku  <kkylheku@gmail.com>

	* parser.y (grammar): Fixes for bison 2.4.1. Remove superfluous action
	in chrlit.  Include <stdlib.h> for abort.

2009-11-25  Kaz Kylheku  <kkylheku@gmail.com>

	Refinements to Valgrind support.

	* gc.c (mark_mem_region): If a pointer from the stack is valid
	for the heap, it may point to a free object, which is marked
	in accessible. We must grant the garbage collector access
	to the object. If the object is free, close off access.
	This is not 100% correct, because if the object is accessible
	but undefined, then we end up flipping it to defined.
	(sweep): Before sweeping each heap, mark the entire block as defined.
	This is necessary because sweep accesses blocks, which may be free,
	and thus inaccessible. Then, during the sweep, any block
	which is already free must be marked inaccessible again.
	This means that the remaining blocks that are reachable become defined.
	Here that is okay, because gc has marked all those blocks. If any
	of them had uninitialized members, that would have been caught
	by valgrind during the marking phase, if not sooner.

2009-11-25  Kaz Kylheku  <kkylheku@gmail.com>

	More Valgrind support. New option --vg-debug which turns on
	Valgrind protection of free blocks. This works independently
	of --gc-debug.

	* gc.c (opt_vg_debug): New conditionally defined global variable.
	(more): Mark entire heap of free blocks inaccessible, if
	vg debugging is enabled.
	(make_obj): If vg debugging enabled, mark returned block as accessible,
	but undefined, and take care to grant self temporary access while
	manipulating the free list.
	(finalize): Removed old debugging logic of not freeing strings
	and vectors during gc debug. If the null pointers are ever a problem
	during debugging, they can be checked inside obj_print, and
	turned into #<garbage ...> notation.
	(sweep): Switch to FIFO free block recycling if vg debugging is
	enabled, just like when gc debugging is enabled.
	Mark freed blocks as inaccessible, careful to grant self
	temporary access while manipulating the free list.

	* txr.c (txr_main): Parse the --vg-debug option.

	* txr.h (opt_vg_debug): Conditionally declared.

2009-11-25  Kaz Kylheku  <kkylheku@gmail.com>

	Fix a build breakage that may happen on some platforms.
	The parser.y file includes "utf8.h", which uses the the type wint_t.
	It also includes "lib.h" which uses "wchar_t". But it fails
	to include any headers which define these types.
	The generated y.tab.c picks up wchar_t by the Bison-inserted
	inclusion of <stdlib.h>, so that's how we got that. But wint_t does not
	come from any of the headers---if they are standard-conforming.

	* parser.y: Add inclusion of <stddef.h> and <wchar.h>.

2009-11-25  Kaz Kylheku  <kkylheku@gmail.com>

	More valgrind integration. Vector objects keep displaced pointers
	to vector data; they point to element 0 which is actually the third
	element of the vector. If an object is only referenced by interior
	pointers, Valgrind reports it as possibly leaked. This change
	conditionally adds a pointer to the true start of the vector,
	if Valgrind support is enabled.

	* lib.h (struct vec): vec_true_start, new member.

	* lib.c (vector, vec_set_fill):  Maintain vec_true_start.

2009-11-25  Kaz Kylheku  <kkylheku@gmail.com>

	First stab at Valgrind integration. First goal: eliminate false
	positives when gc is accessing uninitialized parts of the stack.

	* configure (valgrind): New variable. Defaults to false (do not
	build valgrind support). New check for whether the valgrind API
	is actually avilable if --valgrind is selected.
	(HAVE_VALGRIND): Conditionally added to config.h.

	* gc.c: Conditionally include valgrind memcheck.h header.
	(mark_mem_region): After pulling out a value from the stack,
	mark that copy as defined memory using VALGRIND_MAKE_MEM_DEFINED.
	(mark): Removed check for a registered root variable pointer
	being null; this cannot happen, unless someone registers a
	null pointer, or the stack is trashed. The comment about a
	possible null was misleading.

2009-11-24  Kaz Kylheku  <kkylheku@gmail.com>

	Fix uninitialized memory locations.

	* hash.c (make_hash): Uninitialized h->count member.

	* lib.c (mkustring): Preallocated string buffer to have its
	null terminator byte initialized, because the caller
	does not do so (e.g. see lit_har_helper in parser.y).
	The calling module is responsible for initializing all API-accessible
	parts of the string, but the null belongs to the string implementation.

2009-11-24  Kaz Kylheku  <kkylheku@gmail.com>

	Switching to keyword symbols for :args and :nothrow.

	* lib.c (args_s, nothrow_s): Renamed to args_k and nothrow_k.
	(flattn_s): Renamed to flatten_s.
	(obj_init): args_k and nothrow_k interned in keyword package.

	* lib.h (args_s, nothrow_s, flattn_s): Declarations updated.

	* match.c (match_files): Follow name changes.

	* tests/004/query1.txr: Changed nothrow to :nothrow.

	* txr.1: Documentation updated.

2009-11-24  Kaz Kylheku  <kkylheku@gmail.com>

	/Now/ this can be released as 025.

	utf8.c (utf8_from_uc): Fix bug introduced several commits ago (porting
	to C++). Caught by regression test suite. Found using git bisect.

2009-11-24  Kaz Kylheku  <kkylheku@gmail.com>

	Version 025

	External changes:

	Flattening an empty list produces an empty list, not (()),
	which is a list containing an empty list.

	Tightened up semantics of bind, merge and other forms.
	Fixed false positives in binding.

	More bugfixes in the parser leading to garbage error messages.
	(Still no regression test cases for error cases, oops).

	Fixed crash in regexp function.

	Symbol packages added. Keyword symbols (symbols in keyword package)
	introduced.

	Clarified semantics that t, nil and keywords evaluate to themselves.

	Fixed bugs in the system for building in a separate directory.

	Configuration script now tests the compiler for sanity, and runs
	compiler-based tests to detects which integer type to use for casting
	an obj_t * value to a number, and what specifiers to use for
	inline functions.

	Internal changes:
	
	Macros replaced with inline functions.

	Uses of obj_t * replaced with val typedef everywhere.

	Exceptions occuring during early initialization no longer
	lead to an infinite recursion due to streams not working.

	The long type is no longer used, but a configured typedef.

	Configure script now spits out a "config.h" header that is
	widely included.

	Symbol globals renamed to _s naming scheme.

	Code made portable to C++. A new configure flag --ccname make it easier
	to switch compilers.

	* txr.c (version): Bumped to 025.

	* txr.1: Bumped version to 025.

	* configure: Bumped txr_ver to 025.

2009-11-24  Kaz Kylheku  <kkylheku@gmail.com>

	Auto-detect what specifiers to use for inline functions.
	Allow compiler command to be set independently of full path
	for easier compiler switching.

	* Makefile (conftest.o): Target removed. What this rule does
	is already an implicit rule; and nowhere else in the Makefile
	are there rules for .c -> .o.
	(conftest2): New target, for two-translation-unit config test program.
	(INLINE_FLAGS): Removed.

	* configure (ccname, inline): New variables.
	(inline_flags): Variable removed. INLINE_FLAGS not generated
	any more in config.make.  Added test for what inline specifiers to use,
	which is turned into #define INLINE ... in the config.h header.

	* lib.h: (tag, is_ptr, is_num, is_chr, is_lit, type, auto_str,
	static_str, litptr): Changed from inline to INLINE.

2009-11-24  Kaz Kylheku  <kkylheku@gmail.com>

	Changes to make the code portable to C++ compilers, which
	can be taken advantage of for better diagnostics.

	* gc.c (more, mark_obj, sweep, unmark): Obey stricter C++ rules
	with regard to enumerations. 
	(make_obj): Avoid using C++ keyword "try".

	* lib.c: Removed duplicate definitions of objects, found by C++.
	(chk_malloc, chk_realloc): Casts needed when converting from void *.
	(list): Discovered and fixed lack of va_end.
	(trim_str, acons_new_l): Avoid use of C++ keyword "new".
	(make_sym): Follow rename of struct member.

	* lib.h (struct sym): Renamed val member to value.
	(null): Added missing declaration.

	* match.c (enum fpip_close, struct fpip): Moved and named enum out of
	struct.

	* regex.c (L0_full): Cast added in signed/unsigned comparison.
	(L1_fill_range, L2_fill_range, L3_fill_range, char_set_create):
	Don't mark static blank structures const; then they need initializers
	in C++.
	(char_set_compl, char-set_destroy, char_set_contains, nfa_compile_set):
	Avoid using the C++ keyword "compl".

	* regex.h (struct any_char_set, struct small_char_set, struct
	displaced_char_set, struct large_char_set, struct xlarge_char_set):
	Renamed compl member to comp.

	* utf8.c (utf8_from_uc, ut8_decode): Obey stricter C++ rules
	with regard to enumerations.

2009-11-24  Kaz Kylheku  <kkylheku@gmail.com>

	Fixed broken yyerrorf. It was still taking char *, and passing
	that as an object to vformat, resulting in #<garbage: ...>
	output.

	* parser.h (yybadtoken): Declaration updated.

	* parser.l (yybadtoken): Redefined to take val argument.
	The tok stays as int; this is closely coupled to yacc,
	so why bother with num().

	* parser.y (grammar): Fix occurences of yybadtoken to pass
	proper literal objects using the lit macro, or nil in
	the one case when there is no context.

2009-11-24  Kaz Kylheku  <kkylheku@gmail.com>

	Renaming global variables that denote symbols, such that they
	have a _s suffix.

	* lib.c (cons_t, str_t, chr_t, num_t, sym_t, pkg_t, fun_t, vec_t,
	stream_t, hash_t, lcons_t, lstr_t, cobj_t var, regex, set, cset, wild,
	oneplus zeroplus, optional, compound, or, quasi skip, trailer, block,
	next, freeform, fail, accept all, some, none, maybe, cases, collect,
	until, coll define, output, single, frst, lst, empty, repeat, rep
	flattn, forget, local, mrge, bind, cat, args try, catch, finally,
	nothrow, throw, defex error, type_error, internal_err, numeric_err,
	range_err query_error, file_error, process_error): Symbol globals
	renamed to cons_s, str_s, chr_s, num_s, sym_s, pkg_s, fun_s, vec_s, t,
	cons_s, str_s, chr_s, num_s, sym_s, pkg_s, fun_s, vec_s, stream_s,
	hash_s, lcons_s, lstr_s, cobj_s, var_s, regex_s, set_s, cset_s, wild_s,
	oneplus_s, zeroplus_s, optional_s, compound_s, or_s, quasi_s, skip_s,
	trailer_s, block_s, next_s, freeform_s, fail_s, accept_s, all_s,
	some_s, none_s, maybe_s, cases_s, collect_s, until_s, coll_s, define_s,
	output_s, single_s, first_s, last_s, empty_s, repeat_s, rep_s,
	flattn_s, forget_s, local_s, merge_s, bind_s, cat_s, args_s, try_s,
	catch_s, finally_s, nothrow_s, throw_s, defex_s, error_s, type_error_s,
	internal_error_s, numeric_error_s, range_error_s, query_error_s,
	file_error_s, process_error_s,
	(code2type, typeof, make_package, intern, obj_init): Symbols
	references follow rename.

	* lib.h (cons_t, str_t, chr_t, num_t, sym_t, pkg_t, fun_t, vec_t,
	stream_t, hash_t, lcons_t, lstr_t, cobj_t var, regex, set, cset, wild,
	oneplus zeroplus, optional, compound, or, quasi skip, trailer, block,
	next, freeform, fail, accept all, some, none, maybe, cases, collect,
	until, coll define, output, single, frst, lst, empty, repeat, rep
	flattn, forget, local, mrge, bind, cat, args try, catch, finally,
	nothrow, throw, defex error, type_error, internal_err, numeric_err,
	range_err query_error, file_error, process_error): Declarations
	updated.

	* hash.c (make_hash): Symbol references follow rename.

	* match.c (sem_error, file_err, dump_var, match_line, subst_vars,
	eval_form, complex_stream, extract_vars, do_output_line, do_output,
	match_files): Likewise.

	* parser.y (grammar, repeat_rep_helper, define_transform): Likewise.

	* regex.c (nfa_compile_set, nf_compile_regex, regex_compile,
	regexp, regex_nfa): Likewise.

	* stream.c (stdio_maybe_read_error, stdio_maybe_write_error,
	stdio_close, pipe_close, make_stdio_stream, make_pipe_stream,
	make_string_input_stream, make_string_byte_input_stream,
	make_string_output_stream, get_string_from_stream, make_dir_stream,
	close_stream, get_line, get_char, get_byte, vformat, format,
	put_string, put_char): Likewise.

	* txr.c (txr_main): Likewise.

	* unwind.c (uw_throw,  uw_errorf, type_mismatch, uw_register_subtype,
	uw_init): Likewise.

	* unwind.h (internal_error, numeric_assert, range_bug_unless);
	Likewise.

2009-11-23  Kaz Kylheku  <kkylheku@gmail.com>

	* configure (platform_flags, remove_flags): New config variables.

	* Makefile (CFLAGS): Take into account new flags.

2009-11-23  Kaz Kylheku  <kkylheku@gmail.com>

	Follow up on 64 bit compilation warnings.

	* lib.c (chr, chrp): Do not convert directly between wchar_t and
	the pointer type; go through cnum intermediate value.

	* stream.c (vformat): Fix bad cast from pointer to int; this was
	missed in the conversion to cnum because it should have been a
	cast to long originally.

2009-11-23  Kaz Kylheku  <kkylheku@gmail.com>

	* Makefile (conftest.o): revert change that took CFLAGS from
	this target.

2009-11-23  Kaz Kylheku  <kkylheku@gmail.com>

	* configure: Don't rely on higher precision arithmetic from the build
	machine's shell. POSIX requires shell arithmetic to be only signed
	long. We can't compute the INT_PTR_MAX constant in the shell, but
	rather generate a constant C expression to compute it.

2009-11-23  Kaz Kylheku  <kkylheku@gmail.com>

	Reporting of compile errors during configuration for easier
	configure debugging.

	* Makefile (conftest): Pass all of the CFLAGS when building
	conftest. This way bad compiler options are caught
	right in the basic compiler sanity test.

	* configure: Compiler jobs are redirected to temporary error
	file conftest.err which is dumped if there is a failure.
	Parting text is improved: the user should not blindly
	trust the success of the configuration but check its sanity.

2009-11-23  Kaz Kylheku  <kkylheku@gmail.com>

	* configure: Bugfix in parsing configuration variables
	which contain the = character.

	* Makefile (conftest.o): Pass full CFLAGS to configuration test
	builds. If some flags don't work with the compiler, this should
	be caught.

2009-11-23  Kaz Kylheku  <kkylheku@gmail.com>

	* Makefile (CFLAGS): Added -I. so current directory is first
	in the include search path. This is needed for finding
	generated header files, when building in a separate directory.

2009-11-23  Kaz Kylheku  <kkylheku@gmail.com>

	* lib.c (chk_malloc, chk_realloc): Fix diagnosable conversion,
	caught by gcc 4.1.1.

2009-11-23  Kaz Kylheku  <kkylheku@gmail.com>

	* configure (cross): Print out value of $cross in --help.

	* depend.txr: Add "config.h" to list of headers that are not
	prefixed with $(top_srcdir).

	* dep.mk: Regenerated.

2009-11-23  Kaz Kylheku  <kkylheku@gmail.com>

	Improving portability. It is no longer assumed that pointers
	can be converted to a type long and vice versa. The configure
	script tries to detect the appropriate type to use. Also,
	some run-time checking is performed in the streams module
	to detect which conversions specifier strings to use for
	printing numbers.

	* Makefile (conftest, conftest.o, conftest.syms): New targets.
	Used by the configure script. 

	* configure (intptr, nm): New configuration variables.
	Generating config.make is no longer the last step; compiler tests are
	performed after config.make is set up, so that rules in the Makefile
	can be used for doing the compiling. (This is the cleanest way to do
	it, since the paths to the tools may contain Make variable expansion
	syntax).  New steps are added to try to detect whether the compiler has
	a wider integer type than the c89 long, and which of the available
	types (including, potentially, the extra wide type) is suitable for
	holding a pointer. Results are generated into a header config.h.

	* dep.mk: Regenerated.

	* lib.h (NUM_MAX, NUM_MIN): Now derived from INT_PTR_MAX and
	INT_PTR_MIN macros, which come from config.h.
	(cnum): New typedef name.
	(cobj ops, tag, auto_str, static_str, litptr, lit_noex):
	Changed long to cnum.
	(num, c_num): Declaration updated.

	* lib.c (equal, length, num, c_num, plus, minus, neg, search_str,
	cat_str, vector, vec_set_fill, obj_print, obj_pprint): Changed
	long to cnum.

	* gc.c (mark_obj): Changed long to cnum.

	* hash.c (stuct hash, ll_hash, hash_mark, hash_grow,
	hash_process_weak): Changed long to cnum.

	* match.c (complex_open, do_output_line, do_output, match_files):
	Changed long to cnum.

	* parser.h (lineno): Declaration updated.

	* parser.l (lineno): Redefined as cnum.
	(grammar): Changed long to cnum.

	* parser.y (%union/yystype): num member changed to cnum.
	of config.h added.

	* regex.c (nfa_run, nfa_machine_match_span, search_regex):
	Changed long to cnum.

	* regex.h (struct nfa_machine): Members last_accept_pos and count
	changed to cnum.
	(nfa_run, nfa_machine_match_span): Declarations updated.

	* stream.c (struct fmt): New type.
	(fmt_tab): New static array.
	(num_fmt): New static pointer.
	(detect_format_string): New function.
	(vformat): Changed long to cnum. Formatting of numbers uses
	num_fmt.
	(stream_init): Call detect_format_string.

	* txr.c, unwind.c, utf8.c: include config.h.

	* unwind.h (internal_error): Local declaration of num updated.

2009-11-21  Kaz Kylheku  <kkylheku@gmail.com>

	Introducing symbol packages. Internal symbols are now in
	a system package instead of being hacked with the $ prefix.
	Keyword symbols are provided. In the matcher, evaluation
	is tightened up. Keywords, nil and t are not bindeable, and
	errors are thrown if attempts are made to bind them.
	Destructuring in dest_bind is strict in the number of items.
	String streams are exploited to print bindings to objects
	that are not strings or characters. Numerous bugfixes.

	* lib.h (enum type, type_t): new member: PKG.
	(struct stym): New member: package.
	(struct package): New type.
	(union obj, obj_t): New member pk.
	(interned_syms): Declaration removed.
	(keyword_package, pkg_t): Declared.
	(intern, acons_new_l): Declarations updated.
	(find_package, symbol_package, keywordp): Declared.

	* lib.c (interned_syms): Definition removed.
	(packages, pkg_t, system_package, keyword_package, user_package): New
	global variables.
	(code2type, equal, obj_pprint): Handle PKG case.
	(symbol_package, make_package, find_package, keywordp): New functions.
	(make_sym): Initialize package field of symbol.
	(intern): Takes package argument. Rewritten using packages,
	which use hash tables to store symbols.
	(acons_new_l): Takes extra pointer argument to return an extra
	value.
	(obj_init): Updated to handle packages. The orders of some
	initializations have to change. The way nil is added as a symbol is
	quite different, and a special hack for the symbol t is used.
	Most symbols go into the user_package, but symbols that were
	previously namespaced with $ go to the system package.
	(obj_print): SYM cases now considers the packge of a symbol.
	Symbols in the user package are printed as before.
	Symbols with no package are printed using #: notation;
	keywords with : notation; and all others with their package prefix.
	PKG case is handled.

	* gc.c (finalize): Handle PKG case.
	(mark_obj): For SYM, mark the new package member. Handle PKG case.

	* hash.h (gethash_l): Declaration updated.

	* hash.c (ll_hash): Handle PKG case.
	(gethash_l): Extra argument added to distinguish new addition
	from existing find.

	* match.c (dump_var): Dumps any object now by printing to
	a string with a string stream.
	(bindable): New function.
	(dest_bind): Tightened up to distinguish bindable symbols
	from non-bindable. Symbols that stand for themselves, including nil,
	can only match themselves. Destructuring matches have to
	match in the number of elements: dot notation can be used
	to match superfluous elements.
	(eval_form): Tightened up to recognize bindable symbols.
	(match_files): Various directives honor non-bindable symbols (cat,
	merge, flatten).

	* parser.l (yybadtoken): Handle KEYWORD case.
	(grammar): TOK can start with : . Returned as KEYWORD terminal,
	with a lexeme that no longer has the : character.

	* parser.y (KEYWORD): New nonterminal.
	(grammar): Calls to intern given extra parameter.
	In the expr rule, KEYWORD turned into symbol in keyword package.

	* regex.c (regexp): Bugfix: dereferencing non pointer.

	* stream.c (vformat): Bugfixes in state machine: handling
	of prefix digits; printing of numbers in ~s. 

	* txr.c (txr_main): Intern calls updated.

	* txr.1: Updated with information about nil, t and keywords.
	More details about destructuring matching in bind.

2009-11-20  Kaz Kylheku  <kkylheku@gmail.com>

	* unwind.c (uw_throw): If streams are not initialized,
	we have an unhandled exception too early in initialization.
	Use C stream to print an error message and abort.
	Using the nil stream variable will just cause a recursion bomb.

2009-11-20  Kaz Kylheku  <kkylheku@gmail.com>

	* lib.c (intern): Symbol interning to hash tables.
	(obj_init): interned_syms must be created as a hash
	table. Rearranged the order of some initializations so
	the vector code called by hash works.

2009-11-20  Kaz Kylheku  <kkylheku@gmail.com>

	* lib.c (dest_bind): Fix breakage from two commits ago;
	was falling through to unsuccessful return in the
	consp case.

2009-11-20  Kaz Kylheku  <kkylheku@gmail.com>

	* parser.y (grammar): Fix error actions that do not assign
	a value to $$.

2009-11-20  Kaz Kylheku  <kkylheku@gmail.com>

	* match.c (dest_bind): Extended to handle more general forms
	by using eval_form rather than direct symbol binding lookups.
	False positive return fixed.
	(match_line): Fixed merge to use eval_from
	rather than direct symbol binding.

2009-11-20  Kaz Kylheku  <kkylheku@gmail.com>

	* lib.c (flatten): Semantics change. The flatten function
	should not map nil -> (nil), but nil -> nil.

2009-11-20  Kaz Kylheku  <kkylheku@gmail.com>

	Changing ``obj_t *'' occurences to a ``val'' typedef. (Ideally,
	we wouldn't have to declare object variables at all, so why
	use an obtuse syntax to do so?)

	* lib.h (val): New typedef name. Used throughout.

	* gc.c, gc.h, hash.c, hash.h, lib.c, match.c, match.h, parser.h,
	parser.l, parser.y, regex.c, regex.h stream.c,, stream.h, txr.c,
	unwind.c, unwind.h: Replace obj_t * with val almost everywhere.
	Low-level gc functinos that work with arrays of obj_t use
	obj_t *. Seeing pointer arithmetic on a val doesn't make sense.
	In macros we use obj_t *, to reduce the chances of clashing
	with some local variable called val.

2009-11-19  Kaz Kylheku  <kkylheku@gmail.com>

	* txr.1: Fixed mangled formatting of exception handling example.

2009-11-19  Kaz Kylheku  <kkylheku@gmail.com>

	Get rid of macros in favor of safer inline functions. 

	The recent auto_str("byte str") error could have been caught
	at compile time.

	* Makefile (CFLAGS): Include expansion of INLINE_FLAGS.

	* configure (inline_flags): New variable.
	(INLINE_FLAGS): New variable generated in config.make.

	* lib.h (tag, is_ptr, is_num, is_chr, is_lit, type,
	auto_str, static_str, litptr): Function-like macros converted to
	functions.

2009-11-19  Kaz Kylheku  <kkylheku@gmail.com>

	Version 024

	Fixed show-stopper breakage in parse error diagnostic function.

	Fixed bug introduced back in 015: collects that don't yield
	any variable bindings being wrongly treated as failed.

	* txr.c (version): Bumped to 024.

	* txr.1: Bumped version to 024.

2009-11-19  Kaz Kylheku  <kkylheku@gmail.com>

	Use unsigned char * as allocator return value.

	* lib.c (chk_malloc, chk_realloc): Return unsigned char *.

	* lib.c (chk_malloc, chk_realloc): Declarations updated.

	* utf8 (utf8_dup_to_uc): Remove cast to unsigned char *.

2009-11-18  Kaz Kylheku  <kkylheku@gmail.com>

	Following-up on diagnostics obtained by running code through C++
	compiler. Idea: allocator functions return char * instead of void *,
	like malloc did in classic pre-ANSI C. That way we are forced to 
	use a cast except when the target pointer is char * already.

	* lib.c (progname): Duplicate definition of global removed.
	(equal): Some default: cases to switch statements added.
	(chk_malloc): Returns char *.
	(chk_realloc): Returns char *, but takes void * on the way in.
	That way we get C++-like behavior.
	(chk_strdup): Oops, this returned void * instead of wchar_t *.
	c++ catches boo boo.
	(stringp): Added default: case to switch.
	(vec_set_fill): Cast return value of chk_realloc.

	* lib.h (chk_malloc, chk_realloc, chk_strdup): Declarations updated.

	* parser.h (lineno): extern qualifier added to prevent duplicate
	definitions of.

	* regex.c (nfa_free, nfa_run, nfa_machine_init, regex_compile): Cast
	return value of chk_malloc.

	* stream.c (snarf_line, get_string_from_stream): Cast return value of
	chk_realloc.

2009-11-18  Kaz Kylheku  <kkylheku@gmail.com>

	* match.c (match_line, match_files): Fix broken behavior of collect
	that doesn't match anything. It is not a failed match, as the
	documentation makes perfectly clear.  Collect/coll were introduced
	in txr-006 and had the proper non-failing semantics.
	However, in txr-015, during code restructuring, a bug crept in.
	When changing to a different debugiging function, for some reason
	I added the nil returns.

2009-11-18  Kaz Kylheku  <kkylheku@gmail.com>

	* parser.l (yyerror): Total breakage: can't take auto_str of char *
	string. 
	(yyerrorf): Total breakage: arguments of wrong types. Detected
	by vformat as garbage.

2009-11-18  Kaz Kylheku  <kkylheku@gmail.com>

	txr.1: Clarified handling of UTF-8, now that it's precise and portable.

2009-11-18  Kaz Kylheku  <kkylheku@gmail.com>

	Version 023

	Minor bugfix.

	Code cleanup. Portability.

	Completely removed dependency on C99 wide character stream functions,
	and character encoding support from glibc. All UTF-8 encoding
	and decoding is done by the program itself.

	Removed the use of all GNU extensions and C99 syntax.

	txr now requires a C90 compiler, and POSIX 1003.1 and 1003.2.

	* txr.c (version): Bumped to 023.

	* txr.1: Bumped version to 023.

2009-11-17  Kaz Kylheku  <kkylheku@gmail.com>

	More removal of C99 wide character I/O, and tightening up
	of standard conformance.

	* configure (lang_flags): Specify -D_POSIX_C_SOURCE=2 to obtain
	POSIX 1003.1 and POSIX 1003.2 functions from the headers,
	without GNU extensions. Specify -std=c89 to get C89 conformance
	from gcc. 

	* match.c (dump_byte_string): New function.
	(dump_shell_string): Retargetted to object streams.
	(dump_var, dump_bindings): Retargetted to object streams.
	Changed back to using a byte string for the array index prefixes,
	to avoid using the wide-character swprintf.

	* parser.l (grammar): Eliminate wcsdup uses in favor of chk_strdup.
	Not only is wcsdup a GNU extension, it doesn't have the OOM check.

	* stream.c: Added <sys/wait.h> header to define WIFEXITED and others.

	* txr.c: Added include of <stdarg.h>. Removed <locale.h>,
	(main): Removed setlocale call. Not needed any more, since wide
	stream and string I/O is no longer used from the C library.

2009-11-17  Kaz Kylheku  <kkylheku@gmail.com>

	Removing use of C99 wide character I/O.

	* stream.c (BROKEN_POPEN_GETWC): Macro removed. Work around no
	longer needed since the program does not call getwc.
	(struct stdio_handle): #ifdef text removed.
	New member added: utf8 decoder.
	(stdio_maybe_read_error, stdio_maybe_write_error): Treat
	null handle as an exception rather than nil return. No need
	to check ferror in stdio_maybe_write_error, since there is no
	need to distinguish an end-of-file situation from error.
	(stdio_put_char_callback, stdio_get_char_callback): New functions.
	(stdio_put_string, stdio_put_char): Retargetted to utf8 encoder.
	Null handle treated as separate kind of error.
	(snarf_line, stdio_get_line, stdio_get_char): Retargetted to utf8
	decoder.
	(pipe_close): #ifdef text removed.
	(make_stdio_stream): utf8 decode initialized.
	(make_pipe_stream): utf8 decoder initialized. #ifdef text removed.

2009-11-17  Kaz Kylheku  <kkylheku@gmail.com>

	Warning fixes.

	* hash.c (hash_ops): Add missing initializer.

	* match.c (complex_open): Add missing intializer to ret variable.

	* regex.c (regex_obj_ops): Add missing initializer.

	* stream.c (stdio_ops, pipe_ops, string_in_ops, byte_in_ops,
	string_out_ops, dir_ops): Likewise.

2009-11-17  Kaz Kylheku  <kkylheku@gmail.com>

	* lib.c (chrp): Fix broken is_chr(num) call.

2009-11-17  Kaz Kylheku  <kkylheku@gmail.com>

	* regex.c (nfa_all_states, nfa_closure): visited parameter
	should be unsigned.

2009-11-17  Kaz Kylheku  <kkylheku@gmail.com>

	Fixes for compliance to C89.

	* lib.c (init): Do not define variable after statements.

	* match.c (match_files): Likewise.

	* regex.h (struct any_char_set, struct small_char_set, struct
	displaced_char_set, struct large_char_set,
	struct xlarge_char_set): do not use enum bitfields, which is a GCC
	extension.

	* unwind.h (enum uw_frtype, uw_frtype_t): Combine into one
	declartion, eliminating forward enum reference which is a GCC
	extension.
	(uw_block_begin): Add dummy typedef to macro so that it requires
	a following semicolon. Without this, if the macro use is followed
	by a semicolon, that semicolon looks like a null statement. A
	subsequent declaration thus follows a statement and is not conforming
	to C89. Also added an opening do.
	(uw_block_end): Add while(0) to match do in uw_block_begin.
	(uw_env_begin, uw_env_end): Add do/while(0) to macro pair, so
	uw_env_end reuqires a semicolon.
	(uw_catch_begin, uw_catch_end): Likewise.

2009-11-17  Kaz Kylheku  <kkylheku@gmail.com>

	Version 022

	Fix for bug 28033: crash in string output stream.
	(Used by exception handling).

	New kernel object type introduced which allows C string literals
	to be used as first-class objects.

	Use of printf-like C formatting eliminated from the code base.

	The dependency on C99 wide character I/O is now minimized.

	* txr.c (version): Bumped to 022.

	* txr.1: Bumped version to 022.

2009-11-16  Kaz Kylheku  <kkylheku@gmail.com>

	* Makefile (rebuild): New target. Tired of doing make clean; make.

2009-11-16  Kaz Kylheku  <kkylheku@gmail.com>

	Big round of changes to switch the code base to use the stream
	abstraction instead of directly using C standard I/O,
	to eliminate most uses of C formatted I/O,
	and fix numerous bugs, such variadic argument lists which
	lack a terminating ``nao'' sentinel. 
	
	Bug 28033 is addressed by this patch, since streams no longer provide
	printf-compatible formatting. The native formatter is extended with
	some additional capabilities to take over.

	The work on literal objects is expanded and they are now used
	throughout the code base.

	Fixed bad realloc in string output stream: reallocating by number
	of wide chars rather than bytes.

	* gc.c (sweep): Debugging code switched from fprintf to format.

	* lib.c (typ_check, type_check2, car, cdr, car_l, cdr_l, list,
	num, chrp, apply, cobj_print_op, dump): Retargetted, with help of new
	literals, to new funtions that take string objects, rather than raw C
	strings.
	(obj_print, obj_pprint): Revamped with support for LIT type.
	Retargetted to not use C style I/O functions in streams.

	* lib.h (lit): Macro retargetted to another macro so that it expands
	its argument.
	(lit_noex): New macro, like lit, but does not macro-expand argument.
	(auto_str): New macro.
	(static_str): New macro.

	* match.c (debugf, debuglf, sem_error, file_err): Converted from C
	string to string object.
	(dest_bind, match_line, LOG_MISMATCH, LOG_MATCH, match_files):
	Retargetted to new interfaces that take string objects rather than raw
	C strings.
	(complex_stream): New function.
	(do_output_line, do_output, extract): Retargetted from C streams to
	object streams.	

	* parser.h (yyerrorf): Declaration updated.

	* parser.l (yyerror): Call new yyerrorf interface, using auto_str
	macro to dress up C string as a temporary object.
	(yyerrorf): Changed from C strings to object strings.	
	(yybadtoken, grammar): Retargetted to new yyerrorf.

	* stream.c (strm_ops): put_string and put_char function pointers
	changed to take object strings rather than C strings.  vcformat and
	vformat virtuals removed. C formatting is not supported, and vformat is
	handled above the stream switch level in one place for all streams.
	(common_vformat, stdio_vcformat, string_out_vcformat, cformat,
	put_cstring, put_cchar): Functions removed.	
	(stdio_stream_print, stdio_stream_destroy, stdio_maybe_write_error,
	stdio_put_string, stdio_put_char, stdio_close, pipe_close,
	string_out_put_char, make_pipe_stream, make_string_input_stream,
	make_string_output_stream, make_dir_stream, close_stream,
	get_line, put_line, get_char, put_char, put_string): Retargetted to new
	string object interfaces.
	(stdio_ops, pipe_ops): stdio_vcformat and common_vcformat initializers
	(string_out_ops): string_out_vcformat and common_vcformat initializers
	removed.
	(string_in_ops, byte_in_ops, dir_ops): Two null initializers removed.
	(string_out_put_string): Converted to object string interface.
	Unnecessary chk_realloc call suppressed.
	(get_string_from_stream): Fixed bad call to realloc with incorrect
	size.
	(vformat_num, vformat_str): New functions, helper to vformat.
	(vformat): Rewritten. Is now the formatting engine.
	(format, put_string, put_char): Interface converted from C string to
	object string.

	* stream.h (vformat, format): Declarations updated.
	(vcformat, cformat, put_cstring, put_cchar): Declarations removed.

	* txr.c (oom_realloc_handler, help, txr_main): Retargetted to object
	stream and strings.

	* unwind.c (uw_throw, type_mismatch, uw_register_subtype): Retargetted
	to new string object interfaces.
	(uw_throwf, uw_errorf): Interface changed from C string to object
	string.
	(uw_throwcf, uw_errorcf): Functions removed.

	* unwind.h (uw_throwf, uw_errorf, type_mismatch): Declarations updated.
	(uw_throwcf, uw_errorcf): Declarations removed.
	(internal_error): Macro interface changed and retargetted to
	object strings. Also, num hygiene problem worked around with local
	extern declaration.
	(numeric_assert, range_bug_unless): Retargetted to object strings.

	* utf8.c (utf8_to, utf8_dup_from_uc, utf8_dup_from,
	utf8_dup_to_uc): Casts of chk_malloc return value added.

2009-11-15  Kaz Kylheku  <kkylheku@gmail.com>

	Use the 11 tag bit pattern to denote a new type: LIT. This is a
	pointer to a C static string, intended for literals. We can now
	treat literal strings as light-weight objects.

	* lib.h (TAG_MASK): Ensure the constant expr has long type.
	(TAG_LIT): New macro.
	(enum type, type_t): New enum member, LIT.

	* gc.c (finalize, mark_obj): Handle LIT type.

	* hash.c (ll_hash): Likewise.

	* lib.c (code2type, equal, stringp, length_str, c_str,
	obj_print): Likewise.
	(obj_init): Intern symbols using literal strings.
	(type): Parentheses added to macro expansion.
	(is_lit, lit, litptr): New macros.

2009-11-15  Kaz Kylheku  <kkylheku@gmail.com>

	* lib.c (chr): Take wchar_t argument, not int. Dropped range check.
	(c_chr): Return wchar_t not int.

	* lib.h (chr, c_chr): Declarations updated.
	
2009-11-15  Kaz Kylheku  <kkylheku@gmail.com>

	Version 021.

	Text is represented using wide characters now. Queries and data
	are parsed as UTF-8, so extended characters can be directly used.
	Numeric character escapes can go up to \x10FFF.  (More limited on
	platforms where wchar_t is 16 bit).  Regular expressions support
	extended characters, directly or through escapes. Regex character set
	matches can use full Unicode range.  New test case 005 exercises
	some of these features over Japanese text.

	Failed exit status of pipes, and file close errors are exceptions now.

	Bug fixed in regex character classes.

	Fixed off-by-one error in lazy string implementation, which broke
	some uses of the @(freeform) directive.

	Fixed all instances of gc bug 28086: objects being prematurely
	reclaimed.  This showed up when compiling for profiling (gcc -pg).

	The --cc argument of the configure script works properly now.

	Numbers and characters are unboxed types now, encoded directly in
	the (obj_t *) value. Lowest two bits of (obj_t *) are a tag
	distinguishing characters, integers and pointers.  The program
	performs better from not having to cons memory when operating
	on numbers and characters.

	Discovered bug in glibc: getwc function segfaults when applied to
	stream returned by popen. Worked around this bug. Bug is filed
	as 10958 in glibc bugzilla.

	Internals: 
	
	Hash tables implemented. Hash tables support weak keys and values.

	* configure, hash.c, lib.c, stream.c, utf8.c: Removed trailing
	from some lines.
	
	* txr.c (version): Bumped to 021. Removed trailing whitespace.

	* txr.1: Bumped version to 021.

2009-11-14  Kaz Kylheku  <kkylheku@gmail.com>

	Provide both char * and unsigned char * interfaces in UTF-8 module.
	Fix unsigned and plan char * mixing.

	* utf8.c (utf8_from_uc, utf8_to_uc, utf8_dup_from_uc,
	utf8_dup_to_uc): New functions.
	(utf8_from): Fix type of backtrack pointer to unsigned char *.

	* utf8.h (utf8_from_uc, utf8_to_uc, utf8_dup_from_uc,
	utf8_dup_to_uc): Declared.

	* lib.c (string_utf8): Changed to take char * argument.
	
	* lib.h (string_utf8): Declaration updated.

2009-11-14  Kaz Kylheku  <kkylheku@gmail.com>

	* Makefile (depend): Marked phony and $(PROG) prerequisite dropped. 
	(clean, distclean, tests, install): Phony targets marked phony.

	* dep.mk: Regenerated.

2009-11-14  Kaz Kylheku  <kkylheku@gmail.com>

	* configure (cc): Compute variable properly.

2009-11-14  Kaz Kylheku  <kkylheku@gmail.com>

	Fixes for bug 28086. When constructing a cobj, whose associated
	C structure contains obj_t * references, we should initialize
	that C structure after allocating the cobj. If we initialize
	the structure first, it may end up having the /only/ references
	to the objects. In that case, the objects are invisible to the
	garbage collector. The subsquent allocation of the cobj itself
	then may invoke gc which will turn these objects into dust.
	The result is a cobj which contains a handle structure that
	contains references to free objects. The fix is to allocate
	the handle structure, then the cobj which is associated with
	that handle, and then initialize the handle, at which point it
	is okay if the handle has the only references to some objects.
	Care must be taken not to let a cobj escape with a partially
	initialized handle structure, and not to trigger gc between
	allocating the cobj, and initializing the fields.

	* hash.c (make_hash): Fix cobj construction order.

	* stream.c (make_stdio_stream): Fix cobj construction order.
	(make_pipe_stream): Fix cobj construction order. Also
	noticed and fixed a bug: h->descr field not being initialized
	in the currently enabled BROKEN_POPEN_GETWC variant of the code.

2009-11-13  Kaz Kylheku  <kkylheku@gmail.com>

	New testcase which does some UTF-8 scanning, Unicode regexes,
	and @(freeform).

	* tests/005/data: New UTF-8 file.

	* tests/005/query-1.txr: Likewise.

	* tests/005/query-1.expected: Likewise.

	* Makefile (TXR_ARGS): New target-specific assignment to set
	data for test case set 005.

2009-11-13  Kaz Kylheku  <kkylheku@gmail.com>

	* lib.c (symbolp): Bugfix: function crashed on NUM argument.
	(lazy_str): Fix for gc correctness: object from make_obj must be
	completely intialized before any gc-triggering operation is invoked,
	otherwise the garbage collector will be traversing an object
	whose fields contain old garbage.
	(lazy_str_force_upto): Off-by-one error. To force the object
	up to index position N, means forcing up to length N+1.
	This bug can make it look like a lazy string is much shorter
	than it really is.

2009-11-13  Kaz Kylheku  <kkylheku@gmail.com>

	Allow -c scripts to not have a trailing newline.
	Test suite exercises -c now.

	txr.c (txr_main): If the script specified with -c is not terminated
	by a newline, just add a newline. On the shell command line, it's a
	nuisance to have to add the extra line before closing the quote. 
	It's also awkward in scripting, because the shell (or at
	least Bash 3.0) does not produce a final terminating newline in command
	substitution syntax like -c "$(cat file)". The last newline in
	the file is trimmed, and has to be explicitly added in the script
	itself, which is wrong in the case when the file is empty.

	Makefile (TXR_SCRIPT_ON_CMDLINE): New target-specific variable,
	arbitarily set for test 002.
	(%.ok: %.txr): Rule updated to honor TXR_SCRIPT_ON_CMDLINE
	variable, passing the script body to txr using -c rather than
	as a file argument.

	txr.1: Document -c change.

2009-11-13  Kaz Kylheku  <kkylheku@gmail.com>

	Previous commit broke UTF-8 lexing, by changing the get_char
	semantics on the input stream to wide character input.
	Also, reading a query the command line (-c) must
	read bytes from a UTF-8 encoding of the string.
	We introduce a new get_byte function which can extract bytes
	from streams which provide it.

	* parser.l (YYINPUT): Call get_byte instead of get_char.

	* stream.c (struct strm_ops): New function pointer, get_byte.
	(stdio_get_byte): New function.
	(stdio_ops, pipe_ops): Add new function.
	(string_in_ops, string_out_ops, dir_ops): Null pointer added.
	(struct byte_input): New struct type.
	(byte_in_get_byte): New function.
	(byte_in_ops): New structure.
	(make_string_byte_input_stream, get_byte): New functions.

	* stream.h (make_string_byte_input_stream, get_byte): New functions.

	* txr.c (txr_main): Make a byte input stream from the command
	line spec, rather than a string input stream.

2009-11-12  Kaz Kylheku  <kkylheku@gmail.com>

	Continuing wchar_t conversion. Making sure all stdio calls
	use wide character functions so that there is no illicit
	mixing. (But the goal is to replace this usage with txr streams).

	* lib.c (list, cobj_print_op, obj_print, obj_pprint): Use
	wide string literals and I/O functions.

	* match.c (debuglcf): Converted to wchar_t.
	(dump_bindings, match_line, match_lines, extract): Use wide string
	literal and I/O function.

	* parser.h (yyerrorf): Declaration updated.

	* parser.l (yyerror): Use wide-string yyerrorf. Users of
	yyerror continue to pass multibyte strings.
	(yyerrorf): Converted to wchar_t.
	(yybadtoken, grammar): Use wide string literals to call yyerrorf.

	* stream.c (struct strm_ops): vcformat changed to wchar_t.
	(stdio_vcformat, string_out_vcformat, vcformat, cformat): Likewise.

	* stream.h (vformat, vcformat, cformat): Declarations updated.

	* txr.c (oom_realloc_handler, help, hint, txr_main): Use wide string
	literals and I/O functions.

	* unwind.c (uw_throwcf, uw_errorcf): Converted to wchar_t.

	* unwind.h (uw_throwcf, uw_errorcf): Declarations updated.
	(internal_error, numeric_assert, range_bug_unless): Macros
	fixed to use wide string literals.

2009-11-12  Kaz Kylheku  <kkylheku@gmail.com>

	* utf8.c (utf8_from): Fix total breakage.
	Was writing out incomplete wide characters on internal
	state transtions while traversing a single multi-byte character.
	Also, improved handling of bad bytes close to EOF: if EOF
	occurs in a multi-byte character, it will backtrack,
	and skip one bad byte, etc.
	(utf8_encode, utf8_decoder_init, utf8_decode): New functions.

	* utf8.h (enum utf8_state): New enum.
	(struct utf8_decoder, utf8_decoder_t): New struct.
	(utf8_encode, utf8_decoder_init, utf8_decode): Declared.

2009-11-12  Kaz Kylheku  <kkylheku@gmail.com>

	Documenting extended characters in man page.
	Cleaned up some more issues related to extended characters.

	* parser.l (grammar): Added error sctions for invalid UTF-8 bytes.

	* stream.c (BROKEN_POPEN_GETWC): New macro. Enables workaround
	for a glibc bug, whereby getwc blows up when applied to a FILE *
	stream returned from a popen call.
	(struct strm_ops): put_char function takes wchar_t.
	(common_format): Use wchar_t rather than int.
	(stdio_put_string): fputws returns -1, not EOF.
	(stdio_put_char, put_cchar): Character argument changed to wchar_t.
	Output done with putwc used instead of putc.
	(snarf_line, stdio_get_char): Use getwc to read from the stream.
	(pipe_close, make_pipe_stream): Implement workaround form glibc bug.

	* stream.h (put_cchar): Declaration updated.

	* txr.1: Added notes about international characters.

2009-11-12  Kaz Kylheku  <kkylheku@gmail.com>

	Regular expression module updated to do unicode character sets.
	Most of the changes are in the area of representing sets.

	Also, a bug was found in the compilation of regex character sets:
	ranges straddling two adjacent blocks of 32 characters were
	not being added to the character set. However, ranges falling
	within a single 32 block, or spanning three or more such blocks,
	worked properly. This bug is not tickled by common ranges
	such as A-Z, or 0-9, which land within a 32 block.

	* regex.h (BITCELL_LIT): Macro removed.
	(CHAR_SET_SIZE): Macro does not depend on UCHAR_MAX any more,
	but hard-codes a set size of 256. UCHAR_MAX means nothing to us any
	more since we are using wchar_t. The number 256 is simply an
	arbitrarily chosen size for representing the small character
	sets (or the leaves of the radix tree for representing large sets).
	(chset_type_t): New enum typedef.
	(cset_L0_t, cset_L1_t, cset_L2_t, cset_L3_t): New array typedefs.
	(struct char_set): Replaced by union char_set.
	(struct any_char_set, struct small_char_set, struct displaced_char_set,
	struct large_char_set, struct xlarge_char_set): New struct types.
	(char_set_clear): Declaration removed.
	(char_set_create, char_set_destroy): Declared.
	(char_set_add, char_set_add_range, char_set_contains,
	nfa_state_single, nfa_state_set, nfa_machine_feed): Declarations
	updated for wchar_t.
	(struct nfa_state_single): member ch changed to wchar_t.

	* regex.c (char_set_clear): Function removed.
	(CHAR_SET_L0, CHAR_SET_L1, CHAR_SET_L2, CHAR_SET_L3, CHAR_SET_L2_L0,
	CHAR_SET_L2_HI, CHAR_SET_L1_L0, CHAR_SET_L1_HI, CHAR_SET_L0_L0,
	CHAR_SET_L0_HI): New macros.
	(L0_full, L0_fill_range, L0_contains, L1_full, L1_fill_range,
	L1_contains, L1_free, L2_full, L2_fill_range, L2_contains,
	L2_free, L3_fill_range, L3_contains, char_set_create,
	char_set_destroy): New functions.
	(char_set_compl): Works using a flag rather than by actually
	computing a complemented set. Also, is no longer a toggle (and
	was never used that way).
	(char_set_add, char_set_add_range, char_set_contains): Polymorphic over
	the different set types.
	(nfa_state_single, nfa_move, nfa_run, nfa_machine_feed): Converted
	to wchar_t.
	(nfa_state_free): Use char_set_destroy to free set.
	(nfa_state_set): Does not construct the set internally but
	takes it as a parameter.
	(nfa_compile_set): Rewritten to perform two passes over the
	s-expression representing the list of characters and ranges
	making up the set.  The first pass determines what representation
	will be used for the set. The second pass stuffs the characters and
	ranges into the set.

2009-11-11  Kaz Kylheku  <kkylheku@gmail.com>

	* txr.c (main): call setlocale to set the LC_CTYPE to en_US.UTF-8,
	so that the C library streams do the encoding. Once the program
	is weaned from C library wide character stream I/O, this can go away.

2009-11-11  Kaz Kylheku  <kkylheku@gmail.com>

	Big conversion to wide characters and UTF-8 support.
	This is incomplete. There are too many dependencies on
	wide character support from the C stream I/O library.
	The regex code does not handle wide characters properly.
	Character type is still int in some places, rather than wchar_t.
	Test suite passes though.

	* hash.c (hash_str): Converted to wchar_t.

	* lib.c (progname, type_check, type_check2, type_check3,
	car, cdr, car_l, cdr_l, equal, chk_strdup, string_own,
	string, mkstring, mkustring, init_str, length_str,
	c_str, search_str, sub_str, cat_str, split_str, trim_str,
	chrp, apply, lazy_str, lazy_str_get_trailing_list,
	cobj, obj_init, obj_print, obj_pprint, init): Converted to wchar_t.
	(vector): Cast of chk_malloc return value added.
	(string_utf8): New function.

	* lib.h (struct string): Member str changed to wchar_t *.
	(progname, chk_strdup, string_own, string, init_str,
	c_str, init): Declarations updated.
	(string_utf8): Declared.

	* match.c (debugf, debuglf, sem_error, file_err, dump_shell_string,
	dump_var, dump_bindings, dest_bind, match_line, do_output_line,
	do_output, match_files): Converted to wchar_t.

	* parser.h (spec_file): Declaration updated.

	* parser.l (yy_errorf, char_esc, num_esc): Converted to wchar_t.
	(ASC, ASCN, U, U2, U3, U4, UANY, UNANN, UONLY): New named
	regexes, used for lexing utf-8.
	(grammar): Converted to wchar_t and utf-8 handling.

	* parser.y (%union/yystype): lexeme member changed to wchar_t *,
	chr member changed to wchar_t.

	* regex.c (nfa_run): Input string is wchar_t *.
	(search_regex): String from haystack is wchar_t *.

	* regex.h (nfa_run): Declaration updated.

	* stream.c (struct strm_ops, common_vformat, stdio_stream_print,
	stdio_maybe_read_error, stdio_maybe_write_error, stdio_put_string,
	stdio_put_char, snarf_line, stdio_get_line, stdio_close, pipe_close,
	struct string_output, string_out_put_string, string_out_put_char,
	string_out_vcformat, dir_get_line, make_string_output_stream,
	get_string_from-stream, make_dir_stream, get_line, get_char,
	vformat, vcformat, format, cformat, put_string, put_cstring,
	put_char, put_cchar, stream_init): Converted to wchar_t.

	* stream.h (vformat, format, put_cstring): Declarations updated.

	* txr.c  (version, progname, spec_file, oom_realloc_handler,
	help, hint, remove_hash_bang_line, main, txr_main): Converted
	to wchar_t.

	* txr.h (version, progname): Declarations updated.

	* unwind.c (uw_throw, uw_throwf, uw_errorf, type_mismatch,
	uw_register_subtype): Converted to wchar_t.

	* unwind.h (uw_throwf, uw_errorf, type_mismatch): Declarations updated.

	* utf8.c, utf8.h: New files.

2009-11-10  Kaz Kylheku  <kkylheku@gmail.com>

	hash.c (hash_grow): Rewritten to avoid resizing the vector
	in place, and thus having to pulling all conses into a big list.
	TODO: avoid recomputing the hash function over the keys.
	We could enhance cons cells with two more fields without using
	additional storage.

2009-11-06  Kaz Kylheku  <kkylheku@gmail.com>

	Changing representation of objects to allow for unboxed characters.
	Now numbers and characters fit into a cell. We lose one more bit
	from the range of numbers.

	* lib.h (TAG_SHIFT, TAG_MASK, TAG_NUM, TAG_PTR, NUM_MASK, NUM_MIN,
	is_ptr, is_num):  Macros updated.
	(is_chr, tag): New macros.
	(struct chr): Removed.
	(union obj): Updated.

	* lib.c (typeof, equal, chr, chrp, c_chr, obj_print): Updated.

	* hash.c (ll_hash): Characters aren't pointers any longer;
	use abstract accessor.

2009-11-06  Kaz Kylheku  <kkylheku@gmail.com>

	Add hash removal.

	* hash.c (remhash): New function.

	* hash.h (remhash): Declared.

2009-11-06  Kaz Kylheku  <kkylheku@gmail.com>

	Add hash table growth.

	hash.c (hash_grow): New function.
	(l_gethash): Renamed to gethash_l. Increment count; if load
	factor gets to two, call hash_grow to double the size.

	hash.h (l_gethash): Declaration changed to gethash_l.

2009-11-06  Kaz Kylheku  <kkylheku@gmail.com>

	Changing representation of objects to allow the NUM type to be
	unboxed. If the lowest bit of the obj_t * pointer is 1, then
	the remaining bits are a number. A lot of assumptions are made:
	- the long type can be converted to and from a pointer
	- two's complement.
	- behavior of << and >> operators when the sign bit is involved.

	* lib.h (TAG_SHIFT, TAG_MASK, TAG_NUM, TAG_PTR, NUM_MASK, NUM_MIN,
	is_ptr, is_num, type): New macros.
	(struct num): Removed.
	(nao): Redefined, so that it doesn't have the numeric tag.

	* lib.c (typeof, type_check2, type_check3, car, car_l, cdr, cdr_l,
	equal, consp, atom, listp, num, c_num, nump, plus, minus,
	stringp, lazy_stringp, obj_print, obj_pprint): Fixed these
	functions to use the new number representation, and not to deference
	the obj_t * poitner if it is actually a number.
	(obj_init): Adjusted values of maxint and minint.

	* gc.c (mark_obj, gc_is_reachable): Avoid dereferencing numbers.

	* hash.c (ll_hash): Likewise.

	* match.c (match_line, do_output_line): Likewise.

2009-11-06  Kaz Kylheku  <kkylheku@gmail.com>

	First cut at hash tables. One known problem is allocation during gc,
	due to use of boxed numbers for vector access.

	* gc.c (gc): Disable gc when doing garbage collection, in case
	something tries to allocate memory during gc, triggering a recursive
	gc, which would be very bad. Also, call the new function,
	hash_process_weak, in between the mark and sweep phases.
	(gc_is_reachable): New function.

	* gc.h (gc_is_reachable): Declared.

	* lib.c (hash_t): New symbol global.
	(acons_new_l): New function.
	(obj_init): New symbol interned.

	* lib.h (hash_t, acons_new_l): Declared.

	* hash.c, hash.h: New files.

	* Makefile: New target, hash.o.

	* dep.mk: Regenerated.

2009-11-06  Kaz Kylheku  <kkylheku@gmail.com>

	Throw exception on stream error during close, or I/O operations.  This
	is needed for pipes that terminate abnormally or return failed
	termination. Pipe and stdio streams have an extra description field
	so they are printed in a readable way.

	* lib.c (process_error): New global defined.
	(obj_init): New symbol interned.
	(lazy_stream_func): Pass t to close_stream, so exception
	is thrown if the close fails.
	(lazy_stream_cons): Ditto.
	
	* lib.h (process_error): Declared.

	* match.c (complex_snarf): Pass new desr argument to make_stdio_stream
	and make_pipe_stream.

	* stream.c (strm_ops): New argument on close function pointer.
	(common_destroy): Close without throwing exception. For objects
	being finalized, we don't care if the close works or not; the
	program has shown that it doesn't care about the stream by
	letting it become unreachable, so we don't bother the program
	by throwing an exception.
	(stdio_handle): New struct.
	(stdio_stream_print, stdio_stream_destroy, stdio_stream_mark,
	stdio_maybe_read_error, stdio_maybe_write_error): New functions.
	(stdio_put_string, stdio_put_char, stdio_get_line, 
	stdio_get_char, stdio_vcformat, stdio_close): Updated to new
	handle format, and throw errors now.
	(stdio_ops, pipe_ops): Redirected to new functions stdio_stream_print,
	stdio_stream_destroy and stdio_stream_mark.
	(pipe_close): Updated to new handle format. Parses status from
	pclose and throws exceptions appropriate to the situation.
	(dir_close): Takes extra argument.
	(make_stdio_stream, make_pipe_stream): New argument added.
	(make_string_output_stream): Some casts added. 
	(close_stream): Pass new argument down to virtual function.
	(stream_init): Pass new argument to make_stdio_stream
	when creating streams for stdin, stdout and stderr.

	* stream.h (make_stdio_stream, make_pipe_stream, close_stream):
	Declarations updated.

	* txr.c (txr_main): Pass new argument to make_stdio_stream.

	* unwind.c (uw_init): Register process_error.

2009-11-01  Kaz Kylheku  <kkylheku@gmail.com>

	Version 020

	Improved documentation.

	Building via configure script.

	Support for cross compiling support.

	Support for building in separate build directory.

	Internal bugfixes.

	Portability bugs fixed; works on x86-64 GNU/Linux.

2009-11-01  Kaz Kylheku  <kkylheku@gmail.com>

	Bug ID 27898: Directory order dependencies in test case.
	Converted some directories to text files.

	* tests/002/proc/*/task: Directories removed.

	* tests/002/proc/*/tasks: Files created.

	* tests/002/query-1.txr: Query updated.

	* tests/002/query-1.expected: Expected output updated.

2009-11-01  Kaz Kylheku  <kkylheku@gmail.com>

	Bug ID 27895: Calls to protect have an argument list terminated
	by the integer constant 0 rather than a proper null pointer constant.

	lib.c (obj_init): Properly terminate argument list of protect call.

	stream.c (stream_init): Likewise.

	unwind.c (unwind_init): Likewise.

	txr.c (txr_main): two-argument protect calls rewritten using prot1.

2009-11-01  Kaz Kylheku  <kkylheku@gmail.com>

	Bug ID 27899: Garbage collection problem: method of locating stack
	bottom is unreliable due to the unpredictable allocation order of local
	variables. The addresses of stack_bottom_0 and stack_bottom_1 variables
	do not necessarily bracket the others which means that some local
	variables in main can be out of the reach of the garbage collector:
	our stack bottom is wrongly in the middle of the frame.

	* lib.c (init): Removed one of the stack bottom parameters, so there
	is only one. This is passed straight down to gc_init.
	Also noticed that the oom_realloc variable was not being set
	from the oom parameter.

	* lib.h (init): Declaration updated.

	* txr.c (txr_main): New static function.
	(main): Calls init, and then txr_main. The idea is that txr_main
	should get fresh stack frame. So the stack_bottom variable in main
	should be outside of that stack frame.

2009-10-22  Kaz Kylheku  <kkylheku@gmail.com>

	* lib.c (equal): Fix broken LSTR and FUN cases.

2009-10-22  Kaz Kylheku  <kkylheku@gmail.com>

	Got "make tests" working in separate build directory,
	with .out files going to local tests/ tree.

	* Makefile (depend): Refer to depend.txr and dep.mk
	using $top_srcdir; no need for symlinks.
	Changed a few more ./txr references to use $(PROG).
	(TESTS): Path munging to generate targets with local paths.
	(%.ok): Fixed diff logic to compare between .expected file
	in $(top_srcdir) and local .out file.

	* configure: Don't generate symlinks for tests and dep.mk.

2009-10-22  Kaz Kylheku  <kkylheku@gmail.com>

	Got "make install" working.

	* Makefile (install): New target.

	* configure (mandir, bindir): New variables.

2009-10-22  Kaz Kylheku  <kkylheku@gmail.com>

	Got build to work in separate build directory.

	* Makefile (CFLAGS): Added -I flag to point header inclusion to the
	source directory.
	(PROG): New variable to hold program name.
	(VPATH): Variable set, as a quick and dirty way to get GNU make
	to find the prerequisites back in the source directory.
	* configure: Added steps to symlink the tests directory and dep.mk.
	* depend.txr: Modified to generate the dependencies with
	correct references to the top_srcdir, with the exception of
	locally generated headers.
	* dep.mk: Regenerated.

2009-10-22  Kaz Kylheku  <kkylheku@gmail.com>

	Build configuration via configure script, with cross compiling support.
	(Tested by cross-compiling txr on an x86 GNU/Linux system
	to run on a MIPS-based GNU/Linux system).

	* configure: New script.
	* Makefile: (OPT_FLAGS, LANG_FLAGS, DIAG_FLAGS, DBG_FLAGS,
	LEX_DBG_FLAGS, TXR_DBG_OPTS, LEXLIB): Variables removed;
	these are now generated in config.make by configure.
	(config.make): New target to print friendlier diagnostic if
	the build is not configured.
	(distclean): New target to do clean, plus remove config.make.

2009-10-22  Kaz Kylheku  <kkylheku@gmail.com>

	* parser.l (YY_INPUT): Kill tabs with spaces (how did they sneak in?).
	Fix possible use of uninitialized ch.

2009-10-21  Kaz Kylheku  <kkylheku@gmail.com>

	* txr.1: Fixed misleading wording (separation versus termination).
	Added Introduction headings to some major sections.
	Improved exception handling intro.

2009-10-21  Kaz Kylheku  <kkylheku@gmail.com>

	Version 019

	Regexps can be bound to variables.

	New freeform directive.

	* txr.c (version): Bump.
	* txr.1: Bump version and date.

	* lib.c, match.c, regex.c, regex.h, stream.c: Trailing whitespace
	removed from lines.

2009-10-21  Kaz Kylheku  <kkylheku@gmail.com>

	* txr.1: Documented freeform.

2009-10-21  Kaz Kylheku  <kkylheku@gmail.com>

	Change the freeform line catenation semantics to termination
	rather than separation.

	* lib.h (lazy_str): Declaration updated.

	* lib.c (lazy_str): Tack terminator onto initial prefix
	string. Parameter renamed. Also, terminator string cached
	in the object.
	(lazy_str_force, lazy_str_force_upto): Terminate, rather
	than separate.

	* match.c (match_files): sep variable renamed to term.

2009-10-21  Kaz Kylheku  <kkylheku@gmail.com>

	* gc.c (mark_obj): Bugfix: recurse over recently added
	member, opts, in the lazy_string structure.

2009-10-20  Kaz Kylheku  <kkylheku@gmail.com>

	Got regex working over lazy strings from freeform.

	Bugfixes.

	* lib.c (length_str): Fixed recursion to wrong length function.
	(lazy_str_force):  March down list properly. Update lazy
	string's limit value.

	* match.c (match_line): Convert to lazy-string-aware style; i.e.
	avoidance of triggering a force of the whole string.
	(match_files): Bugfix in argument processing of freeform directive.

	* regex.h (nfam_result_t): New typedef.
	(nfa_machine_reset): New function declaration.
	(nfa_machine_feed): Updated declaration.

	* regex.c (nfa_machine_init): Refactor to use nfa_machine_reset.
	(nfa_machine_feed): Return nfam_result_t rather than just int.
	(search_regex, match_regex): Refactor to work with lazy strings well.

2009-10-20  Kaz Kylheku  <kkylheku@gmail.com>

	Implement custom separator and limit in freeform.

	* lib.h (lazy_string): New struct member, opts.
	(lazy_str): Declaration updated.

	* lib.c (lazy_str): New constructor parameters to set the
	seprator string and numeric line limit.
	(lazy_str_force, lazy_str_upto): Honor the line limit,
	and use the separator string if provided.

	* match.c (match_files): Process the arguments for freeform
	directive.

2009-10-20  Kaz Kylheku  <kkylheku@gmail.com>

	* lib.c (sub_str): Avoid invoking c_str which forces the
	lazy string.

2009-10-20  Kaz Kylheku  <kkylheku@gmail.com>

	Start of implementation for freestyle matching.

	Lazy strings implemented, incompletely.

	Changed string function to implicitly strdup; non-strdup
	version changed to string_own. Fixed wrong uses of strdup
	rather than chk_strdup.

	Functions added to regex module to provide regex matching
	as a state machine to which characters are fed.

	* lib.h (type_t): New enum member LSTR, for lazy strings.
	(lstr_t, freestyle, type_check3, string_own): Declared.
	(string): Parameter changed to const char *.
	(lazy_stringp, split_str, lazy_str, lazy_str_force_upto,
	lazy_str_force, lazy_str_get_trailing_list, length_str_gt,
	length_str_ge, length_str_lt, length_str_le): Declared.

	* lib.c (lstr_t, freestyle): New symbol globals.
	(code2type, obj_print, obj_pprint, equal): Extended to handle LSTR.
	(type_check3): New function.
	(string_own): New function; does what string used to do.
	(string): Duplicates the string with strdup, so callers don't have to.
	(mkstring, copy_str, trim_str): Use string_own.
	(stringp): A lazy string is a kind of string.
	(lazy_stringp): New function.
	(length_str, c_str, search_str, sub_str, chr_str,
	chr_str_set): Handle lazy strings.
	(split_str): New function.
	(lazy_str, lazy_str_force_upto, lazy_str_force,
	lazy_str_get_trailing_list, length_str_gt, length_str_ge,
	length_str_lt, length_str_le): New functions.
	(obj_init): New symbols interned. Eliminated strdup calls.
	
	* gc.c (finalize, mark_obj): Changed to handle LSTR type.
	Eliminated default case from switch so we get a gcc
	diagnostic if a case is not handled.

	* match.c (match_files): Eliminated strdup calls.
	Added freeform directive.

	* parser.y (grammar): Changed string calls to string_own.

	* stream.c (stdio_get_line, get_string_from_stream):
	Changed string calls to string_own.
	(dir_get_line): Eliminated chk_strdup call.

	* txr.c (remove_hash_bang_line, main): Eliminated strdup calls.

	* regex.h (nfam_result): New union.
	(nfa_machine, nfa_machine_t): New struct and typedef.
	(nfa_machine_init, nfa_machine_cleanup, nfa_machine_feed,
	nfa_machine_match_span): New functions declared.

	* regex.c (nfa_machine_init, nfa_machine_cleanup, nfa_machine_feed,
	nfa_machine_match_span): New functions defined.

2009-10-18  Kaz Kylheku  <kkylheku@gmail.com>

	Trivial change allows regexps to be bound to variables,
	and used for matching. This Just Works because of
	the way match_line treats variables.

	* match.c (eval_form): Check for a regexp form and return
	it as a value representing itself.
	* regex.c (regexp): New function.
	* regex.h (regexp): Declared.

2009-10-17  Kaz Kylheku  <kkylheku@gmail.com>

	* deps.mk: Updated.

2009-10-17  Kaz Kylheku  <kkylheku@gmail.com>

	Version 018

	Bugfixes: mistakes in debugging calls; infinite looping
	bug in collect; skip directive not advancing match
	by proper number of lines bug.

	* match.c (debuglcf): Cosmetic fix.
	(match_files): After recognizing nothrow in the file spec,
	replace it by a string. A few places expect first(files) to be
	a string. The skip directive must return whatever
	return value it obtained from the nested match_files call,
	and not substitute the current line number, so that the
	caller can proceed past the correct number of lines that
	were matched. Fixed obj_t * being passed to %s printf specifier
	in debug printf. Collect directive must make progress even
	if the nested spec makes no progress (returns successfully,
	but with the original line number).
	* txr.c (version): Bump.
	* txr.1: Bump version and date.
	* txr/tests/004/query-1.txr: New test case.
	* tests/004/query-1.expected: Expected result for new test case.

2009-10-17  Kaz Kylheku  <kkylheku@gmail.com>

	Version 017

	Bugfix in exception subtype definition (defex).

	Tail recursion in marking function of garbage collector.

	-f option for specifying query file, allowing more
	options to follow, useful in hash-bang scripting and
	other situations.

	* txr.c: (version): Bump to 016
	* txr.1: Bump version to 016.

2009-10-17  Kaz Kylheku  <kkylheku@gmail.com>

	* txr.1: Documented defex.
	* unwind.c (uw_register_subtype): Bugfix: if the subtype
	exists already, we must not delete it and create a new entry, but
	destructively point its entry to its assigned supertype.
	An exceptions is thrown rather than abort for attempts
	to make t a subtype of something other than itself.
	An attempt to make something other than nil a subtype of nil
	is diagnosed.  Attempts to redefine the relationship
	between two types if they are already connected by one;
	this covers circularity and other cases, while still allowing
	a relaxed order of definition.

2009-10-17  Kaz Kylheku  <kkylheku@gmail.com>

	* gc.c (mark_obj_tail): New macro.
	(mark_obj): Optimized with manual tail recursion.
	The funtion will no longer generate long call stacks
	for long lists. Descending to the car field of
	a cons is still recursive, but ``car-heavy''
	trees are rare.

2009-10-16  Kaz Kylheku  <kkylheku@gmail.com>

	Resurrect -f option, with different meaning.
	We need "-f query-file" so that hash-bang scripts
	can be written which can pass options to txr.

	* txr.c (help, main): Inplement and document -f.
	Also bugfix: do not throw file open errors as exceptions
	of type error, because these cause an abort, potentially leading to a
	core dump. They are now thrown as file_error.
	* txr.1: Documented -f.

2009-10-16  Kaz Kylheku  <kkylheku@gmail.com>

	Implemented @(next arg) for treating the command line
	as an input source.

	* txr.1: Updated, and fixed a few unrelated mistakes.
	* lib.c (dir): Removed unused symbol globa.
	(args): New symbol global.
	* lib.h (dir): Declaration removed.
	(args): Declared.
	match.c (match_files): Implemented @(next arg).
	Had to hack laziness to the file opening logic in match_files.
	If the function is entered with a spec whose first
	directive is @(next), then it defers opening the first
	file in the list of files (since it will be immediately
	abandoned in favor of another input source).
	This prevents an error in the situation when the
	arguments do not name files, and there is a @(next args)
	directive to process them as an input source.

2009-10-16  Kaz Kylheku  <kkylheku@gmail.com>

	Version 016

	Catch clauses with parameters.

	Directive for throwing exceptions: throw.

	Directive for defining exception types: defex.

	-f option renamed to -c.

	* txr.c: (version): Bump to 016
	* txr.1: Bump version to 016.

2009-10-16  Kaz Kylheku  <kkylheku@gmail.com>

	* txr.c (help, main): Changed -f argument to -c. This
	is consistent with the -c argument of the shell;
	-f looks like awk's -f option, which specifies a file,
	not a literal script body.

	* txr.1: Updated.

2009-10-15  Kaz Kylheku  <kkylheku@gmail.com>

	* txr.1: Grammar, spelling.

2009-10-15  Kaz Kylheku  <kkylheku@gmail.com>

	* parser.y (clauses_opt): Long overdue nonterminal added.
	(define_clause) simplified with clauses_opt.
	(try_clause): Error handling improved.
	(catch_clauses_opt): Catch and finally clauses can be empty.
	Error cases added.
	* txr.1: Updated.

2009-10-15  Kaz Kylheku  <kkylheku@gmail.com>

	* match.c (match_files): Use alist_remove1 for a one
	element removal.

2009-10-15  Kaz Kylheku  <kkylheku@gmail.com>

	* unwind.c (uw_throw): Add program prefix before
	unhandled exception text. Print it in the
	standard notation if it's not a string literal.
	* match.c (sem_error, file_err): Don't stick program
	prefix into exception text.

2009-10-15  Kaz Kylheku  <kkylheku@gmail.com>

	* unwind.c (uw_exception_subtype_p, uw_init):
	Slight change in representation for exception subtypes,
	saving one node in the list.

2009-10-15  Kaz Kylheku  <kkylheku@gmail.com>

	New throw and defex directives, catches with arguments.

	* lib.c (defex, throw): New symbol globals.
	(obj_init): Symbols interned.
	* lib.h (defex, throw): Declared.
	* match.c (match_files): Implemented throw and defex.
	Argument handling in catches.
	* unwind.c (uw_register_subtype): Returns right
	argument, so we can cleverly use it with reduce_left.
	* unwind.h (uw_register_subtype): Declaration updated.
	* txr.1: Updated.

2009-10-14  Kaz Kylheku  <kkylheku@gmail.com>

	Version 015

	Code restructuring.

	Corruption bugfix in gc-debugging code.

	The nil symbol more properly implemented.

	Semantics change: collect treated as a failed match if it
	does not collect anything.

	Bugfix in function argument reconciliation: must only
	be done for unbound parameters.

	New @(local) directive (synonym of forget) for expressing
	local variables in functions.

	Quasi-literals: backquote-delimited literals that contain interpolated
	variables. Useful in next, output, bind and function calls.

	Hygiene: some implementation-inserted syntax tree elements
	are now in their own namespace so they can't clash with user-defined
	constructs.

	Rewritten streams implementation.

	Exception handling: try/catch/finally.

	Exceptions used internally and externally.

	File errors are mapped to exceptions now.

	Hash bang (#!) scripting supported.

	New -f paramater, allowing entire query to be specified
	as argument rather than from a file or stdin.

	* txr.c: (version): Bump to 014.
	* txr.1: Bump version to 014. More documentation about
	exceptions.

2009-10-14  Kaz Kylheku  <kkylheku@gmail.com>

	Support for hash bang execution, and embedding query
	in a command line argument.

	* txr.c (remove_hash_bang_line): New function.
	(main): Added -f option. Initialize and gc-protect yyin_stream, and
	use it in all places where yyin was previously set up.
	Diagnose when -a, -D and -f are wrongly clumped with other options.
	Remove the first line of the query if it starts with #!.
	* parser.h (yyin): Declaration removed.
	(yyin_stream): Declared.
	* parser.l (YY_INPUT): Macro defined.
	(yyin_stream): New global.
	* stream.c (string_in_get_line, string_in_get_char): Bugfix:
	wrong length function used.
	(string_in_ops): Bugfix: wrong get_char function wired in.
	(get_char): New function.
	* stream.h (get_char): Declared.
	* txr.1: -f option documented.

2009-10-14  Kaz Kylheku  <kkylheku@gmail.com>

	* lib.c (obj_print, obj_pprint): Print #<garbage ...>
	syntax if an object has a bad type code; do not just return
	without printing anything.

2009-10-14  Kaz Kylheku  <kkylheku@gmail.com>

	Code cleanup and documentation.

	* txr.1: Start documenting quasiliterals, exception handling and
	nothrow in next and output.
	* parser.y (catch_clauses_opt): Add missing empty production, so that
	a try block doesn't have to have a finally clause.
	* lib.h (or2, or3, or4): New macros.
	* match.c (match_files): Allow output and next forms which just
	have one argument that is nothrow, as documented.
	* stream.c common_vformat, string_out_vcformat, string_out_vcformat,
	make_string_output_stream, make_dir_stream, close_stream, get_line,
	vformat, vcformat, format, cformat, put_string, put_cstring,
	put_char): Switch to new style type assertions.

2009-10-13  Kaz Kylheku  <kkylheku@gmail.com>

	New syntax for next and output directives, taking advantage
	of quasi-literals. Non-throwing behavior can be specified in
	both using nothrow. The old syntax is supported, and has
	the old semantics (non-throwing). Hence, the test cases
	pass again without modification.

	File open errors thrown as file_error type.

	* lib.c (nothrow, file_error): New symbol globals.
	(obj_init): New symbols interned.
	* lib.h (nothrow, file_error): Declared.
	* match.c (file_err): New function.
	(eval_form): Bugfix: if input is nil, or an atom other than a symbol,
	return the value hoisted into a cons. A nil return strictly means,
	unbound variable.
	(match_files): Support new syntax for next and and output.
	Throw open errors as file_err.
	* parser.l (grammar): Change how OUTPUT is returned to the
	style similar to DEFINE, so interior forms can be parsed.
	* parser.y (grammar): Fix up output_clause with new syntax.
	* unwind.c (uw_throw): Do not abort on unhandled file_error,
	but terminate with a failed status.
	(uw_init): Register file_error as a subtype of error exception.

2009-10-13  Kaz Kylheku  <kkylheku@gmail.com>

	First cut at working try/catch/finally implementation.

	* lib.c (try, catch, finally): New symbol globals.
	(obj_init): New symbols interned.
	* lib.h (try, catch, finally: Declared.
	* parser.y (TRY, CATCH, FINALLY): New tokens.
	(try_clause, catch_clauses_opt): New nonterminal grammar symbols.
	* parser.l (yybadtoken): TRY, CATCH and FINALLY handled.
	(grammar): New cases for try, catch and finally.
	* unwind.h (struct uw_catch): New member called visible.
	(uw_continue): New parameter added.
	(uw_exception_subtype_p): Declared.
	(uw_catch_begin): Macro rewritten to use switch logic
	around setjmp.
	(uw_do_unwind, uw_catch, uw_unwind): New macros.
	(uw_catch_end): Rewritten to close switch, and automatically
	continue the unwinding if the block is entered as an unwind.
	* unwind.c (uw_unwind_to_exit_point): Exception catching
	frames made invisible via new flag prior to control passing to them.
	longjmp code 2 introduced for distinguishing a catch from
	an unwind. Visibility flag is checked and invisible frames
	are skipped.
	(uw_push_catch): cont member of the unwind frame initialized to zero.
	(exception_subtype_p): Renamed to uw_exception_subtype_p, changed
	to extern. Fixed wrong order of arguments to assoc.
	(uw_throw): Honor visibility flag: do not consider invisible
	catch frames.
	(uw_register_subtype): sup/sub mixup bugfix.
	(uw_continue): Takes extra argument: the continuation frame
	that (re)establishes the exit point for the unwinding.
	This allows nested unwinding action to take place in a finally,
	and then to continue to the original exit point.
	* match.c (match_files): Handling for try directive added.

2009-10-13  Kaz Kylheku  <kkylheku@gmail.com>

	* parser.l (yybadtoken): Bugfix: added missing LITCHAR case.
	* unwind.h (internal_error): Fixed broken macro.
	* match.c (match_line, match_files): sem_error bugfix: used %a instead
	of ~a.
	(match_files): Wrap block handler in compound statement, otherwise the
	macroexpansion declares a variable in the middle of a statement, which
	is a gcc extension to C90 (or a C99 feature,
	but we aren't using C99).

2009-10-08  Kaz Kylheku  <kkylheku@gmail.com>

	Exception handling for query errors.
	Verbose logging decoupled from yyerror functions.
	Superior object-oriented formatting used for cleaner code.

	* lib.c (query_error): New symbol global.
	(obj_init): New symbol interned.
	* lib.h (query_error): Declared.
	* match.c (output_produced): Variable changed to external linkage.
	(debugf, debuglf, debuglcf, sem_error): New static functions.
	(dest_bind, match_line, match_files): Regtargetted away from
	the yyerrorf and yyerrorlf functions to use debugf,
	debuglf, debuglcf for logging and sem_error for throwing
	query errors as exceptions.
	* parser.h (spec_file_str): New global declared.
	* parser.l (yyerror): Calls yyerrorf instead of yyerrorlf;
	lets yyerrorf increment error count.
	(yyerrorf): Loses level argument.
	(yyerrorlf): Function removed.
	(yybadtoken): Retargetted from yyerrorlf to yyerrorf.
	(grammar): yyerrorf call fixed up.
	* txr.c (spec_file_str): New global defined.
	(main): Protects new global against gc, and initializes it.
	* unwind.c (uw_throw): If an unhandled exception is of
	type query_error, it results in an exit rather than abort.
	The false string is conditionally printed.
	(uw_init): Register query_error as subtype of error.

2009-10-08  Kaz Kylheku  <kkylheku@gmail.com>

	Exception handling framework implemented.

	* lib.c (cobj_t, error, type_error, internal_err, numeric_err,
	range_err): New symbol globals.
	(prog_string): New string global.
	(code2type): New static function.
	(typeof): Rewritten using code2type.
	(type_check, type_check2): New static functions.
	(car, cdr, list, plus, minus, length_str, chr_p, chr_str,
	chr_str_set, apply, funcall, funcall1, funcall2,
	vec_get_fill, vecref_l, lazy_stream_cons): Checks and
	assertions rewritten using new functions and macros.
	(obj_init): prog_string protected from gc.
	New symbols interned.
	(init): uw_init() call moved after obj_init() because
	it needs stable symbols.
	* lib.h (cobj_t, error, type_error, internal_err, numeric_err,
	range_err, prog_string, type_check, type_check2): Declared.
	* match.c (dump_var, complex_snarf, complex_close): abort
	calls rewritten to use exception handling.
	* regex.c (nfa_all_states, nfa_closure, nfa_move): Likewise.
	* stream.c (string_out_vcformat): Bugfix: fill index not updated.
	(make_string_output_stream): Bugfix: initial buffer not null terminated.
	(get_string_from_stream): New function.
	* stream.h (get_string_from_stream): Declared.
	* txr.c (main): Some error prints turned to throws.
	* unwind.c (unwind_to_exit_point): Supports UW_CATCH frames,
	whose finalization logic has to be invoked during unwinding,
	and as target exit points.
	(uw_init): Installs exception symbols into
	subtyping hirearchy.
	(uw_push_catch, exception_subtype_p, uw_throw, uw_throwf,
	uw_errorf, uw_throwcf, uw_errorcf, type_mismatch,
	uw_register_subtype, uw_continue): New functions.
	(exception_subtypes): New static global.
	* unwind.h (noreturn): New macro, conditionally defined on __GNUC__.
	(enum uw_frtype): New member, UW_CATCH.
	(struct uw_catch): New struct type.
	(union uw_frame): New member, ca.
	(uw_push_catch, exception_subtype_p, uw_throw, uw_throwf,
	uw_errorf, uw_throwcf, uw_errorcf, type_mismatch,
	uw_register_subtype, uw_continue): New functions declared.
	(uw_catch_begin, uw_catch_end, internal_error, type_assert,
	bug_unless, numeric_assert, range_bug_unless): New macros.

2009-10-07  Kaz Kylheku  <kkylheku@gmail.com>

	Rewritten streams implementation.

	* stream.h, stream.c: New files.
	* Makefile (OBJS): New object file stream.o.
	* dep.mk: Dependencies updated.
	* gc.c (finalize): STREAM case removed.  Call destroy only if not null.
	(mark_obj): STREAM case removed.
	* lib.c (push, pop): New functions.
	(equal): STREAM case removed.
	(sub_str): Allow from parameter to be nil, defaulting to zero.
	(stdio_line_read, stdio_line_write, stdio_close, stdio_line_stream,
	pipe_close, pipe_line_stream, dirent_read, dirent_close,
	dirent_stream, stream_get, stream_pushback, stream_put,
	stream_close): Functions removed.
	(stream_ops dirent_stream_ops, stdio_line_stream_ops,
	struct stream_ops, pipe_line_stream_op): Static structs removed.
	(lazy_stream_func, lazy_stream_cons): Retargetted to new streams.
	(cobj_print_op): Likewise.
	(init): Disables and restores GC, instead of doing it in obj_init.
	(obj_print): Retargetted to new streams.
	(obj_pprint): New function.
	(obj_init): Does not manipulate gc_state any more, moved to init.
	Call to stream_init added.
	(d, snarf): Retargetted to new streams.
	(snarf_line): Removed, now appears in stream.c, retargetted
	to new streams.
	* lib.h (enum type): STREAM removed.
	(struct stream, struct stream_ops): Removed.
	(struct cobj_ops): Retargetted to new streams.
	(union obj): sm member removed.
	(push, pop, obj_pprint): Declared.
	(stdio_line_stream, pipe_line_stream, dirent_stream, stream_get,
	stream_pushback, stream_put, stream_close, snarf_line): Removed.
	(cobj_print_op, dump, snarf): Modified.
	* match.c (dump_bindings, complex_snarf): Retargetted to new streams.
	* txr.c (main): format used to dump bindings and specs in verbose mode.

2009-10-07  Kaz Kylheku  <kkylheku@gmail.com>

	Implemented quasi-literals: string literals which may
	contain variables to be interpolated.

	Also, took care of a hygiene problem with respect to some
	parser-generated forms, which must be invisible to the user.

	* Makefile (LEX_DB_FLAGS): New variable; helpful
	in generating a lexical analyzer with debug tracing.
	* parser.l (nesting, closechar): Static variables removed.
	(char_esc): Add \` escape for quasi-literals.
	(stack): New %option, to generate a scanner which has
	a start condition stack.
	(QSILIT): New start condition.
	(grammar): Refactored to use start condition stacks.
	Quasi-literal lexical analysis added.
	* parser.y (lit_char_helper): New function, for factoring out
	some common logic between string literals and quasi literals.
	(quasilit, quasi_item, quasi_items): New grammar symbols and
	production rules.
	(strlit): Rule shortened with new helper function.
	Bugfix: error case assigns nil to $$.
	(chrlist): Bugfix: error case assigns nil to $$.
	(LITCHAR): Added to %prec table to fix shift-reduce problem.
	(expr): Production now can generate a quasilit.
	* lib.c (quasi): New symbol global.
	(obj_init): Intern quasi as "$quasi", so the user can
	make a function called quasi.  Also, var and regex are now interned
	with the names "$var" and "$regex" for the same reason.
	* lib.h (quasi): Declared.
	* match.c (eval_form): Rewritten with recursive processing
	to handle deeply embedded variables, as well as quasi-strings.
	(subst_vars): Handles quasi-strings.
	(match_files): Function calls now use eval_form for function
	argument evaluation, except of course in the special case that if an
	argument is a symbol, it may be unbound.

2009-10-06  Kaz Kylheku  <kkylheku@gmail.com>

	* match.c (match_files): No error message for merging to
	a symbol which is already bound; the existing behavior
	is to destructively update the binding, which is useful,
	and so the error is pointless.

2009-10-06  Kaz Kylheku  <kkylheku@gmail.com>

	Introduce local as synonym to forget. It does exactly the
	same thing; a previous binding is forgotten. This spelling
	is nicer for functions.
	* lib.h (local): Declared.
	* lib.c (local): Defined.
	(obj_init): New symbol interned.

2009-10-06  Kaz Kylheku  <kkylheku@gmail.com>

	Bugfix: function parameter reconciliation (after function call
	completes) must only consider the unbound parameters.
	Otherwise false mismatches result if the function destructively
	manipulated some bindings of bound parameters.
	E.g. @(define foo (a)) is called as @(foo "bar") and internally
	it rebinds bound parameter a to "baz". This situation is
	not a mismatch. The rebinding is thrown away.

	* match.c (match_files): When processing a function call,
	keep an alist which associates arguments and unbound parameters.
	Then, after the function call, process the alist, rather
	than the full parameter list.

2009-10-06  Kaz Kylheku  <kkylheku@gmail.com>

	Semantics change: collect fails if it does not collect
	anything. Non-failing behavior can be obtained by
	wrapping with @(maybe) (but no such workaround for coll yet).

	* match.c (match_line): Return nil if coll collected nothing.
	(match_files): Return nil if collect collected nothing.


2009-10-06  Kaz Kylheku  <kkylheku@gmail.com>

	Bugfix: nil must be on the list of interned symbols.

	* lib.c (sym_name): Function removed. This was like
	symbol_name but did not accept nil.
	(intern): Use symbol_name instead of sym_name, allowing
	nil to be on the list of interned symbols.
	(obj_init): Add nil to interned_syms list.
	(nil_string): Changed from "NIL" to "nil".
	* match.c (dest_bind): Treat nil as a value, not a symbol.
	(match_files): Treat nil as a value when it's
	a function argument.

2009-10-06  Kaz Kylheku  <kkylheku@gmail.com>

	* gc.c (more): Bugfix: free_tail was incorectly calculated,
	thereby destroying the validity of the FIFO recycling algorithm
	used when GC debugging is enabled. This showed up as mysterious
	assertions and crashes.
	(mark_obj): Do not abort if a free object is marked.
	(mark_mem_region): Renamed bottom and top variables to low
	and high. The naming was confusing inverted relative
	to that in the caller.
	(sweep): Abort if somehow a block is free and marked reachable.

2009-10-06  Kaz Kylheku  <kkylheku@gmail.com>

	* match.c (match_files): Fixed nonexitent symbol warning for merge
	directive (complained about wrong symbol).

2009-10-05  Kaz Kylheku  <kkylheku@gmail.com>

	Refactoring matching code.

	* lib.h (cobj_ops): New function pointer, mark.
	* gc.c (mark_obj): For a COBJ type, call the mark function
	if the pointer is non-null.
	(gc_mark): New public function, wrapper that calls
	the private mark_obj. Implementations of mark for COBJ
	objects will need to call this.
	* gc.h (mark_obj): Declared.
	* regex.c (regex_obj_ops): Explicitly initialize mark function pointer
	 to null.

2009-10-05  Kaz Kylheku  <kkylheku@gmail.com>

	Code restructuring.

	* Makefile (match.o): New object file.
	(depend): New rule for generating dep.mk, using txr.
	(lib.o, lex.yy.o, regex.o, y.tab.o unwind.o, txr.o, match.o, gc.o):
	Dependency rules removed.
	* dep.mk: New make include file; captures dependencies. Generated
	by new depend rule in Makefile, using txr.
	* depend.txr: Txr query to generate dependencies.
	* extract.y: File renamed to parser.y
	(output_produced): Variable removed,
	moved into new file match.c.
	(dump_shell_string, dump_shell_string, dump_var, dump_bindings, depth,
	weird_merge, map_leaf_lists, dest_bind, eval_form, match_line,
	format_field, subs_vars, complex_open, complex_open_failed,
	complex_close, complex_snarf, robust_length, bind_car, bind_cdr,
	extract_vars, extract_bindings, do_output_line, do_output,
	match_files, extract): Functions removed, added to match.c.
	(struct fpip): Definition removed, added to match.c
	(<stdlib.h>, <string.h>, <ctype.h>, <errno.h>, <setjmp.h>,
	"gc.h", "unwind.h"): Unneeded headers removed.
	* match.c: New file.
	* extract.l: Renamed to parser.l.
	* extract.h: Renamed to parser.h.
	(opt_loglevel, opt_nobindings, opt_arraydims, version, progname):
	Declarations moved to txr.h.
	(extract): Dclaration moved to match.h.
	* txr.h, match.h: New headers.
	* gc.h (opt_gc_debug): Moved to txr.h.

2009-10-03  Kaz Kylheku  <kkylheku@gmail.com>

	Version 014

	New cases directive.

	New define directive: user-defined dynamically scoped functions.

	String literals in bind and function calls.

	EOF in the middle of a line handled properly.

	* extract.l (version): Bump to 014.
	* txr.1: Bump version to 014.


2009-10-02  Kaz Kylheku  <kkylheku@gmail.com>

	New cases directive.

	* extract.l (yybadtoken): Add case for CASES.
	(grammar): Tokenize cases directive.
	* extract.y (CASES): New token kind.
	(cases_clause): New grammar symbol.
	(grammar): Implement new grammar cases.
	(match_files): Implement semantics for cases.
	* lib.c (cases): New global.
	(obj_init): Intern cases symbol.
	* lib.h (cases): Declared.
	* txr.1: Documented.

2009-10-02  Kaz Kylheku  <kkylheku@gmail.com>

	Support for string and character literals.

	* extract.l (char_esc): Support \' and \" escapes.
	(STRLIT, CHRLIT): New flex start conditions.
	(grammar): New rules for tokenizing string literals.
	* extract.y (LITCHAR): New token kind.
	(strlit, chrlit, litchars): New grammar symbols.
	(grammar): Implement string literal parsing.
	(dump_var): Support character objects, treating
	them as one-character strings.
	(eval_form): New function.
	(match_files): In bind directive, allow the right
	hand side to be an arbitrary object.
	* lib.c (mkustring, init_str): New functions.
	(cat_str): Allow characters in the mix, treating
	them as one-character strings.
	* lib.h (mkustring, init_str): Declared.
	(chrp, chr_str, chr_str_set): New function.
	* txr.1: Documented.

2009-10-02  Kaz Kylheku  <kkylheku@gmail.com>

	Support for query-defined functions.

	* extract.l (yybadtoken): New DEFINE case.
	(NESTED): New flex start condition.  This allows for different lexing
	rules in nested lists, so even though for instance @(collect) is a
	special token @((collect)) isn't.
	(grammar): Refactored with NESTED.
	Tokenize define directive.
	* extract.y (define_transform): New function.
	(DEFINE): New token kind.
	(define_clause): New grammar symbol.
	(match_files): Implement define semantics, and function calls.
	* lib.c (define): New global.
	* lib.h (define): Declared.
	(proper_listp, alist_remove1, copy_cons, copy_alist): New functions.
	(obj_init): Intern define symbol.
	(init): Call new function uw_init.
	* unwind.c (toplevel_env): New static structure.
	(uw_unwind_to_exit_point): Support new UW_ENV frame type.
	(uw_init, uw_find_env, uw_push_env, uw_get_func, uw_set_func): New
	functions.
	* unwind.h (UW_ENV): New enumeration member in uw_frtype.
	(uw_dynamic_env): New struct.
	(uw_block_begin, uw_block_end): Renamed some variables.
	(uw_env_begin, uw_env_end): New macros.
	* txr.1: Documented.

2009-10-02  Kaz Kylheku  <kkylheku@gmail.com>

	Misc. bugfixes and improvements.

	* extract.l (grammar): Newline in a directive
	no longer an error. Why not allow it.
	* extract.y (grammar): Productions for catching empty bodies in some
	constructs now end with END newl, rather
	than just END, so parsing can continue sanely.
	(match_lines): In diagnostics, don't say "ignored" about material which
	causes an error that fails the query!
	* lib.c (mkstring): Initialize length since we know it!
	(c_str): Take a symbol as an arg, so we don't have
	to keep writing c_str(symbol_name(sym)).
	(obj_print): Use isprint rather than isctrl to decide
	whether to print a character as an escape.
	(snarf_line): Properly handle EOF in the middle of line.

2009-09-29  Kaz Kylheku  <kkylheku@gmail.com>

	Version 013

	Some minor garbage collection issues fixed.

	Infinite looping bug fixed.

	New @(trailer) directive.

	* extract.y (match_files): Implemented trailer directive.
	* extract.l (version): Bump to 013.
	* lib.h (trailer): Declaration added.
	* lib.c (trailer): External definition added.
	(obj_init): Initializer trailer with interned symbol.
	* txr.1: Documented @(trailer) and bumped version to 013.

2009-09-29  Kaz Kylheku  <kkylheku@gmail.com>

	Looping bug fixed. Certain directives could cause an infinite
	loop if the query has run out of data.

	* extract.y (match_files): The semantics of the first_file_parsed
	argument changes a little bit. Previously, if nil was passed,
	a new lazy stream would be opened for the first file.
	But this is ambiguous because nil also means empty list;
	sometimes when we recurse into match_files, the data has ran
	out and this argument is thus nil. Now, that argument must be
	the symbol t in order to mean ``open the first file''.
	If the argument is nil, it unambiously means ``we are at the end of the
	current file; don't open anything''.
	(extract): The initial call to match_files now passes
	the symbol t for the first_file_parsed argument.

2009-09-29  Kaz Kylheku  <kkylheku@gmail.com>

	Fixing some gc issues. The test cases were found to bomb
	with an assertion when run with --gc-debug enabled,
	due to a garbage-collected object still being used.
	This was due to the way the main function was structured.

	Also, the stack ``top'' terminology in the gc was stupidly wrong. Leaf
	function frames are at the stack top, and main is near the bottom.
	I was thinking of the ``top caller''.

	* Makefile (TXR_DBG_OPTS): New variable.
	Tests are now run with --gc-debug, which makes them slower,
	but has much greater chance of trapping gc problems.
	* extract.l (main): Two variables are now used for determining the
	stack bottom. We don't know in which order the compiler
	places local variables into a stack frame.  (This is a separate
	question from that of the direction of stack growth).
	The call to the init function is now done right away.
	The argument processing section of main does some processing
	with GC objects, but the init function was being called afterward,
	before the list of interned symbols is protected from garbage
	collection! So with --gc-debug turned on, parts of the interned
	symbol list were being garbage collected (since the variable
	has not yet been added to the set of root pointers, which is
	done in the init function).  Also, the use of an unknown --long-option
	is diagnosed properly now.
	* gc.c (gc_stack_top): Renamed to gc_stack_bottom, and converted from
	extern to static.
	(mark): Follows rename of gc_stack_top to gc_stack_bottom.
	(sweep): Eliminated the freed variable for counting freed objects,
	and the associated debug message, which was not useful.
	Commented why the free list is managed differently when dbg
	is turned on.
	(gc_init): New function.
	* gc.h (gc_stack_top): Declaration removed.
	(gc_init): Declaration added.
	* lib.c (min): New macro.
	(init): Takes two additional arguments which are used to
	determine the stack bottom. The function first determiens
	whether the stack grows up or down. Then it takes the
	greater or smaller of the two potential stack top pointers,
	based on that. The result is passed go gc_init.
	* lib.h (init): Declaration updated.

2009-09-28  Kaz Kylheku  <kkylheku@gmail.com>

	Version 012

	Semantics change of @(until) in @(collect) and @(coll).

	Minor fixes.

	* extract.y (match_line, match_files): The until clauses
	continue to be processed after the main clauses of the collect
	or coll (to see the bindings), but are processed before
	the collection occurs, so that the until will veto
	the bindings of the last iteration.  Moreover, the data
	positions stays where it is when this happens, and no
	arrangement is made to match the until material again.

	* txr.1: Tried to document the change.


2009-09-27  Kaz Kylheku  <kkylheku@gmail.com>

	* txr.1: following proofread, fixed various escaping problems and
	instances of missing text.

2009-09-26  Kaz Kylheku  <kkylheku@gmail.com>

	* lib.c (equal): Bugfixes: wrong fallthrough of FUN case.
	VEC case must return nil, not break.

2009-09-26  Kaz Kylheku  <kkylheku@gmail.com>

	Preparation for some sorting support.

	* extract.y (merge): Renamed to weird_merge.
	(map_leaf_lists): New functino.
	(match_file): Follow weird_merge rename.
	* lib.c (all_satisfy, none_satisfy, string_lt, do_bind2other,
	bind2other, merge, do_sort, sort): New functions.
	* lib.h (all_satsify, none_satisfy, string_lt,
	bind2other, sort): Declared.

2009-09-25  Kaz Kylheku  <kkylheku@gmail.com>

	Version 011

	New @(maybe) clause optionally matches (does not fail if none of
	its clauses match anything).

	New blocks feature: allows a query or subquery to be
	abruptly terminated by invoking an exit to a named or anonymous
	block. @(collect) and @(skip) have implicit anonymous blocks now.

	The @(skip) directive takes a numeric argument now, which limits
	how many lines are searched.

	* Makefile, extract.l, extract.y, extract.h, gc.c, gc.h, lib.c, lib.h,
	regex.c, regex.h, txr.1, unwind.c, unwind.h: Copyright notice and
	license text updated or added, and version bumped up to 011.
	* tests/001/query-1.txr, tests/001/query-2.txr, tests/001/query-3.txr,
	tests/002/query-1.txr: Assigned to public domain.

2009-09-25  Kaz Kylheku  <kkylheku@gmail.com>

	New features:
	- named blocks;
	- maybe clause;
	- optional iteration bound on skip.

	* extract.y: includes added: "unwind.h", <setjmp.h>.
	(MAYBE, OR): New grammar tokens.
	(maybe_clause): New nonterminal grammar symbol.
	(expr): A NUMBER can be an expression now, so that @(skip 42)
	is valid syntax.
	(match_files): Support for numeric argument in skip directive
	to bound the search to a maximum number of lines.
	Anonymous block established around skip.
	New directives implemented: maybe, block, accept and fail.
	Anonymous block established around collect.
	* txr.1: Documentation updated with new features.
	* Makefile: new object file unwind.o, and associated rules.
	* extract.l (yybadtoken): New cases for MAYBE and OR.
	(grammar): Likewise.
	* lib.c (block, fail, accept): New symbol variables.
	(obj_init): New symbols interned.
	* lib.h (block, fail, accept): Declared.
	(if2, if3): Macros fixed so test expression is not compared to nil,
	but implicitly tested as boolean.
	* unwind.c, unwind.h: New source files.

2009-09-24  Kaz Kylheku  <kkylheku@gmail.com>

	Stability fixes.

	* extract.y (match_files): Fixed invalid string("-") to
	string(chk_strdup("-")) which caused a freeing of
	a non-malloced string at gc finalization time.
	* regex.c (nfa_state_shallow_free): New function: does not
	free satellite objects, just the structure itself.
	(nfa_combine): Use nfa_state_shallow_free instead of nfa_state_free,
	because the merged state inherits ownership of objects from the state
	being spliced out.
	(nfa_state_set): Fix lack of initialization of s.visited member of the
	state structure.

2009-09-24  Kaz Kylheku  <kkylheku@gmail.com>

	Version 010

	A file specs can start with $, which means read a directory.

	Data sources are not into memory at once, but on demand,
	which can reduce memory for many queries.

	Regular expressions are now compiled once, when the
	query is parsed.

	Character escapes are now supported in regular expressions,
	and as a special syntax.

	* extract.l (version): Bumped to 010.
	(grammar): 8 and 9 are not octal digits; handle all regex
	backslash escaping in lexical grammar.
	* extract.y (grammar): Get rid of backslash handling from
	regex grammar. Lexer returns a REGCHAR for every escaped
	item. In situations where an operator character is implicily
	literal, like * in a character class, we use the grammar
	to include that alongside REGCHAR. Bugfixes: the character ], when not
	closing a class, is not a syntax error but stands for itself;
	the character - stands for itself outside of character class;
	the | character is literal in a character class.
	* txr.1: Updated version. Documented character escapes.

2009-09-24  Kaz Kylheku  <kkylheku@gmail.com>

	Lazy stream list improvement: no extra NIL element caused
	by end-of-file. Requires push-back support in streams.
	To avoid introducing a new structure member into streams,
	we extend the semantics of the label member, and rename
	it to label_pushback.

	* lib.c (stdio_line_stream, pipe_line_stream,
	dirent_stream): Follow rename of struct stream member;
	assert that label is an atom.
	(stream_get): Check pushback stack first and get item from there.
	(stream_pushback): New function.
	(lazy_stream_func): Pull one more item from the stream and
	use /that/ to decide whether to continue the lazy stream.
	The extra item is pushed back, if valid.
	(lazy_stream_cons): Simplified: no hack involving regular cons. Starts
	the induction by peeking into the stream. If something is there, it is
	pushed back, and a lazy cons is constructed which will fetch it.
	(obj_print): Made aware of the pushback, which must be skipped
	to get to the terminating label.
	* lib.h (struct stream): Member renamed from label to label_pushback.
	(stream_pushback): New function declaration.

2009-09-23  Kaz Kylheku  <kkylheku@gmail.com>

	Escape syntax in regexes, and text. The
	standard seven character escapes are supported,
	namely \a, \b, \t, \n, \v, \f, and \r,
	as well as hex and octal escapes, plus
	the code \e for ASCII ESC.

	* extract.l (char_esc, num_esc): New functions.
	(grammar): New lex cases.
	* lib.c (obj_print): Support all character escapes in printing.
	Bugfix: backslash printed as two backslashes, not one.

2009-09-23  Kaz Kylheku  <kkylheku@gmail.com>

	* tests/002/query-1.txr: Modified to use $ to scan thread
	subdirectories.
	* tests/002/query-1.expected: Updated.

2009-09-23  Kaz Kylheku  <kkylheku@gmail.com>

	New COBJ type for wrapping arbitrary C objects into the
	Lisp-like framework. Compiled regexes are objects now.
	Regexes in a query are now compiled just once.

	* extract.y (grammar): Regexes compiled while parsing.
	(match_line): Modify with respect to the abstract syntax
	tree change, and the interface changes in the match_regex,
	and search_regex functions.
	* gc.c (mark_obj, finalize): Handle marking and finalization
	of COBJ objects.
	* lib.c (typeof, equal, obj_print): Handle COBJ.
	(cobj, cobj_print_op): New functions.
	* lib.h (type_t): New enum element, COBJ.
	(struct cobj, struct subj_ops): New types.
	(union obj): New member, co.
	(cobj, cobj_print_op): New functions declared.
	* regex.c (regex_equal, regex_destroy, regex_compile, regex_nfa): New
	functions.
	(regex_obj_ops): New static struct.
	(search_regex, match_regex): Interface change. Regex arguments
	are now compiled regexes. Functions won't handle raw regexes.
	* regex.h (regex_compile, regex_nfa): New functions declared.

2009-09-23  Kaz Kylheku  <kkylheku@gmail.com>

	New feature: file specs that start with $ read directories.
	Reading from an ``ls'' pipe is too slow.

	Streams and lazy conses implemented. Lazy conses allow us to treat a
	file or other kind of stream exactly as if it were a list.
	We can use car and cdr, etc. But only the parts of the list
	that we actually touch are instantiated on-the-fly by
	reading from the underlying stream.

	* extract.l: inclusion of <dirent.h> added.
	* extract.l: inclusion of <dirent.h> added.
	* extract.y (fpip_closedir): new enumeration in struct fpip,
	and fpip_noclose removed.
	(complex_open): Check for leading $, use opendir.
	(complex_open_failed): New function.
	(complex_close): Handle fpip_closedir case. Not closing
	stdin and stdout is handled by explicit comparison now.
	(complex_snarf): New function, constructs stream of
	a suitable type, over object returned from complex_close,
	wraps it in a lazy list.
	(match_files): Use complex_snarf instead of snarf to get a lazy list.
	* gc.c: Handle LCONS and STREAM cases.
	* lib.c (stream_t, lcons_t): New variables holding symbols.
	(typeof, equal, obj_print): Handle LCONS and STREAM.
	(car, cdr, car_l, cdr_l, consp, atom, listp): Rewritten to handle
	LCONS.
	(chk_strdup, stdio_line_read, stdio_line_write, stdio_close
	stdio_line_stream, pipe_close, pipe_line_stream,
	dirent_read, dirent_close, dirent_stream,
	stream_get, stream_put, stream_close,
	make_lazycons, lazy_stream_func, lazy_stream_cons): New functions.
	(stdio_line_stream_ops, pipe_line_stream_ops,
	dirent_stream_ops): New static structs.
	(obj_init): Intern new symbols lstream, lcons, and dir.
	* lib.h (type_t): New enum members STREAM and LCONS.
	(struct stream, struct stream_ops, struct lazy_cons): New types.
	(union obj): New members sm and lc.
	(chk_strdup, stdio_line_stream, pipe_line_stream,
	dirent_stream, stream_get, stream_put, stream_close,
	lazy_stream_cons): New function declarations.
	* regex.c: inclusion of <dirent.h> added

2009-09-23  Kaz Kylheku  <kkylheku@gmail.com>

	Version 009

	User-friendly error messages from parser.
	Fixed -q option.

	* extract.l (version): Bumped to 009.
	* txr.1: Updated version.

2009-09-22  Kaz Kylheku  <kkylheku@gmail.com>

	* Makefile (LIBLEX): New variable.
	Refer to lex library as -lfl, using variable
	that can be overridden.

2009-09-22  Kaz Kylheku  <kkylheku@gmail.com>

	* extract.h (yybadtoken): New function declaration.
	* extract.l (yybadtoken): New function.
	(main): Fixed -q option.
	* extract.y (grammar): Lots of new error productions, some
	phrase rules refactored, resulting in much more user-friendly
	error diagnosis.
	* txr.1: -q option semantics clarified.<|MERGE_RESOLUTION|>--- conflicted
+++ resolved
@@ -1,16 +1,16 @@
 2011-10-01  Kaz Kylheku  <kaz@kylheku.com>
 
-<<<<<<< HEAD
+	Regression bug fix: longest match variables broken by
+	2011-09-28 commit which introduced the double var match.
+
+	* match.c (match_line): Handle case where modifier is t.
+
+	* parser.y (var_op): Produce modifir as (t) rather than t.
+
+2011-10-01  Kaz Kylheku  <kaz@kylheku.com>
+
 	* txr.1: Documented choose and horizontal mode for paralle
 	constructs.
-=======
-	Regression bug fix: longest match variables broken by
-	2011-09-28 commit which introduced the double var match.
-
-	* match.c (match_line): Handle case where modifier is t.
-
-	* parser.y (var_op): Produce modifir as (t) rather than t.
->>>>>>> a1349b59
 
 2011-10-01  Kaz Kylheku  <kaz@kylheku.com>
 
